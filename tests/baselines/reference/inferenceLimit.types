=== tests/cases/compiler/file1.ts ===
"use strict";
>"use strict" : "use strict"

import * as MyModule from "./mymodule";
>MyModule : typeof MyModule

export class BrokenClass {
>BrokenClass : BrokenClass

  constructor() {}

  public brokenMethod(field: string, value: string) {
>brokenMethod : (field: string, value: string) => Promise<MyModule.MyModel[]>
>field : string
>value : string

  return new Promise<Array<MyModule.MyModel>>((resolve, reject) => {
>new Promise<Array<MyModule.MyModel>>((resolve, reject) => {    let result: Array<MyModule.MyModel> = [];    let populateItems = (order) => {      return new Promise((resolve, reject) => {        this.doStuff(order.id)          .then((items) => {            order.items = items;            resolve(order);          });      });    };    return Promise.all(result.map(populateItems))      .then((orders: Array<MyModule.MyModel>) => {        resolve(orders);      });    }) : Promise<MyModule.MyModel[]>
>Promise : PromiseConstructor
>MyModule : any
>(resolve, reject) => {    let result: Array<MyModule.MyModel> = [];    let populateItems = (order) => {      return new Promise((resolve, reject) => {        this.doStuff(order.id)          .then((items) => {            order.items = items;            resolve(order);          });      });    };    return Promise.all(result.map(populateItems))      .then((orders: Array<MyModule.MyModel>) => {        resolve(orders);      });    } : (resolve: (value?: MyModule.MyModel[] | PromiseLike<MyModule.MyModel[]>) => void, reject: (reason?: any) => void) => Promise<void>
>resolve : (value?: MyModule.MyModel[] | PromiseLike<MyModule.MyModel[]>) => void
>reject : (reason?: any) => void

    let result: Array<MyModule.MyModel> = [];
>result : MyModule.MyModel[]
>MyModule : any
>[] : undefined[]

    let populateItems = (order) => {
>populateItems : (order: any) => Promise<unknown>
>(order) => {      return new Promise((resolve, reject) => {        this.doStuff(order.id)          .then((items) => {            order.items = items;            resolve(order);          });      });    } : (order: any) => Promise<unknown>
>order : any

      return new Promise((resolve, reject) => {
>new Promise((resolve, reject) => {        this.doStuff(order.id)          .then((items) => {            order.items = items;            resolve(order);          });      }) : Promise<unknown>
>Promise : PromiseConstructor
>(resolve, reject) => {        this.doStuff(order.id)          .then((items) => {            order.items = items;            resolve(order);          });      } : (resolve: (value?: unknown) => void, reject: (reason?: any) => void) => void
>resolve : (value?: unknown) => void
>reject : (reason?: any) => void

        this.doStuff(order.id)
>this.doStuff(order.id)          .then((items) => {            order.items = items;            resolve(order);          }) : Promise<void>
>this.doStuff(order.id)          .then : <TResult1 = void, TResult2 = never>(onfulfilled?: (value: void) => TResult1 | PromiseLike<TResult1>, onrejected?: (reason: any) => TResult2 | PromiseLike<TResult2>) => Promise<TResult1 | TResult2>
>this.doStuff(order.id) : Promise<void>
>this.doStuff : (id: number) => Promise<void>
>this : this
>doStuff : (id: number) => Promise<void>
>order.id : any
>order : any
>id : any

          .then((items) => {
>then : <TResult1 = void, TResult2 = never>(onfulfilled?: (value: void) => TResult1 | PromiseLike<TResult1>, onrejected?: (reason: any) => TResult2 | PromiseLike<TResult2>) => Promise<TResult1 | TResult2>
>(items) => {            order.items = items;            resolve(order);          } : (items: void) => void
>items : void

            order.items = items;
>order.items = items : void
>order.items : any
>order : any
>items : any
>items : void

            resolve(order);
>resolve(order) : void
>resolve : (value?: unknown) => void
>order : any

          });
      });
    };

    return Promise.all(result.map(populateItems))
>Promise.all(result.map(populateItems))      .then((orders: Array<MyModule.MyModel>) => {        resolve(orders);      }) : Promise<void>
>Promise.all(result.map(populateItems))      .then : <TResult1 = unknown[], TResult2 = never>(onfulfilled?: (value: unknown[]) => TResult1 | PromiseLike<TResult1>, onrejected?: (reason: any) => TResult2 | PromiseLike<TResult2>) => Promise<TResult1 | TResult2>
>Promise.all(result.map(populateItems)) : Promise<unknown[]>
>Promise.all : { <T>(values: Iterable<T | PromiseLike<T>>): Promise<T[]>; <T1, T2, T3, T4, T5, T6, T7, T8, T9, T10>(values: readonly [T1 | PromiseLike<T1>, T2 | PromiseLike<T2>, T3 | PromiseLike<T3>, T4 | PromiseLike<T4>, T5 | PromiseLike<T5>, T6 | PromiseLike<T6>, T7 | PromiseLike<T7>, T8 | PromiseLike<T8>, T9 | PromiseLike<T9>, T10 | PromiseLike<T10>]): Promise<[T1, T2, T3, T4, T5, T6, T7, T8, T9, T10]>; <T1, T2, T3, T4, T5, T6, T7, T8, T9>(values: readonly [T1 | PromiseLike<T1>, T2 | PromiseLike<T2>, T3 | PromiseLike<T3>, T4 | PromiseLike<T4>, T5 | PromiseLike<T5>, T6 | PromiseLike<T6>, T7 | PromiseLike<T7>, T8 | PromiseLike<T8>, T9 | PromiseLike<T9>]): Promise<[T1, T2, T3, T4, T5, T6, T7, T8, T9]>; <T1, T2, T3, T4, T5, T6, T7, T8>(values: readonly [T1 | PromiseLike<T1>, T2 | PromiseLike<T2>, T3 | PromiseLike<T3>, T4 | PromiseLike<T4>, T5 | PromiseLike<T5>, T6 | PromiseLike<T6>, T7 | PromiseLike<T7>, T8 | PromiseLike<T8>]): Promise<[T1, T2, T3, T4, T5, T6, T7, T8]>; <T1, T2, T3, T4, T5, T6, T7>(values: readonly [T1 | PromiseLike<T1>, T2 | PromiseLike<T2>, T3 | PromiseLike<T3>, T4 | PromiseLike<T4>, T5 | PromiseLike<T5>, T6 | PromiseLike<T6>, T7 | PromiseLike<T7>]): Promise<[T1, T2, T3, T4, T5, T6, T7]>; <T1, T2, T3, T4, T5, T6>(values: readonly [T1 | PromiseLike<T1>, T2 | PromiseLike<T2>, T3 | PromiseLike<T3>, T4 | PromiseLike<T4>, T5 | PromiseLike<T5>, T6 | PromiseLike<T6>]): Promise<[T1, T2, T3, T4, T5, T6]>; <T1, T2, T3, T4, T5>(values: readonly [T1 | PromiseLike<T1>, T2 | PromiseLike<T2>, T3 | PromiseLike<T3>, T4 | PromiseLike<T4>, T5 | PromiseLike<T5>]): Promise<[T1, T2, T3, T4, T5]>; <T1, T2, T3, T4>(values: readonly [T1 | PromiseLike<T1>, T2 | PromiseLike<T2>, T3 | PromiseLike<T3>, T4 | PromiseLike<T4>]): Promise<[T1, T2, T3, T4]>; <T1, T2, T3>(values: readonly [T1 | PromiseLike<T1>, T2 | PromiseLike<T2>, T3 | PromiseLike<T3>]): Promise<[T1, T2, T3]>; <T1, T2>(values: readonly [T1 | PromiseLike<T1>, T2 | PromiseLike<T2>]): Promise<[T1, T2]>; <T>(values: readonly (T | PromiseLike<T>)[]): Promise<T[]>; }
>Promise : PromiseConstructor
>all : { <T>(values: Iterable<T | PromiseLike<T>>): Promise<T[]>; <T1, T2, T3, T4, T5, T6, T7, T8, T9, T10>(values: readonly [T1 | PromiseLike<T1>, T2 | PromiseLike<T2>, T3 | PromiseLike<T3>, T4 | PromiseLike<T4>, T5 | PromiseLike<T5>, T6 | PromiseLike<T6>, T7 | PromiseLike<T7>, T8 | PromiseLike<T8>, T9 | PromiseLike<T9>, T10 | PromiseLike<T10>]): Promise<[T1, T2, T3, T4, T5, T6, T7, T8, T9, T10]>; <T1, T2, T3, T4, T5, T6, T7, T8, T9>(values: readonly [T1 | PromiseLike<T1>, T2 | PromiseLike<T2>, T3 | PromiseLike<T3>, T4 | PromiseLike<T4>, T5 | PromiseLike<T5>, T6 | PromiseLike<T6>, T7 | PromiseLike<T7>, T8 | PromiseLike<T8>, T9 | PromiseLike<T9>]): Promise<[T1, T2, T3, T4, T5, T6, T7, T8, T9]>; <T1, T2, T3, T4, T5, T6, T7, T8>(values: readonly [T1 | PromiseLike<T1>, T2 | PromiseLike<T2>, T3 | PromiseLike<T3>, T4 | PromiseLike<T4>, T5 | PromiseLike<T5>, T6 | PromiseLike<T6>, T7 | PromiseLike<T7>, T8 | PromiseLike<T8>]): Promise<[T1, T2, T3, T4, T5, T6, T7, T8]>; <T1, T2, T3, T4, T5, T6, T7>(values: readonly [T1 | PromiseLike<T1>, T2 | PromiseLike<T2>, T3 | PromiseLike<T3>, T4 | PromiseLike<T4>, T5 | PromiseLike<T5>, T6 | PromiseLike<T6>, T7 | PromiseLike<T7>]): Promise<[T1, T2, T3, T4, T5, T6, T7]>; <T1, T2, T3, T4, T5, T6>(values: readonly [T1 | PromiseLike<T1>, T2 | PromiseLike<T2>, T3 | PromiseLike<T3>, T4 | PromiseLike<T4>, T5 | PromiseLike<T5>, T6 | PromiseLike<T6>]): Promise<[T1, T2, T3, T4, T5, T6]>; <T1, T2, T3, T4, T5>(values: readonly [T1 | PromiseLike<T1>, T2 | PromiseLike<T2>, T3 | PromiseLike<T3>, T4 | PromiseLike<T4>, T5 | PromiseLike<T5>]): Promise<[T1, T2, T3, T4, T5]>; <T1, T2, T3, T4>(values: readonly [T1 | PromiseLike<T1>, T2 | PromiseLike<T2>, T3 | PromiseLike<T3>, T4 | PromiseLike<T4>]): Promise<[T1, T2, T3, T4]>; <T1, T2, T3>(values: readonly [T1 | PromiseLike<T1>, T2 | PromiseLike<T2>, T3 | PromiseLike<T3>]): Promise<[T1, T2, T3]>; <T1, T2>(values: readonly [T1 | PromiseLike<T1>, T2 | PromiseLike<T2>]): Promise<[T1, T2]>; <T>(values: readonly (T | PromiseLike<T>)[]): Promise<T[]>; }
>result.map(populateItems) : Promise<unknown>[]
>result.map : <U>(callbackfn: (value: MyModule.MyModel, index: number, array: MyModule.MyModel[]) => U, thisArg?: any) => U[]
>result : MyModule.MyModel[]
>map : <U>(callbackfn: (value: MyModule.MyModel, index: number, array: MyModule.MyModel[]) => U, thisArg?: any) => U[]
>populateItems : (order: any) => Promise<unknown>

      .then((orders: Array<MyModule.MyModel>) => {
>then : <TResult1 = unknown[], TResult2 = never>(onfulfilled?: (value: unknown[]) => TResult1 | PromiseLike<TResult1>, onrejected?: (reason: any) => TResult2 | PromiseLike<TResult2>) => Promise<TResult1 | TResult2>
<<<<<<< HEAD
>(orders: Array<MyModule.MyModel>) => {        resolve(orders);      } : (orders: MyModule.MyModel[]) => void
=======
>(orders: Array<MyModule.MyModel>) => {        resolve(orders);      } : (orders: Array<MyModule.MyModel>) => void
>>>>>>> 1b8c68d7
>orders : MyModule.MyModel[]
>MyModule : any

        resolve(orders);
>resolve(orders) : void
>resolve : (value?: MyModule.MyModel[] | PromiseLike<MyModule.MyModel[]>) => void
>orders : MyModule.MyModel[]

      });
    });
  }

  public async doStuff(id: number) {
>doStuff : (id: number) => Promise<void>
>id : number

    return;
  }
}

=== tests/cases/compiler/mymodule.ts ===
export interface MyModel {
    id: number;
>id : number
}
<|MERGE_RESOLUTION|>--- conflicted
+++ resolved
@@ -1,119 +1,115 @@
-=== tests/cases/compiler/file1.ts ===
-"use strict";
->"use strict" : "use strict"
-
-import * as MyModule from "./mymodule";
->MyModule : typeof MyModule
-
-export class BrokenClass {
->BrokenClass : BrokenClass
-
-  constructor() {}
-
-  public brokenMethod(field: string, value: string) {
->brokenMethod : (field: string, value: string) => Promise<MyModule.MyModel[]>
->field : string
->value : string
-
-  return new Promise<Array<MyModule.MyModel>>((resolve, reject) => {
->new Promise<Array<MyModule.MyModel>>((resolve, reject) => {    let result: Array<MyModule.MyModel> = [];    let populateItems = (order) => {      return new Promise((resolve, reject) => {        this.doStuff(order.id)          .then((items) => {            order.items = items;            resolve(order);          });      });    };    return Promise.all(result.map(populateItems))      .then((orders: Array<MyModule.MyModel>) => {        resolve(orders);      });    }) : Promise<MyModule.MyModel[]>
->Promise : PromiseConstructor
->MyModule : any
->(resolve, reject) => {    let result: Array<MyModule.MyModel> = [];    let populateItems = (order) => {      return new Promise((resolve, reject) => {        this.doStuff(order.id)          .then((items) => {            order.items = items;            resolve(order);          });      });    };    return Promise.all(result.map(populateItems))      .then((orders: Array<MyModule.MyModel>) => {        resolve(orders);      });    } : (resolve: (value?: MyModule.MyModel[] | PromiseLike<MyModule.MyModel[]>) => void, reject: (reason?: any) => void) => Promise<void>
->resolve : (value?: MyModule.MyModel[] | PromiseLike<MyModule.MyModel[]>) => void
->reject : (reason?: any) => void
-
-    let result: Array<MyModule.MyModel> = [];
->result : MyModule.MyModel[]
->MyModule : any
->[] : undefined[]
-
-    let populateItems = (order) => {
->populateItems : (order: any) => Promise<unknown>
->(order) => {      return new Promise((resolve, reject) => {        this.doStuff(order.id)          .then((items) => {            order.items = items;            resolve(order);          });      });    } : (order: any) => Promise<unknown>
->order : any
-
-      return new Promise((resolve, reject) => {
->new Promise((resolve, reject) => {        this.doStuff(order.id)          .then((items) => {            order.items = items;            resolve(order);          });      }) : Promise<unknown>
->Promise : PromiseConstructor
->(resolve, reject) => {        this.doStuff(order.id)          .then((items) => {            order.items = items;            resolve(order);          });      } : (resolve: (value?: unknown) => void, reject: (reason?: any) => void) => void
->resolve : (value?: unknown) => void
->reject : (reason?: any) => void
-
-        this.doStuff(order.id)
->this.doStuff(order.id)          .then((items) => {            order.items = items;            resolve(order);          }) : Promise<void>
->this.doStuff(order.id)          .then : <TResult1 = void, TResult2 = never>(onfulfilled?: (value: void) => TResult1 | PromiseLike<TResult1>, onrejected?: (reason: any) => TResult2 | PromiseLike<TResult2>) => Promise<TResult1 | TResult2>
->this.doStuff(order.id) : Promise<void>
->this.doStuff : (id: number) => Promise<void>
->this : this
->doStuff : (id: number) => Promise<void>
->order.id : any
->order : any
->id : any
-
-          .then((items) => {
->then : <TResult1 = void, TResult2 = never>(onfulfilled?: (value: void) => TResult1 | PromiseLike<TResult1>, onrejected?: (reason: any) => TResult2 | PromiseLike<TResult2>) => Promise<TResult1 | TResult2>
->(items) => {            order.items = items;            resolve(order);          } : (items: void) => void
->items : void
-
-            order.items = items;
->order.items = items : void
->order.items : any
->order : any
->items : any
->items : void
-
-            resolve(order);
->resolve(order) : void
->resolve : (value?: unknown) => void
->order : any
-
-          });
-      });
-    };
-
-    return Promise.all(result.map(populateItems))
->Promise.all(result.map(populateItems))      .then((orders: Array<MyModule.MyModel>) => {        resolve(orders);      }) : Promise<void>
->Promise.all(result.map(populateItems))      .then : <TResult1 = unknown[], TResult2 = never>(onfulfilled?: (value: unknown[]) => TResult1 | PromiseLike<TResult1>, onrejected?: (reason: any) => TResult2 | PromiseLike<TResult2>) => Promise<TResult1 | TResult2>
->Promise.all(result.map(populateItems)) : Promise<unknown[]>
->Promise.all : { <T>(values: Iterable<T | PromiseLike<T>>): Promise<T[]>; <T1, T2, T3, T4, T5, T6, T7, T8, T9, T10>(values: readonly [T1 | PromiseLike<T1>, T2 | PromiseLike<T2>, T3 | PromiseLike<T3>, T4 | PromiseLike<T4>, T5 | PromiseLike<T5>, T6 | PromiseLike<T6>, T7 | PromiseLike<T7>, T8 | PromiseLike<T8>, T9 | PromiseLike<T9>, T10 | PromiseLike<T10>]): Promise<[T1, T2, T3, T4, T5, T6, T7, T8, T9, T10]>; <T1, T2, T3, T4, T5, T6, T7, T8, T9>(values: readonly [T1 | PromiseLike<T1>, T2 | PromiseLike<T2>, T3 | PromiseLike<T3>, T4 | PromiseLike<T4>, T5 | PromiseLike<T5>, T6 | PromiseLike<T6>, T7 | PromiseLike<T7>, T8 | PromiseLike<T8>, T9 | PromiseLike<T9>]): Promise<[T1, T2, T3, T4, T5, T6, T7, T8, T9]>; <T1, T2, T3, T4, T5, T6, T7, T8>(values: readonly [T1 | PromiseLike<T1>, T2 | PromiseLike<T2>, T3 | PromiseLike<T3>, T4 | PromiseLike<T4>, T5 | PromiseLike<T5>, T6 | PromiseLike<T6>, T7 | PromiseLike<T7>, T8 | PromiseLike<T8>]): Promise<[T1, T2, T3, T4, T5, T6, T7, T8]>; <T1, T2, T3, T4, T5, T6, T7>(values: readonly [T1 | PromiseLike<T1>, T2 | PromiseLike<T2>, T3 | PromiseLike<T3>, T4 | PromiseLike<T4>, T5 | PromiseLike<T5>, T6 | PromiseLike<T6>, T7 | PromiseLike<T7>]): Promise<[T1, T2, T3, T4, T5, T6, T7]>; <T1, T2, T3, T4, T5, T6>(values: readonly [T1 | PromiseLike<T1>, T2 | PromiseLike<T2>, T3 | PromiseLike<T3>, T4 | PromiseLike<T4>, T5 | PromiseLike<T5>, T6 | PromiseLike<T6>]): Promise<[T1, T2, T3, T4, T5, T6]>; <T1, T2, T3, T4, T5>(values: readonly [T1 | PromiseLike<T1>, T2 | PromiseLike<T2>, T3 | PromiseLike<T3>, T4 | PromiseLike<T4>, T5 | PromiseLike<T5>]): Promise<[T1, T2, T3, T4, T5]>; <T1, T2, T3, T4>(values: readonly [T1 | PromiseLike<T1>, T2 | PromiseLike<T2>, T3 | PromiseLike<T3>, T4 | PromiseLike<T4>]): Promise<[T1, T2, T3, T4]>; <T1, T2, T3>(values: readonly [T1 | PromiseLike<T1>, T2 | PromiseLike<T2>, T3 | PromiseLike<T3>]): Promise<[T1, T2, T3]>; <T1, T2>(values: readonly [T1 | PromiseLike<T1>, T2 | PromiseLike<T2>]): Promise<[T1, T2]>; <T>(values: readonly (T | PromiseLike<T>)[]): Promise<T[]>; }
->Promise : PromiseConstructor
->all : { <T>(values: Iterable<T | PromiseLike<T>>): Promise<T[]>; <T1, T2, T3, T4, T5, T6, T7, T8, T9, T10>(values: readonly [T1 | PromiseLike<T1>, T2 | PromiseLike<T2>, T3 | PromiseLike<T3>, T4 | PromiseLike<T4>, T5 | PromiseLike<T5>, T6 | PromiseLike<T6>, T7 | PromiseLike<T7>, T8 | PromiseLike<T8>, T9 | PromiseLike<T9>, T10 | PromiseLike<T10>]): Promise<[T1, T2, T3, T4, T5, T6, T7, T8, T9, T10]>; <T1, T2, T3, T4, T5, T6, T7, T8, T9>(values: readonly [T1 | PromiseLike<T1>, T2 | PromiseLike<T2>, T3 | PromiseLike<T3>, T4 | PromiseLike<T4>, T5 | PromiseLike<T5>, T6 | PromiseLike<T6>, T7 | PromiseLike<T7>, T8 | PromiseLike<T8>, T9 | PromiseLike<T9>]): Promise<[T1, T2, T3, T4, T5, T6, T7, T8, T9]>; <T1, T2, T3, T4, T5, T6, T7, T8>(values: readonly [T1 | PromiseLike<T1>, T2 | PromiseLike<T2>, T3 | PromiseLike<T3>, T4 | PromiseLike<T4>, T5 | PromiseLike<T5>, T6 | PromiseLike<T6>, T7 | PromiseLike<T7>, T8 | PromiseLike<T8>]): Promise<[T1, T2, T3, T4, T5, T6, T7, T8]>; <T1, T2, T3, T4, T5, T6, T7>(values: readonly [T1 | PromiseLike<T1>, T2 | PromiseLike<T2>, T3 | PromiseLike<T3>, T4 | PromiseLike<T4>, T5 | PromiseLike<T5>, T6 | PromiseLike<T6>, T7 | PromiseLike<T7>]): Promise<[T1, T2, T3, T4, T5, T6, T7]>; <T1, T2, T3, T4, T5, T6>(values: readonly [T1 | PromiseLike<T1>, T2 | PromiseLike<T2>, T3 | PromiseLike<T3>, T4 | PromiseLike<T4>, T5 | PromiseLike<T5>, T6 | PromiseLike<T6>]): Promise<[T1, T2, T3, T4, T5, T6]>; <T1, T2, T3, T4, T5>(values: readonly [T1 | PromiseLike<T1>, T2 | PromiseLike<T2>, T3 | PromiseLike<T3>, T4 | PromiseLike<T4>, T5 | PromiseLike<T5>]): Promise<[T1, T2, T3, T4, T5]>; <T1, T2, T3, T4>(values: readonly [T1 | PromiseLike<T1>, T2 | PromiseLike<T2>, T3 | PromiseLike<T3>, T4 | PromiseLike<T4>]): Promise<[T1, T2, T3, T4]>; <T1, T2, T3>(values: readonly [T1 | PromiseLike<T1>, T2 | PromiseLike<T2>, T3 | PromiseLike<T3>]): Promise<[T1, T2, T3]>; <T1, T2>(values: readonly [T1 | PromiseLike<T1>, T2 | PromiseLike<T2>]): Promise<[T1, T2]>; <T>(values: readonly (T | PromiseLike<T>)[]): Promise<T[]>; }
->result.map(populateItems) : Promise<unknown>[]
->result.map : <U>(callbackfn: (value: MyModule.MyModel, index: number, array: MyModule.MyModel[]) => U, thisArg?: any) => U[]
->result : MyModule.MyModel[]
->map : <U>(callbackfn: (value: MyModule.MyModel, index: number, array: MyModule.MyModel[]) => U, thisArg?: any) => U[]
->populateItems : (order: any) => Promise<unknown>
-
-      .then((orders: Array<MyModule.MyModel>) => {
->then : <TResult1 = unknown[], TResult2 = never>(onfulfilled?: (value: unknown[]) => TResult1 | PromiseLike<TResult1>, onrejected?: (reason: any) => TResult2 | PromiseLike<TResult2>) => Promise<TResult1 | TResult2>
-<<<<<<< HEAD
->(orders: Array<MyModule.MyModel>) => {        resolve(orders);      } : (orders: MyModule.MyModel[]) => void
-=======
->(orders: Array<MyModule.MyModel>) => {        resolve(orders);      } : (orders: Array<MyModule.MyModel>) => void
->>>>>>> 1b8c68d7
->orders : MyModule.MyModel[]
->MyModule : any
-
-        resolve(orders);
->resolve(orders) : void
->resolve : (value?: MyModule.MyModel[] | PromiseLike<MyModule.MyModel[]>) => void
->orders : MyModule.MyModel[]
-
-      });
-    });
-  }
-
-  public async doStuff(id: number) {
->doStuff : (id: number) => Promise<void>
->id : number
-
-    return;
-  }
-}
-
-=== tests/cases/compiler/mymodule.ts ===
-export interface MyModel {
-    id: number;
->id : number
-}
+=== tests/cases/compiler/file1.ts ===
+"use strict";
+>"use strict" : "use strict"
+
+import * as MyModule from "./mymodule";
+>MyModule : typeof MyModule
+
+export class BrokenClass {
+>BrokenClass : BrokenClass
+
+  constructor() {}
+
+  public brokenMethod(field: string, value: string) {
+>brokenMethod : (field: string, value: string) => Promise<MyModule.MyModel[]>
+>field : string
+>value : string
+
+  return new Promise<Array<MyModule.MyModel>>((resolve, reject) => {
+>new Promise<Array<MyModule.MyModel>>((resolve, reject) => {    let result: Array<MyModule.MyModel> = [];    let populateItems = (order) => {      return new Promise((resolve, reject) => {        this.doStuff(order.id)          .then((items) => {            order.items = items;            resolve(order);          });      });    };    return Promise.all(result.map(populateItems))      .then((orders: Array<MyModule.MyModel>) => {        resolve(orders);      });    }) : Promise<MyModule.MyModel[]>
+>Promise : PromiseConstructor
+>MyModule : any
+>(resolve, reject) => {    let result: Array<MyModule.MyModel> = [];    let populateItems = (order) => {      return new Promise((resolve, reject) => {        this.doStuff(order.id)          .then((items) => {            order.items = items;            resolve(order);          });      });    };    return Promise.all(result.map(populateItems))      .then((orders: Array<MyModule.MyModel>) => {        resolve(orders);      });    } : (resolve: (value?: MyModule.MyModel[] | PromiseLike<MyModule.MyModel[]>) => void, reject: (reason?: any) => void) => Promise<void>
+>resolve : (value?: MyModule.MyModel[] | PromiseLike<MyModule.MyModel[]>) => void
+>reject : (reason?: any) => void
+
+    let result: Array<MyModule.MyModel> = [];
+>result : MyModule.MyModel[]
+>MyModule : any
+>[] : undefined[]
+
+    let populateItems = (order) => {
+>populateItems : (order: any) => Promise<unknown>
+>(order) => {      return new Promise((resolve, reject) => {        this.doStuff(order.id)          .then((items) => {            order.items = items;            resolve(order);          });      });    } : (order: any) => Promise<unknown>
+>order : any
+
+      return new Promise((resolve, reject) => {
+>new Promise((resolve, reject) => {        this.doStuff(order.id)          .then((items) => {            order.items = items;            resolve(order);          });      }) : Promise<unknown>
+>Promise : PromiseConstructor
+>(resolve, reject) => {        this.doStuff(order.id)          .then((items) => {            order.items = items;            resolve(order);          });      } : (resolve: (value?: unknown) => void, reject: (reason?: any) => void) => void
+>resolve : (value?: unknown) => void
+>reject : (reason?: any) => void
+
+        this.doStuff(order.id)
+>this.doStuff(order.id)          .then((items) => {            order.items = items;            resolve(order);          }) : Promise<void>
+>this.doStuff(order.id)          .then : <TResult1 = void, TResult2 = never>(onfulfilled?: (value: void) => TResult1 | PromiseLike<TResult1>, onrejected?: (reason: any) => TResult2 | PromiseLike<TResult2>) => Promise<TResult1 | TResult2>
+>this.doStuff(order.id) : Promise<void>
+>this.doStuff : (id: number) => Promise<void>
+>this : this
+>doStuff : (id: number) => Promise<void>
+>order.id : any
+>order : any
+>id : any
+
+          .then((items) => {
+>then : <TResult1 = void, TResult2 = never>(onfulfilled?: (value: void) => TResult1 | PromiseLike<TResult1>, onrejected?: (reason: any) => TResult2 | PromiseLike<TResult2>) => Promise<TResult1 | TResult2>
+>(items) => {            order.items = items;            resolve(order);          } : (items: void) => void
+>items : void
+
+            order.items = items;
+>order.items = items : void
+>order.items : any
+>order : any
+>items : any
+>items : void
+
+            resolve(order);
+>resolve(order) : void
+>resolve : (value?: unknown) => void
+>order : any
+
+          });
+      });
+    };
+
+    return Promise.all(result.map(populateItems))
+>Promise.all(result.map(populateItems))      .then((orders: Array<MyModule.MyModel>) => {        resolve(orders);      }) : Promise<void>
+>Promise.all(result.map(populateItems))      .then : <TResult1 = unknown[], TResult2 = never>(onfulfilled?: (value: unknown[]) => TResult1 | PromiseLike<TResult1>, onrejected?: (reason: any) => TResult2 | PromiseLike<TResult2>) => Promise<TResult1 | TResult2>
+>Promise.all(result.map(populateItems)) : Promise<unknown[]>
+>Promise.all : { <T>(values: Iterable<T | PromiseLike<T>>): Promise<T[]>; <T1, T2, T3, T4, T5, T6, T7, T8, T9, T10>(values: readonly [T1 | PromiseLike<T1>, T2 | PromiseLike<T2>, T3 | PromiseLike<T3>, T4 | PromiseLike<T4>, T5 | PromiseLike<T5>, T6 | PromiseLike<T6>, T7 | PromiseLike<T7>, T8 | PromiseLike<T8>, T9 | PromiseLike<T9>, T10 | PromiseLike<T10>]): Promise<[T1, T2, T3, T4, T5, T6, T7, T8, T9, T10]>; <T1, T2, T3, T4, T5, T6, T7, T8, T9>(values: readonly [T1 | PromiseLike<T1>, T2 | PromiseLike<T2>, T3 | PromiseLike<T3>, T4 | PromiseLike<T4>, T5 | PromiseLike<T5>, T6 | PromiseLike<T6>, T7 | PromiseLike<T7>, T8 | PromiseLike<T8>, T9 | PromiseLike<T9>]): Promise<[T1, T2, T3, T4, T5, T6, T7, T8, T9]>; <T1, T2, T3, T4, T5, T6, T7, T8>(values: readonly [T1 | PromiseLike<T1>, T2 | PromiseLike<T2>, T3 | PromiseLike<T3>, T4 | PromiseLike<T4>, T5 | PromiseLike<T5>, T6 | PromiseLike<T6>, T7 | PromiseLike<T7>, T8 | PromiseLike<T8>]): Promise<[T1, T2, T3, T4, T5, T6, T7, T8]>; <T1, T2, T3, T4, T5, T6, T7>(values: readonly [T1 | PromiseLike<T1>, T2 | PromiseLike<T2>, T3 | PromiseLike<T3>, T4 | PromiseLike<T4>, T5 | PromiseLike<T5>, T6 | PromiseLike<T6>, T7 | PromiseLike<T7>]): Promise<[T1, T2, T3, T4, T5, T6, T7]>; <T1, T2, T3, T4, T5, T6>(values: readonly [T1 | PromiseLike<T1>, T2 | PromiseLike<T2>, T3 | PromiseLike<T3>, T4 | PromiseLike<T4>, T5 | PromiseLike<T5>, T6 | PromiseLike<T6>]): Promise<[T1, T2, T3, T4, T5, T6]>; <T1, T2, T3, T4, T5>(values: readonly [T1 | PromiseLike<T1>, T2 | PromiseLike<T2>, T3 | PromiseLike<T3>, T4 | PromiseLike<T4>, T5 | PromiseLike<T5>]): Promise<[T1, T2, T3, T4, T5]>; <T1, T2, T3, T4>(values: readonly [T1 | PromiseLike<T1>, T2 | PromiseLike<T2>, T3 | PromiseLike<T3>, T4 | PromiseLike<T4>]): Promise<[T1, T2, T3, T4]>; <T1, T2, T3>(values: readonly [T1 | PromiseLike<T1>, T2 | PromiseLike<T2>, T3 | PromiseLike<T3>]): Promise<[T1, T2, T3]>; <T1, T2>(values: readonly [T1 | PromiseLike<T1>, T2 | PromiseLike<T2>]): Promise<[T1, T2]>; <T>(values: readonly (T | PromiseLike<T>)[]): Promise<T[]>; }
+>Promise : PromiseConstructor
+>all : { <T>(values: Iterable<T | PromiseLike<T>>): Promise<T[]>; <T1, T2, T3, T4, T5, T6, T7, T8, T9, T10>(values: readonly [T1 | PromiseLike<T1>, T2 | PromiseLike<T2>, T3 | PromiseLike<T3>, T4 | PromiseLike<T4>, T5 | PromiseLike<T5>, T6 | PromiseLike<T6>, T7 | PromiseLike<T7>, T8 | PromiseLike<T8>, T9 | PromiseLike<T9>, T10 | PromiseLike<T10>]): Promise<[T1, T2, T3, T4, T5, T6, T7, T8, T9, T10]>; <T1, T2, T3, T4, T5, T6, T7, T8, T9>(values: readonly [T1 | PromiseLike<T1>, T2 | PromiseLike<T2>, T3 | PromiseLike<T3>, T4 | PromiseLike<T4>, T5 | PromiseLike<T5>, T6 | PromiseLike<T6>, T7 | PromiseLike<T7>, T8 | PromiseLike<T8>, T9 | PromiseLike<T9>]): Promise<[T1, T2, T3, T4, T5, T6, T7, T8, T9]>; <T1, T2, T3, T4, T5, T6, T7, T8>(values: readonly [T1 | PromiseLike<T1>, T2 | PromiseLike<T2>, T3 | PromiseLike<T3>, T4 | PromiseLike<T4>, T5 | PromiseLike<T5>, T6 | PromiseLike<T6>, T7 | PromiseLike<T7>, T8 | PromiseLike<T8>]): Promise<[T1, T2, T3, T4, T5, T6, T7, T8]>; <T1, T2, T3, T4, T5, T6, T7>(values: readonly [T1 | PromiseLike<T1>, T2 | PromiseLike<T2>, T3 | PromiseLike<T3>, T4 | PromiseLike<T4>, T5 | PromiseLike<T5>, T6 | PromiseLike<T6>, T7 | PromiseLike<T7>]): Promise<[T1, T2, T3, T4, T5, T6, T7]>; <T1, T2, T3, T4, T5, T6>(values: readonly [T1 | PromiseLike<T1>, T2 | PromiseLike<T2>, T3 | PromiseLike<T3>, T4 | PromiseLike<T4>, T5 | PromiseLike<T5>, T6 | PromiseLike<T6>]): Promise<[T1, T2, T3, T4, T5, T6]>; <T1, T2, T3, T4, T5>(values: readonly [T1 | PromiseLike<T1>, T2 | PromiseLike<T2>, T3 | PromiseLike<T3>, T4 | PromiseLike<T4>, T5 | PromiseLike<T5>]): Promise<[T1, T2, T3, T4, T5]>; <T1, T2, T3, T4>(values: readonly [T1 | PromiseLike<T1>, T2 | PromiseLike<T2>, T3 | PromiseLike<T3>, T4 | PromiseLike<T4>]): Promise<[T1, T2, T3, T4]>; <T1, T2, T3>(values: readonly [T1 | PromiseLike<T1>, T2 | PromiseLike<T2>, T3 | PromiseLike<T3>]): Promise<[T1, T2, T3]>; <T1, T2>(values: readonly [T1 | PromiseLike<T1>, T2 | PromiseLike<T2>]): Promise<[T1, T2]>; <T>(values: readonly (T | PromiseLike<T>)[]): Promise<T[]>; }
+>result.map(populateItems) : Promise<unknown>[]
+>result.map : <U>(callbackfn: (value: MyModule.MyModel, index: number, array: MyModule.MyModel[]) => U, thisArg?: any) => U[]
+>result : MyModule.MyModel[]
+>map : <U>(callbackfn: (value: MyModule.MyModel, index: number, array: MyModule.MyModel[]) => U, thisArg?: any) => U[]
+>populateItems : (order: any) => Promise<unknown>
+
+      .then((orders: Array<MyModule.MyModel>) => {
+>then : <TResult1 = unknown[], TResult2 = never>(onfulfilled?: (value: unknown[]) => TResult1 | PromiseLike<TResult1>, onrejected?: (reason: any) => TResult2 | PromiseLike<TResult2>) => Promise<TResult1 | TResult2>
+>(orders: Array<MyModule.MyModel>) => {        resolve(orders);      } : (orders: Array<MyModule.MyModel>) => void
+>orders : MyModule.MyModel[]
+>MyModule : any
+
+        resolve(orders);
+>resolve(orders) : void
+>resolve : (value?: MyModule.MyModel[] | PromiseLike<MyModule.MyModel[]>) => void
+>orders : MyModule.MyModel[]
+
+      });
+    });
+  }
+
+  public async doStuff(id: number) {
+>doStuff : (id: number) => Promise<void>
+>id : number
+
+    return;
+  }
+}
+
+=== tests/cases/compiler/mymodule.ts ===
+export interface MyModel {
+    id: number;
+>id : number
+}