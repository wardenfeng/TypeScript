--- conflicted
+++ resolved
@@ -1,100 +1,94 @@
-=== tests/cases/compiler/genericTypeArgumentInference1.ts ===
-module Underscore {
->Underscore : any
-
-    export interface Iterator<T, U> {
->Iterator : Iterator<T, U>
->T : T
->U : U
-
-        (value: T, index: any, list: any): U;
->value : T
->T : T
->index : any
->list : any
->U : U
-    }
-    export interface Static {
->Static : Static
-
-        all<T>(list: T[], iterator?: Iterator<T, boolean>, context?: any): T;
->all : <T>(list: T[], iterator?: Iterator<T, boolean>, context?: any) => T
->T : T
->list : T[]
->T : T
->iterator : Iterator<T, boolean>
->Iterator : Iterator<T, U>
->T : T
->context : any
->T : T
-
-        identity<T>(value: T): T;
->identity : <T>(value: T) => T
->T : T
->value : T
->T : T
->T : T
-    }
-}
-declare var _: Underscore.Static;
->_ : Underscore.Static
->Underscore : any
->Static : Underscore.Static
-
-var r = _.all([true, 1, null, 'yes'], _.identity);
->r : string | number | boolean
->_.all([true, 1, null, 'yes'], _.identity) : string | number | boolean
->_.all : <T>(list: T[], iterator?: Underscore.Iterator<T, boolean>, context?: any) => T
->_ : Underscore.Static
->all : <T>(list: T[], iterator?: Underscore.Iterator<T, boolean>, context?: any) => T
-<<<<<<< HEAD
->[true, 1, null, 'yes'] : (string | number | true)[]
->true : true
->1 : number
-=======
->[true, 1, null, 'yes'] : (true | 1 | "yes")[]
->true : true
->1 : 1
->>>>>>> 9950b98b
->null : null
->'yes' : "yes"
->_.identity : <T>(value: T) => T
->_ : Underscore.Static
->identity : <T>(value: T) => T
-
-var r2 = _.all([true], _.identity);
->r2 : boolean
->_.all([true], _.identity) : boolean
->_.all : <T>(list: T[], iterator?: Underscore.Iterator<T, boolean>, context?: any) => T
->_ : Underscore.Static
->all : <T>(list: T[], iterator?: Underscore.Iterator<T, boolean>, context?: any) => T
->[true] : true[]
->true : true
->_.identity : <T>(value: T) => T
->_ : Underscore.Static
->identity : <T>(value: T) => T
-
-var r3 = _.all([], _.identity);
->r3 : any
->_.all([], _.identity) : any
->_.all : <T>(list: T[], iterator?: Underscore.Iterator<T, boolean>, context?: any) => T
->_ : Underscore.Static
->all : <T>(list: T[], iterator?: Underscore.Iterator<T, boolean>, context?: any) => T
->[] : undefined[]
->_.identity : <T>(value: T) => T
->_ : Underscore.Static
->identity : <T>(value: T) => T
-
-var r4 = _.all([<any>true], _.identity);
->r4 : any
->_.all([<any>true], _.identity) : any
->_.all : <T>(list: T[], iterator?: Underscore.Iterator<T, boolean>, context?: any) => T
->_ : Underscore.Static
->all : <T>(list: T[], iterator?: Underscore.Iterator<T, boolean>, context?: any) => T
->[<any>true] : any[]
-><any>true : any
->true : true
->_.identity : <T>(value: T) => T
->_ : Underscore.Static
->identity : <T>(value: T) => T
-
+=== tests/cases/compiler/genericTypeArgumentInference1.ts ===
+module Underscore {
+>Underscore : any
+
+    export interface Iterator<T, U> {
+>Iterator : Iterator<T, U>
+>T : T
+>U : U
+
+        (value: T, index: any, list: any): U;
+>value : T
+>T : T
+>index : any
+>list : any
+>U : U
+    }
+    export interface Static {
+>Static : Static
+
+        all<T>(list: T[], iterator?: Iterator<T, boolean>, context?: any): T;
+>all : <T>(list: T[], iterator?: Iterator<T, boolean>, context?: any) => T
+>T : T
+>list : T[]
+>T : T
+>iterator : Iterator<T, boolean>
+>Iterator : Iterator<T, U>
+>T : T
+>context : any
+>T : T
+
+        identity<T>(value: T): T;
+>identity : <T>(value: T) => T
+>T : T
+>value : T
+>T : T
+>T : T
+    }
+}
+declare var _: Underscore.Static;
+>_ : Underscore.Static
+>Underscore : any
+>Static : Underscore.Static
+
+var r = _.all([true, 1, null, 'yes'], _.identity);
+>r : string | number | boolean
+>_.all([true, 1, null, 'yes'], _.identity) : string | number | boolean
+>_.all : <T>(list: T[], iterator?: Underscore.Iterator<T, boolean>, context?: any) => T
+>_ : Underscore.Static
+>all : <T>(list: T[], iterator?: Underscore.Iterator<T, boolean>, context?: any) => T
+>[true, 1, null, 'yes'] : (true | 1 | "yes")[]
+>true : true
+>1 : 1
+>null : null
+>'yes' : "yes"
+>_.identity : <T>(value: T) => T
+>_ : Underscore.Static
+>identity : <T>(value: T) => T
+
+var r2 = _.all([true], _.identity);
+>r2 : boolean
+>_.all([true], _.identity) : boolean
+>_.all : <T>(list: T[], iterator?: Underscore.Iterator<T, boolean>, context?: any) => T
+>_ : Underscore.Static
+>all : <T>(list: T[], iterator?: Underscore.Iterator<T, boolean>, context?: any) => T
+>[true] : true[]
+>true : true
+>_.identity : <T>(value: T) => T
+>_ : Underscore.Static
+>identity : <T>(value: T) => T
+
+var r3 = _.all([], _.identity);
+>r3 : any
+>_.all([], _.identity) : any
+>_.all : <T>(list: T[], iterator?: Underscore.Iterator<T, boolean>, context?: any) => T
+>_ : Underscore.Static
+>all : <T>(list: T[], iterator?: Underscore.Iterator<T, boolean>, context?: any) => T
+>[] : undefined[]
+>_.identity : <T>(value: T) => T
+>_ : Underscore.Static
+>identity : <T>(value: T) => T
+
+var r4 = _.all([<any>true], _.identity);
+>r4 : any
+>_.all([<any>true], _.identity) : any
+>_.all : <T>(list: T[], iterator?: Underscore.Iterator<T, boolean>, context?: any) => T
+>_ : Underscore.Static
+>all : <T>(list: T[], iterator?: Underscore.Iterator<T, boolean>, context?: any) => T
+>[<any>true] : any[]
+><any>true : any
+>true : true
+>_.identity : <T>(value: T) => T
+>_ : Underscore.Static
+>identity : <T>(value: T) => T
+