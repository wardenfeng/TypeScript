--- conflicted
+++ resolved
@@ -1,446 +1,422 @@
-tests/cases/conformance/types/tuple/variadicTuples1.ts(6,48): error TS1256: A rest element must be last in a tuple type.
-tests/cases/conformance/types/tuple/variadicTuples1.ts(52,5): error TS2555: Expected at least 3 arguments, but got 2.
-tests/cases/conformance/types/tuple/variadicTuples1.ts(53,17): error TS2345: Argument of type '45' is not assignable to parameter of type 'boolean'.
-tests/cases/conformance/types/tuple/variadicTuples1.ts(131,9): error TS2344: Type 'V' does not satisfy the constraint 'unknown[]'.
-  The type 'readonly unknown[]' is 'readonly' and cannot be assigned to the mutable type 'unknown[]'.
-tests/cases/conformance/types/tuple/variadicTuples1.ts(149,5): error TS2322: Type '[string, ...unknown[]]' is not assignable to type '[string, ...T]'.
-  Target requires 2 element(s) but source may have fewer.
-tests/cases/conformance/types/tuple/variadicTuples1.ts(151,5): error TS2322: Type '[string, ...unknown[]]' is not assignable to type '[string, ...U]'.
-  Target requires 2 element(s) but source may have fewer.
-tests/cases/conformance/types/tuple/variadicTuples1.ts(152,5): error TS2322: Type '[string, ...T]' is not assignable to type '[string, ...U]'.
-  Type 'T' is not assignable to type 'U'.
-    'T' is assignable to the constraint of type 'U', but 'U' could be instantiated with a different subtype of constraint 'string[]'.
-      Type 'string[]' is not assignable to type 'U'.
-        'U' could be instantiated with an arbitrary type which could be unrelated to 'string[]'.
-tests/cases/conformance/types/tuple/variadicTuples1.ts(160,5): error TS2322: Type 'readonly [...T]' is not assignable to type 'T'.
-  'T' could be instantiated with an arbitrary type which could be unrelated to 'readonly [...T]'.
-tests/cases/conformance/types/tuple/variadicTuples1.ts(162,5): error TS4104: The type 'readonly [...T]' is 'readonly' and cannot be assigned to the mutable type '[...T]'.
-tests/cases/conformance/types/tuple/variadicTuples1.ts(169,5): error TS2322: Type 'readonly [...T]' is not assignable to type 'T'.
-  'readonly [...T]' is assignable to the constraint of type 'T', but 'T' could be instantiated with a different subtype of constraint 'readonly unknown[]'.
-tests/cases/conformance/types/tuple/variadicTuples1.ts(170,5): error TS2322: Type 'T' is not assignable to type '[...T]'.
-  The type 'readonly unknown[]' is 'readonly' and cannot be assigned to the mutable type '[...T]'.
-<<<<<<< HEAD
-tests/cases/conformance/types/tuple/variadicTuples1.ts(165,5): error TS4104: The type 'readonly [...T]' is 'readonly' and cannot be assigned to the mutable type '[...T]'.
-tests/cases/conformance/types/tuple/variadicTuples1.ts(175,5): error TS2322: Type 'T' is not assignable to type '[...U]'.
-  Type 'string[]' is not assignable to type '[...U]'.
-    Target requires 1 element(s) but source may have fewer.
-tests/cases/conformance/types/tuple/variadicTuples1.ts(176,5): error TS2322: Type '[...T]' is not assignable to type '[...U]'.
-  Type 'T' is not assignable to type 'U'.
-    'T' is assignable to the constraint of type 'U', but 'U' could be instantiated with a different subtype of constraint 'string[]'.
-      Type 'string[]' is not assignable to type 'U'.
-        'U' could be instantiated with an arbitrary type which could be unrelated to 'string[]'.
-tests/cases/conformance/types/tuple/variadicTuples1.ts(182,5): error TS2322: Type 'T' is not assignable to type '[...T]'.
-  The type 'readonly string[]' is 'readonly' and cannot be assigned to the mutable type '[...T]'.
-tests/cases/conformance/types/tuple/variadicTuples1.ts(184,5): error TS2322: Type 'T' is not assignable to type '[...U]'.
-  The type 'readonly string[]' is 'readonly' and cannot be assigned to the mutable type '[...U]'.
-tests/cases/conformance/types/tuple/variadicTuples1.ts(185,5): error TS2322: Type '[...T]' is not assignable to type '[...U]'.
-  Type 'T' is not assignable to type 'U'.
-    'T' is assignable to the constraint of type 'U', but 'U' could be instantiated with a different subtype of constraint 'readonly string[]'.
-      Type 'readonly string[]' is not assignable to type 'U'.
-        'U' could be instantiated with an arbitrary type which could be unrelated to 'readonly string[]'.
-tests/cases/conformance/types/tuple/variadicTuples1.ts(197,5): error TS2322: Type 'string' is not assignable to type 'keyof [1, 2, ...T]'.
-  Type '"2"' is not assignable to type 'number | "0" | "length" | "toString" | "toLocaleString" | "pop" | "push" | "concat" | "join" | "reverse" | "shift" | "slice" | "sort" | "splice" | "unshift" | "indexOf" | "lastIndexOf" | "every" | "some" | "forEach" | "map" | "filter" | "reduce" | "reduceRight" | "1"'.
-tests/cases/conformance/types/tuple/variadicTuples1.ts(327,14): error TS7019: Rest parameter 'x' implicitly has an 'any[]' type.
-=======
-tests/cases/conformance/types/tuple/variadicTuples1.ts(171,5): error TS4104: The type 'readonly [...T]' is 'readonly' and cannot be assigned to the mutable type '[...T]'.
-tests/cases/conformance/types/tuple/variadicTuples1.ts(303,14): error TS7019: Rest parameter 'x' implicitly has an 'any[]' type.
->>>>>>> 8df85b5c
-
-
-==== tests/cases/conformance/types/tuple/variadicTuples1.ts (19 errors) ====
-    // Variadics in tuple types
-    
-    type TV0<T extends unknown[]> = [string, ...T];
-    type TV1<T extends unknown[]> = [string, ...T, number];
-    type TV2<T extends unknown[]> = [string, ...T, number, ...T];
-    type TV3<T extends unknown[]> = [string, ...T, ...number[], ...T];  // Error
-                                                   ~~~~~~~~~~~
-!!! error TS1256: A rest element must be last in a tuple type.
-    
-    // Normalization
-    
-    type TN1 = TV1<[boolean, string]>;
-    type TN2 = TV1<[]>;
-    type TN3 = TV1<[boolean?]>;
-    type TN4 = TV1<string[]>;
-    type TN5 = TV1<[boolean] | [symbol, symbol]>;
-    type TN6 = TV1<any>;
-    type TN7 = TV1<never>;
-    
-    // Variadics in array literals
-    
-    function tup2<T extends unknown[], U extends unknown[]>(t: [...T], u: [...U]) {
-        return [1, ...t, 2, ...u, 3] as const;
-    }
-    
-    const t2 = tup2(['hello'], [10, true]);
-    
-    function concat<T extends unknown[], U extends unknown[]>(t: [...T], u: [...U]): [...T, ...U] {
-        return [...t, ...u];
-    }
-    
-    declare const sa: string[];
-    
-    const tc1 = concat([], []);
-    const tc2 = concat(['hello'], [42]);
-    const tc3 = concat([1, 2, 3], sa);
-    const tc4 = concat(sa, [1, 2, 3]);  // Ideally would be [...string[], number, number, number]
-    
-    function concat2<T extends readonly unknown[], U extends readonly unknown[]>(t: T, u: U) {
-        return [...t, ...u];  // (T[number] | U[number])[]
-    }
-    
-    const tc5 = concat2([1, 2, 3] as const, [4, 5, 6] as const);  // (1 | 2 | 3 | 4 | 5 | 6)[]
-    
-    // Spread arguments
-    
-    declare function foo1(a: number, b: string, c: boolean, ...d: number[]): void;
-    
-    function foo2(t1: [number, string], t2: [boolean], a1: number[]) {
-        foo1(1, 'abc', true, 42, 43, 44);
-        foo1(...t1, true, 42, 43, 44);
-        foo1(...t1, ...t2, 42, 43, 44);
-        foo1(...t1, ...t2, ...a1);
-        foo1(...t1);  // Error
-        ~~~~~~~~~~~
-!!! error TS2555: Expected at least 3 arguments, but got 2.
-!!! related TS6210 tests/cases/conformance/types/tuple/variadicTuples1.ts:45:45: An argument for 'c' was not provided.
-        foo1(...t1, 45);  // Error
-                    ~~
-!!! error TS2345: Argument of type '45' is not assignable to parameter of type 'boolean'.
-    }
-    
-    declare function foo3<T extends unknown[]>(x: number, ...args: [...T, number]): T;
-    
-    function foo4<U extends unknown[]>(u: U) {
-        foo3(1, 2);
-        foo3(1, 'hello', true, 2);
-        foo3(1, ...u, 'hi', 2);
-        foo3(1);
-    }
-    
-    // Contextual typing of array literals
-    
-    declare function ft1<T extends unknown[]>(t: T): T;
-    declare function ft2<T extends unknown[]>(t: T): readonly [...T];
-    declare function ft3<T extends unknown[]>(t: [...T]): T;
-    declare function ft4<T extends unknown[]>(t: [...T]): readonly [...T];
-    
-    ft1(['hello', 42]);  // (string | number)[]
-    ft2(['hello', 42]);  // readonly (string | number)[]
-    ft3(['hello', 42]);  // [string, number]
-    ft4(['hello', 42]);  // readonly [string, number]
-    
-    // Indexing variadic tuple types
-    
-    function f0<T extends unknown[]>(t: [string, ...T], n: number) {
-        const a = t[0];  // string
-        const b = t[1];  // [string, ...T][1]
-        const c = t[2];  // [string, ...T][2]
-        const d = t[n];  // [string, ...T][number]
-    }
-    
-    function f1<T extends unknown[]>(t: [string, ...T, number], n: number) {
-        const a = t[0];  // string
-        const b = t[1];  // [string, ...T, number][1]
-        const c = t[2];  // [string, ...T, number][2]
-        const d = t[n];  // [string, ...T, number][number]
-    }
-    
-    // Destructuring variadic tuple types
-    
-    function f2<T extends unknown[]>(t: [string, ...T]) {
-        let [...ax] = t;  // [string, ...T]
-        let [b1, ...bx] = t;  // string, [...T]
-        let [c1, c2, ...cx] = t;  // string, [string, ...T][1], T[number][]
-    }
-    
-    function f3<T extends unknown[]>(t: [string, ...T, number]) {
-        let [...ax] = t;  // [string, ...T, number]
-        let [b1, ...bx] = t;  // string, [...T, number]
-        let [c1, c2, ...cx] = t;  // string, [string, ...T, number][1], (number | T[number])[]
-    }
-    
-    // Mapped types applied to variadic tuple types
-    
-    type Arrayify<T> = { [P in keyof T]: T[P][] };
-    
-    type TM1<U extends unknown[]> = Arrayify<readonly [string, number?, ...U, ...boolean[]]>;  // [string[], (number | undefined)[]?, Arrayify<U>, ...boolean[][]]
-    
-    type TP1<T extends unknown[]> = Partial<[string, ...T, number]>;  // [string?, Partial<T>, number?]
-    type TP2<T extends unknown[]> = Partial<[string, ...T, ...number[]]>;  // [string?, Partial<T>, ...(number | undefined)[]]
-    
-    // Reverse mapping through mapped type applied to variadic tuple type
-    
-    declare function fm1<T extends unknown[]>(t: Arrayify<[string, number, ...T]>): T;
-    
-    let tm1 = fm1([['abc'], [42], [true], ['def']]);  // [boolean, string]
-    
-    // Spread of readonly array-like infers mutable array-like
-    
-    declare function fx1<T extends unknown[]>(a: string, ...args: T): T;
-    
-    function gx1<U extends unknown[], V extends readonly unknown[]>(u: U, v: V) {
-        fx1('abc');  // []
-        fx1('abc', ...u);  // U
-        fx1('abc', ...v);  // [...V]
-        fx1<U>('abc', ...u);  // U
-        fx1<V>('abc', ...v);  // Error
-            ~
-!!! error TS2344: Type 'V' does not satisfy the constraint 'unknown[]'.
-!!! error TS2344:   The type 'readonly unknown[]' is 'readonly' and cannot be assigned to the mutable type 'unknown[]'.
-    }
-    
-    declare function fx2<T extends readonly unknown[]>(a: string, ...args: T): T;
-    
-    function gx2<U extends unknown[], V extends readonly unknown[]>(u: U, v: V) {
-        fx2('abc');  // []
-        fx2('abc', ...u);  // U
-        fx2('abc', ...v);  // [...V]
-        fx2<U>('abc', ...u);  // U
-        fx2<V>('abc', ...v);  // V
-    }
-    
-    // Relations involving variadic tuple types
-    
-    function f10<T extends string[], U extends T>(x: [string, ...unknown[]], y: [string, ...T], z: [string, ...U]) {
-        x = y;
-        x = z;
-        y = x;  // Error
-        ~
-!!! error TS2322: Type '[string, ...unknown[]]' is not assignable to type '[string, ...T]'.
-!!! error TS2322:   Target requires 2 element(s) but source may have fewer.
-        y = z;
-        z = x;  // Error
-        ~
-!!! error TS2322: Type '[string, ...unknown[]]' is not assignable to type '[string, ...U]'.
-!!! error TS2322:   Target requires 2 element(s) but source may have fewer.
-        z = y;  // Error
-        ~
-!!! error TS2322: Type '[string, ...T]' is not assignable to type '[string, ...U]'.
-!!! error TS2322:   Type 'T' is not assignable to type 'U'.
-!!! error TS2322:     'T' is assignable to the constraint of type 'U', but 'U' could be instantiated with a different subtype of constraint 'string[]'.
-!!! error TS2322:       Type 'string[]' is not assignable to type 'U'.
-!!! error TS2322:         'U' could be instantiated with an arbitrary type which could be unrelated to 'string[]'.
-    }
-    
-    // For a generic type T, [...T] is assignable to T, T is assignable to readonly [...T], and T is assignable
-    // to [...T] when T is constrained to a mutable array or tuple type.
-    
-    function f11<T extends unknown[]>(t: T, m: [...T], r: readonly [...T]) {
-        t = m;
-        t = r;  // Error
-        ~
-!!! error TS2322: Type 'readonly [...T]' is not assignable to type 'T'.
-!!! error TS2322:   'T' could be instantiated with an arbitrary type which could be unrelated to 'readonly [...T]'.
-        m = t;
-        m = r;  // Error
-        ~
-!!! error TS4104: The type 'readonly [...T]' is 'readonly' and cannot be assigned to the mutable type '[...T]'.
-        r = t;
-        r = m;
-    }
-    
-    function f12<T extends readonly unknown[]>(t: T, m: [...T], r: readonly [...T]) {
-        t = m;
-        t = r;  // Error
-        ~
-!!! error TS2322: Type 'readonly [...T]' is not assignable to type 'T'.
-!!! error TS2322:   'readonly [...T]' is assignable to the constraint of type 'T', but 'T' could be instantiated with a different subtype of constraint 'readonly unknown[]'.
-        m = t;  // Error
-        ~
-!!! error TS2322: Type 'T' is not assignable to type '[...T]'.
-!!! error TS2322:   The type 'readonly unknown[]' is 'readonly' and cannot be assigned to the mutable type '[...T]'.
-        m = r;  // Error
-        ~
-!!! error TS4104: The type 'readonly [...T]' is 'readonly' and cannot be assigned to the mutable type '[...T]'.
-        r = t;
-        r = m;
-    }
-    
-    function f13<T extends string[], U extends T>(t0: T, t1: [...T], t2: [...U]) {
-        t0 = t1;
-        t0 = t2;
-        t1 = t0;
-        t1 = t2;
-        t2 = t0;  // Error
-        ~~
-!!! error TS2322: Type 'T' is not assignable to type '[...U]'.
-!!! error TS2322:   Type 'string[]' is not assignable to type '[...U]'.
-!!! error TS2322:     Target requires 1 element(s) but source may have fewer.
-        t2 = t1;  // Error
-        ~~
-!!! error TS2322: Type '[...T]' is not assignable to type '[...U]'.
-!!! error TS2322:   Type 'T' is not assignable to type 'U'.
-!!! error TS2322:     'T' is assignable to the constraint of type 'U', but 'U' could be instantiated with a different subtype of constraint 'string[]'.
-!!! error TS2322:       Type 'string[]' is not assignable to type 'U'.
-!!! error TS2322:         'U' could be instantiated with an arbitrary type which could be unrelated to 'string[]'.
-    }
-    
-    function f14<T extends readonly string[], U extends T>(t0: T, t1: [...T], t2: [...U]) {
-        t0 = t1;
-        t0 = t2;
-        t1 = t0;  // Error
-        ~~
-!!! error TS2322: Type 'T' is not assignable to type '[...T]'.
-!!! error TS2322:   The type 'readonly string[]' is 'readonly' and cannot be assigned to the mutable type '[...T]'.
-        t1 = t2;
-        t2 = t0;  // Error
-        ~~
-!!! error TS2322: Type 'T' is not assignable to type '[...U]'.
-!!! error TS2322:   The type 'readonly string[]' is 'readonly' and cannot be assigned to the mutable type '[...U]'.
-        t2 = t1;  // Error
-        ~~
-!!! error TS2322: Type '[...T]' is not assignable to type '[...U]'.
-!!! error TS2322:   Type 'T' is not assignable to type 'U'.
-!!! error TS2322:     'T' is assignable to the constraint of type 'U', but 'U' could be instantiated with a different subtype of constraint 'readonly string[]'.
-!!! error TS2322:       Type 'readonly string[]' is not assignable to type 'U'.
-!!! error TS2322:         'U' could be instantiated with an arbitrary type which could be unrelated to 'readonly string[]'.
-    }
-    
-    function f15<T extends string[], U extends T>(k0: keyof T, k1: keyof [...T], k2: keyof [...U], k3: keyof [1, 2, ...T]) {
-        k0 = 'length';
-        k1 = 'length';
-        k2 = 'length';
-        k0 = 'slice';
-        k1 = 'slice';
-        k2 = 'slice';
-        k3 = '0';
-        k3 = '1';
-        k3 = '2';  // Error
-        ~~
-!!! error TS2322: Type 'string' is not assignable to type 'keyof [1, 2, ...T]'.
-!!! error TS2322:   Type '"2"' is not assignable to type 'number | "0" | "length" | "toString" | "toLocaleString" | "pop" | "push" | "concat" | "join" | "reverse" | "shift" | "slice" | "sort" | "splice" | "unshift" | "indexOf" | "lastIndexOf" | "every" | "some" | "forEach" | "map" | "filter" | "reduce" | "reduceRight" | "1"'.
-    }
-    
-    // Inference between variadic tuple types
-    
-    type First<T extends readonly unknown[]> = T[0];
-    type DropFirst<T extends readonly unknown[]> = T extends readonly [any, ...infer U] ? U : [...T];
-    
-    type Last<T extends readonly unknown[]> = T extends readonly [...infer _, infer U] ? U : undefined;
-    type DropLast<T extends readonly unknown[]> = T extends readonly [...infer U, any] ? U : [...T];
-    
-    type T00 = First<[number, symbol, string]>;
-    type T01 = First<[symbol, string]>;
-    type T02 = First<[string]>;
-    type T03 = First<[number, symbol, ...string[]]>;
-    type T04 = First<[symbol, ...string[]]>;
-    type T05 = First<string[]>;
-    type T06 = First<[]>;
-    type T07 = First<any>;
-    type T08 = First<never>;
-    
-    type T10 = DropFirst<[number, symbol, string]>;
-    type T11 = DropFirst<[symbol, string]>;
-    type T12 = DropFirst<[string]>;
-    type T13 = DropFirst<[number, symbol, ...string[]]>;
-    type T14 = DropFirst<[symbol, ...string[]]>;
-    type T15 = DropFirst<string[]>;
-    type T16 = DropFirst<[]>;
-    type T17 = DropFirst<any>;
-    type T18 = DropFirst<never>;
-    
-    type T20 = Last<[number, symbol, string]>;
-    type T21 = Last<[symbol, string]>;
-    type T22 = Last<[string]>;
-    type T23 = Last<[number, symbol, ...string[]]>;
-    type T24 = Last<[symbol, ...string[]]>;
-    type T25 = Last<string[]>;
-    type T26 = Last<[]>;  // unknown[], maybe should be []
-    type T27 = Last<any>;  // unknown, maybe should be any
-    type T28 = Last<never>;
-    
-    type T30 = DropLast<[number, symbol, string]>;
-    type T31 = DropLast<[symbol, string]>;
-    type T32 = DropLast<[string]>;
-    type T33 = DropLast<[number, symbol, ...string[]]>;
-    type T34 = DropLast<[symbol, ...string[]]>;
-    type T35 = DropLast<string[]>;
-    type T36 = DropLast<[]>;  // unknown[], maybe should be []
-    type T37 = DropLast<any>;
-    type T38 = DropLast<never>;
-    
-    type R00 = First<readonly [number, symbol, string]>;
-    type R01 = First<readonly [symbol, string]>;
-    type R02 = First<readonly [string]>;
-    type R03 = First<readonly [number, symbol, ...string[]]>;
-    type R04 = First<readonly [symbol, ...string[]]>;
-    type R05 = First<readonly string[]>;
-    type R06 = First<readonly []>;
-    
-    type R10 = DropFirst<readonly [number, symbol, string]>;
-    type R11 = DropFirst<readonly [symbol, string]>;
-    type R12 = DropFirst<readonly [string]>;
-    type R13 = DropFirst<readonly [number, symbol, ...string[]]>;
-    type R14 = DropFirst<readonly [symbol, ...string[]]>;
-    type R15 = DropFirst<readonly string[]>;
-    type R16 = DropFirst<readonly []>;
-    
-    type R20 = Last<readonly [number, symbol, string]>;
-    type R21 = Last<readonly [symbol, string]>;
-    type R22 = Last<readonly [string]>;
-    type R23 = Last<readonly [number, symbol, ...string[]]>;
-    type R24 = Last<readonly [symbol, ...string[]]>;
-    type R25 = Last<readonly string[]>;
-    type R26 = Last<readonly []>;
-    
-    type R30 = DropLast<readonly [number, symbol, string]>;
-    type R31 = DropLast<readonly [symbol, string]>;
-    type R32 = DropLast<readonly [string]>;
-    type R33 = DropLast<readonly [number, symbol, ...string[]]>;
-    type R34 = DropLast<readonly [symbol, ...string[]]>;
-    type R35 = DropLast<readonly string[]>;
-    type R36 = DropLast<readonly []>;
-    
-    // Inference to [...T, ...U] with implied arity for T
-    
-    function curry<T extends unknown[], U extends unknown[], R>(f: (...args: [...T, ...U]) => R, ...a: T) {
-        return (...b: U) => f(...a, ...b);
-    }
-    
-    const fn1 = (a: number, b: string, c: boolean, d: string[]) => 0;
-    
-    const c0 = curry(fn1);  // (a: number, b: string, c: boolean, d: string[]) => number
-    const c1 = curry(fn1, 1);  // (b: string, c: boolean, d: string[]) => number
-    const c2 = curry(fn1, 1, 'abc');  // (c: boolean, d: string[]) => number
-    const c3 = curry(fn1, 1, 'abc', true);  // (d: string[]) => number
-    const c4 = curry(fn1, 1, 'abc', true, ['x', 'y']);  // () => number
-    
-    const fn2 = (x: number, b: boolean, ...args: string[]) => 0;
-    
-    const c10 = curry(fn2);  // (x: number, b: boolean, ...args: string[]) => number
-    const c11 = curry(fn2, 1);  // (b: boolean, ...args: string[]) => number
-    const c12 = curry(fn2, 1, true);  // (...args: string[]) => number
-    const c13 = curry(fn2, 1, true, 'abc', 'def');  // (...args: string[]) => number
-    
-    const fn3 = (...args: string[]) => 0;
-    
-    const c20 = curry(fn3);  // (...args: string[]) => number
-    const c21 = curry(fn3, 'abc', 'def');  // (...args: string[]) => number
-    const c22 = curry(fn3, ...sa);  // (...args: string[]) => number
-    
-    // No inference to [...T, ...U] when there is no implied arity
-    
-    function curry2<T extends unknown[], U extends unknown[], R>(f: (...args: [...T, ...U]) => R, t: [...T], u: [...U]) {
-        return f(...t, ...u);
-    }
-    
-    declare function fn10(a: string, b: number, c: boolean): string[];
-    
-    curry2(fn10, ['hello', 42], [true]);
-    curry2(fn10, ['hello'], [42, true]);
-    
-    // Last argument is contextually typed
-    
-    declare function call<T extends unknown[], R>(...args: [...T, (...args: T) => R]): [T, R];
-    
-    call('hello', 32, (a, b) => 42);
-    
-    // Would be nice to infer [...string[], (...args: string[]) => number] here
-    // Requires [starting-fixed-part, ...rest-part, ending-fixed-part] tuple structure
-    
-    call(...sa, (...x) => 42);
-                 ~~~~
-!!! error TS7019: Rest parameter 'x' implicitly has an 'any[]' type.
+tests/cases/conformance/types/tuple/variadicTuples1.ts(6,48): error TS1256: A rest element must be last in a tuple type.
+tests/cases/conformance/types/tuple/variadicTuples1.ts(52,5): error TS2555: Expected at least 3 arguments, but got 2.
+tests/cases/conformance/types/tuple/variadicTuples1.ts(53,17): error TS2345: Argument of type '45' is not assignable to parameter of type 'boolean'.
+tests/cases/conformance/types/tuple/variadicTuples1.ts(131,9): error TS2344: Type 'V' does not satisfy the constraint 'unknown[]'.
+  The type 'readonly unknown[]' is 'readonly' and cannot be assigned to the mutable type 'unknown[]'.
+tests/cases/conformance/types/tuple/variadicTuples1.ts(149,5): error TS2322: Type '[string, ...unknown[]]' is not assignable to type '[string, ...T]'.
+  Target requires 2 element(s) but source may have fewer.
+tests/cases/conformance/types/tuple/variadicTuples1.ts(151,5): error TS2322: Type '[string, ...unknown[]]' is not assignable to type '[string, ...U]'.
+  Target requires 2 element(s) but source may have fewer.
+tests/cases/conformance/types/tuple/variadicTuples1.ts(152,5): error TS2322: Type '[string, ...T]' is not assignable to type '[string, ...U]'.
+  Type 'T' is not assignable to type 'U'.
+    'T' is assignable to the constraint of type 'U', but 'U' could be instantiated with a different subtype of constraint 'string[]'.
+      Type 'string[]' is not assignable to type 'U'.
+        'U' could be instantiated with an arbitrary type which could be unrelated to 'string[]'.
+tests/cases/conformance/types/tuple/variadicTuples1.ts(160,5): error TS2322: Type 'readonly [...T]' is not assignable to type 'T'.
+  'T' could be instantiated with an arbitrary type which could be unrelated to 'readonly [...T]'.
+tests/cases/conformance/types/tuple/variadicTuples1.ts(162,5): error TS4104: The type 'readonly [...T]' is 'readonly' and cannot be assigned to the mutable type '[...T]'.
+tests/cases/conformance/types/tuple/variadicTuples1.ts(169,5): error TS2322: Type 'readonly [...T]' is not assignable to type 'T'.
+  'readonly [...T]' is assignable to the constraint of type 'T', but 'T' could be instantiated with a different subtype of constraint 'readonly unknown[]'.
+tests/cases/conformance/types/tuple/variadicTuples1.ts(170,5): error TS2322: Type 'T' is not assignable to type '[...T]'.
+  The type 'readonly unknown[]' is 'readonly' and cannot be assigned to the mutable type '[...T]'.
+tests/cases/conformance/types/tuple/variadicTuples1.ts(171,5): error TS4104: The type 'readonly [...T]' is 'readonly' and cannot be assigned to the mutable type '[...T]'.
+tests/cases/conformance/types/tuple/variadicTuples1.ts(303,14): error TS7019: Rest parameter 'x' implicitly has an 'any[]' type.
+
+
+==== tests/cases/conformance/types/tuple/variadicTuples1.ts (19 errors) ====
+    // Variadics in tuple types
+    
+    type TV0<T extends unknown[]> = [string, ...T];
+    type TV1<T extends unknown[]> = [string, ...T, number];
+    type TV2<T extends unknown[]> = [string, ...T, number, ...T];
+    type TV3<T extends unknown[]> = [string, ...T, ...number[], ...T];  // Error
+                                                   ~~~~~~~~~~~
+!!! error TS1256: A rest element must be last in a tuple type.
+    
+    // Normalization
+    
+    type TN1 = TV1<[boolean, string]>;
+    type TN2 = TV1<[]>;
+    type TN3 = TV1<[boolean?]>;
+    type TN4 = TV1<string[]>;
+    type TN5 = TV1<[boolean] | [symbol, symbol]>;
+    type TN6 = TV1<any>;
+    type TN7 = TV1<never>;
+    
+    // Variadics in array literals
+    
+    function tup2<T extends unknown[], U extends unknown[]>(t: [...T], u: [...U]) {
+        return [1, ...t, 2, ...u, 3] as const;
+    }
+    
+    const t2 = tup2(['hello'], [10, true]);
+    
+    function concat<T extends unknown[], U extends unknown[]>(t: [...T], u: [...U]): [...T, ...U] {
+        return [...t, ...u];
+    }
+    
+    declare const sa: string[];
+    
+    const tc1 = concat([], []);
+    const tc2 = concat(['hello'], [42]);
+    const tc3 = concat([1, 2, 3], sa);
+    const tc4 = concat(sa, [1, 2, 3]);  // Ideally would be [...string[], number, number, number]
+    
+    function concat2<T extends readonly unknown[], U extends readonly unknown[]>(t: T, u: U) {
+        return [...t, ...u];  // (T[number] | U[number])[]
+    }
+    
+    const tc5 = concat2([1, 2, 3] as const, [4, 5, 6] as const);  // (1 | 2 | 3 | 4 | 5 | 6)[]
+    
+    // Spread arguments
+    
+    declare function foo1(a: number, b: string, c: boolean, ...d: number[]): void;
+    
+    function foo2(t1: [number, string], t2: [boolean], a1: number[]) {
+        foo1(1, 'abc', true, 42, 43, 44);
+        foo1(...t1, true, 42, 43, 44);
+        foo1(...t1, ...t2, 42, 43, 44);
+        foo1(...t1, ...t2, ...a1);
+        foo1(...t1);  // Error
+        ~~~~~~~~~~~
+!!! error TS2555: Expected at least 3 arguments, but got 2.
+!!! related TS6210 tests/cases/conformance/types/tuple/variadicTuples1.ts:45:45: An argument for 'c' was not provided.
+        foo1(...t1, 45);  // Error
+                    ~~
+!!! error TS2345: Argument of type '45' is not assignable to parameter of type 'boolean'.
+    }
+    
+    declare function foo3<T extends unknown[]>(x: number, ...args: [...T, number]): T;
+    
+    function foo4<U extends unknown[]>(u: U) {
+        foo3(1, 2);
+        foo3(1, 'hello', true, 2);
+        foo3(1, ...u, 'hi', 2);
+        foo3(1);
+    }
+    
+    // Contextual typing of array literals
+    
+    declare function ft1<T extends unknown[]>(t: T): T;
+    declare function ft2<T extends unknown[]>(t: T): readonly [...T];
+    declare function ft3<T extends unknown[]>(t: [...T]): T;
+    declare function ft4<T extends unknown[]>(t: [...T]): readonly [...T];
+    
+    ft1(['hello', 42]);  // (string | number)[]
+    ft2(['hello', 42]);  // readonly (string | number)[]
+    ft3(['hello', 42]);  // [string, number]
+    ft4(['hello', 42]);  // readonly [string, number]
+    
+    // Indexing variadic tuple types
+    
+    function f0<T extends unknown[]>(t: [string, ...T], n: number) {
+        const a = t[0];  // string
+        const b = t[1];  // [string, ...T][1]
+        const c = t[2];  // [string, ...T][2]
+        const d = t[n];  // [string, ...T][number]
+    }
+    
+    function f1<T extends unknown[]>(t: [string, ...T, number], n: number) {
+        const a = t[0];  // string
+        const b = t[1];  // [string, ...T, number][1]
+        const c = t[2];  // [string, ...T, number][2]
+        const d = t[n];  // [string, ...T, number][number]
+    }
+    
+    // Destructuring variadic tuple types
+    
+    function f2<T extends unknown[]>(t: [string, ...T]) {
+        let [...ax] = t;  // [string, ...T]
+        let [b1, ...bx] = t;  // string, [...T]
+        let [c1, c2, ...cx] = t;  // string, [string, ...T][1], T[number][]
+    }
+    
+    function f3<T extends unknown[]>(t: [string, ...T, number]) {
+        let [...ax] = t;  // [string, ...T, number]
+        let [b1, ...bx] = t;  // string, [...T, number]
+        let [c1, c2, ...cx] = t;  // string, [string, ...T, number][1], (number | T[number])[]
+    }
+    
+    // Mapped types applied to variadic tuple types
+    
+    type Arrayify<T> = { [P in keyof T]: T[P][] };
+    
+    type TM1<U extends unknown[]> = Arrayify<readonly [string, number?, ...U, ...boolean[]]>;  // [string[], (number | undefined)[]?, Arrayify<U>, ...boolean[][]]
+    
+    type TP1<T extends unknown[]> = Partial<[string, ...T, number]>;  // [string?, Partial<T>, number?]
+    type TP2<T extends unknown[]> = Partial<[string, ...T, ...number[]]>;  // [string?, Partial<T>, ...(number | undefined)[]]
+    
+    // Reverse mapping through mapped type applied to variadic tuple type
+    
+    declare function fm1<T extends unknown[]>(t: Arrayify<[string, number, ...T]>): T;
+    
+    let tm1 = fm1([['abc'], [42], [true], ['def']]);  // [boolean, string]
+    
+    // Spread of readonly array-like infers mutable array-like
+    
+    declare function fx1<T extends unknown[]>(a: string, ...args: T): T;
+    
+    function gx1<U extends unknown[], V extends readonly unknown[]>(u: U, v: V) {
+        fx1('abc');  // []
+        fx1('abc', ...u);  // U
+        fx1('abc', ...v);  // [...V]
+        fx1<U>('abc', ...u);  // U
+        fx1<V>('abc', ...v);  // Error
+            ~
+!!! error TS2344: Type 'V' does not satisfy the constraint 'unknown[]'.
+!!! error TS2344:   The type 'readonly unknown[]' is 'readonly' and cannot be assigned to the mutable type 'unknown[]'.
+    }
+    
+    declare function fx2<T extends readonly unknown[]>(a: string, ...args: T): T;
+    
+    function gx2<U extends unknown[], V extends readonly unknown[]>(u: U, v: V) {
+        fx2('abc');  // []
+        fx2('abc', ...u);  // U
+        fx2('abc', ...v);  // [...V]
+        fx2<U>('abc', ...u);  // U
+        fx2<V>('abc', ...v);  // V
+    }
+    
+    // Relations involving variadic tuple types
+    
+    function f10<T extends string[], U extends T>(x: [string, ...unknown[]], y: [string, ...T], z: [string, ...U]) {
+        x = y;
+        x = z;
+        y = x;  // Error
+        ~
+!!! error TS2322: Type '[string, ...unknown[]]' is not assignable to type '[string, ...T]'.
+!!! error TS2322:   Target requires 2 element(s) but source may have fewer.
+        y = z;
+        z = x;  // Error
+        ~
+!!! error TS2322: Type '[string, ...unknown[]]' is not assignable to type '[string, ...U]'.
+!!! error TS2322:   Target requires 2 element(s) but source may have fewer.
+        z = y;  // Error
+        ~
+!!! error TS2322: Type '[string, ...T]' is not assignable to type '[string, ...U]'.
+!!! error TS2322:   Type 'T' is not assignable to type 'U'.
+!!! error TS2322:     'T' is assignable to the constraint of type 'U', but 'U' could be instantiated with a different subtype of constraint 'string[]'.
+!!! error TS2322:       Type 'string[]' is not assignable to type 'U'.
+!!! error TS2322:         'U' could be instantiated with an arbitrary type which could be unrelated to 'string[]'.
+    }
+    
+    // For a generic type T, [...T] is assignable to T, T is assignable to readonly [...T], and T is assignable
+    // to [...T] when T is constrained to a mutable array or tuple type.
+    
+    function f11<T extends unknown[]>(t: T, m: [...T], r: readonly [...T]) {
+        t = m;
+        t = r;  // Error
+        ~
+!!! error TS2322: Type 'readonly [...T]' is not assignable to type 'T'.
+!!! error TS2322:   'T' could be instantiated with an arbitrary type which could be unrelated to 'readonly [...T]'.
+        m = t;
+        m = r;  // Error
+        ~
+!!! error TS4104: The type 'readonly [...T]' is 'readonly' and cannot be assigned to the mutable type '[...T]'.
+        r = t;
+        r = m;
+    }
+    
+    function f12<T extends readonly unknown[]>(t: T, m: [...T], r: readonly [...T]) {
+        t = m;
+        t = r;  // Error
+        ~
+!!! error TS2322: Type 'readonly [...T]' is not assignable to type 'T'.
+!!! error TS2322:   'readonly [...T]' is assignable to the constraint of type 'T', but 'T' could be instantiated with a different subtype of constraint 'readonly unknown[]'.
+        m = t;  // Error
+        ~
+!!! error TS2322: Type 'T' is not assignable to type '[...T]'.
+!!! error TS2322:   The type 'readonly unknown[]' is 'readonly' and cannot be assigned to the mutable type '[...T]'.
+        m = r;  // Error
+        ~
+!!! error TS4104: The type 'readonly [...T]' is 'readonly' and cannot be assigned to the mutable type '[...T]'.
+        r = t;
+        r = m;
+    }
+    
+    function f13<T extends string[], U extends T>(t0: T, t1: [...T], t2: [...U]) {
+        t0 = t1;
+        t0 = t2;
+        t1 = t0;
+        t1 = t2;
+        t2 = t0;  // Error
+        ~~
+!!! error TS2322: Type 'T' is not assignable to type '[...U]'.
+!!! error TS2322:   Type 'string[]' is not assignable to type '[...U]'.
+!!! error TS2322:     Target requires 1 element(s) but source may have fewer.
+        t2 = t1;  // Error
+        ~~
+!!! error TS2322: Type '[...T]' is not assignable to type '[...U]'.
+!!! error TS2322:   Type 'T' is not assignable to type 'U'.
+!!! error TS2322:     'T' is assignable to the constraint of type 'U', but 'U' could be instantiated with a different subtype of constraint 'string[]'.
+!!! error TS2322:       Type 'string[]' is not assignable to type 'U'.
+!!! error TS2322:         'U' could be instantiated with an arbitrary type which could be unrelated to 'string[]'.
+    }
+    
+    function f14<T extends readonly string[], U extends T>(t0: T, t1: [...T], t2: [...U]) {
+        t0 = t1;
+        t0 = t2;
+        t1 = t0;  // Error
+        ~~
+!!! error TS2322: Type 'T' is not assignable to type '[...T]'.
+!!! error TS2322:   The type 'readonly string[]' is 'readonly' and cannot be assigned to the mutable type '[...T]'.
+        t1 = t2;
+        t2 = t0;  // Error
+        ~~
+!!! error TS2322: Type 'T' is not assignable to type '[...U]'.
+!!! error TS2322:   The type 'readonly string[]' is 'readonly' and cannot be assigned to the mutable type '[...U]'.
+        t2 = t1;  // Error
+        ~~
+!!! error TS2322: Type '[...T]' is not assignable to type '[...U]'.
+!!! error TS2322:   Type 'T' is not assignable to type 'U'.
+!!! error TS2322:     'T' is assignable to the constraint of type 'U', but 'U' could be instantiated with a different subtype of constraint 'readonly string[]'.
+!!! error TS2322:       Type 'readonly string[]' is not assignable to type 'U'.
+!!! error TS2322:         'U' could be instantiated with an arbitrary type which could be unrelated to 'readonly string[]'.
+    }
+    
+    function f15<T extends string[], U extends T>(k0: keyof T, k1: keyof [...T], k2: keyof [...U], k3: keyof [1, 2, ...T]) {
+        k0 = 'length';
+        k1 = 'length';
+        k2 = 'length';
+        k0 = 'slice';
+        k1 = 'slice';
+        k2 = 'slice';
+        k3 = '0';
+        k3 = '1';
+        k3 = '2';  // Error
+        ~~
+!!! error TS2322: Type 'string' is not assignable to type 'keyof [1, 2, ...T]'.
+!!! error TS2322:   Type '"2"' is not assignable to type 'number | "0" | "length" | "toString" | "toLocaleString" | "pop" | "push" | "concat" | "join" | "reverse" | "shift" | "slice" | "sort" | "splice" | "unshift" | "indexOf" | "lastIndexOf" | "every" | "some" | "forEach" | "map" | "filter" | "reduce" | "reduceRight" | "1"'.
+    }
+    
+    // Inference between variadic tuple types
+    
+    type First<T extends readonly unknown[]> = T[0];
+    type DropFirst<T extends readonly unknown[]> = T extends readonly [any, ...infer U] ? U : [...T];
+    
+    type Last<T extends readonly unknown[]> = T extends readonly [...infer _, infer U] ? U : undefined;
+    type DropLast<T extends readonly unknown[]> = T extends readonly [...infer U, any] ? U : [...T];
+    
+    type T00 = First<[number, symbol, string]>;
+    type T01 = First<[symbol, string]>;
+    type T02 = First<[string]>;
+    type T03 = First<[number, symbol, ...string[]]>;
+    type T04 = First<[symbol, ...string[]]>;
+    type T05 = First<string[]>;
+    type T06 = First<[]>;
+    type T07 = First<any>;
+    type T08 = First<never>;
+    
+    type T10 = DropFirst<[number, symbol, string]>;
+    type T11 = DropFirst<[symbol, string]>;
+    type T12 = DropFirst<[string]>;
+    type T13 = DropFirst<[number, symbol, ...string[]]>;
+    type T14 = DropFirst<[symbol, ...string[]]>;
+    type T15 = DropFirst<string[]>;
+    type T16 = DropFirst<[]>;
+    type T17 = DropFirst<any>;
+    type T18 = DropFirst<never>;
+    
+    type T20 = Last<[number, symbol, string]>;
+    type T21 = Last<[symbol, string]>;
+    type T22 = Last<[string]>;
+    type T23 = Last<[number, symbol, ...string[]]>;
+    type T24 = Last<[symbol, ...string[]]>;
+    type T25 = Last<string[]>;
+    type T26 = Last<[]>;  // unknown[], maybe should be []
+    type T27 = Last<any>;  // unknown, maybe should be any
+    type T28 = Last<never>;
+    
+    type T30 = DropLast<[number, symbol, string]>;
+    type T31 = DropLast<[symbol, string]>;
+    type T32 = DropLast<[string]>;
+    type T33 = DropLast<[number, symbol, ...string[]]>;
+    type T34 = DropLast<[symbol, ...string[]]>;
+    type T35 = DropLast<string[]>;
+    type T36 = DropLast<[]>;  // unknown[], maybe should be []
+    type T37 = DropLast<any>;
+    type T38 = DropLast<never>;
+    
+    type R00 = First<readonly [number, symbol, string]>;
+    type R01 = First<readonly [symbol, string]>;
+    type R02 = First<readonly [string]>;
+    type R03 = First<readonly [number, symbol, ...string[]]>;
+    type R04 = First<readonly [symbol, ...string[]]>;
+    type R05 = First<readonly string[]>;
+    type R06 = First<readonly []>;
+    
+    type R10 = DropFirst<readonly [number, symbol, string]>;
+    type R11 = DropFirst<readonly [symbol, string]>;
+    type R12 = DropFirst<readonly [string]>;
+    type R13 = DropFirst<readonly [number, symbol, ...string[]]>;
+    type R14 = DropFirst<readonly [symbol, ...string[]]>;
+    type R15 = DropFirst<readonly string[]>;
+    type R16 = DropFirst<readonly []>;
+    
+    type R20 = Last<readonly [number, symbol, string]>;
+    type R21 = Last<readonly [symbol, string]>;
+    type R22 = Last<readonly [string]>;
+    type R23 = Last<readonly [number, symbol, ...string[]]>;
+    type R24 = Last<readonly [symbol, ...string[]]>;
+    type R25 = Last<readonly string[]>;
+    type R26 = Last<readonly []>;
+    
+    type R30 = DropLast<readonly [number, symbol, string]>;
+    type R31 = DropLast<readonly [symbol, string]>;
+    type R32 = DropLast<readonly [string]>;
+    type R33 = DropLast<readonly [number, symbol, ...string[]]>;
+    type R34 = DropLast<readonly [symbol, ...string[]]>;
+    type R35 = DropLast<readonly string[]>;
+    type R36 = DropLast<readonly []>;
+    
+    // Inference to [...T, ...U] with implied arity for T
+    
+    function curry<T extends unknown[], U extends unknown[], R>(f: (...args: [...T, ...U]) => R, ...a: T) {
+        return (...b: U) => f(...a, ...b);
+    }
+    
+    const fn1 = (a: number, b: string, c: boolean, d: string[]) => 0;
+    
+    const c0 = curry(fn1);  // (a: number, b: string, c: boolean, d: string[]) => number
+    const c1 = curry(fn1, 1);  // (b: string, c: boolean, d: string[]) => number
+    const c2 = curry(fn1, 1, 'abc');  // (c: boolean, d: string[]) => number
+    const c3 = curry(fn1, 1, 'abc', true);  // (d: string[]) => number
+    const c4 = curry(fn1, 1, 'abc', true, ['x', 'y']);  // () => number
+    
+    const fn2 = (x: number, b: boolean, ...args: string[]) => 0;
+    
+    const c10 = curry(fn2);  // (x: number, b: boolean, ...args: string[]) => number
+    const c11 = curry(fn2, 1);  // (b: boolean, ...args: string[]) => number
+    const c12 = curry(fn2, 1, true);  // (...args: string[]) => number
+    const c13 = curry(fn2, 1, true, 'abc', 'def');  // (...args: string[]) => number
+    
+    const fn3 = (...args: string[]) => 0;
+    
+    const c20 = curry(fn3);  // (...args: string[]) => number
+    const c21 = curry(fn3, 'abc', 'def');  // (...args: string[]) => number
+    const c22 = curry(fn3, ...sa);  // (...args: string[]) => number
+    
+    // No inference to [...T, ...U] when there is no implied arity
+    
+    function curry2<T extends unknown[], U extends unknown[], R>(f: (...args: [...T, ...U]) => R, t: [...T], u: [...U]) {
+        return f(...t, ...u);
+    }
+    
+    declare function fn10(a: string, b: number, c: boolean): string[];
+    
+    curry2(fn10, ['hello', 42], [true]);
+    curry2(fn10, ['hello'], [42, true]);
+    
+    // Last argument is contextually typed
+    
+    declare function call<T extends unknown[], R>(...args: [...T, (...args: T) => R]): [T, R];
+    
+    call('hello', 32, (a, b) => 42);
+    
+    // Would be nice to infer [...string[], (...args: string[]) => number] here
+    // Requires [starting-fixed-part, ...rest-part, ending-fixed-part] tuple structure
+    
+    call(...sa, (...x) => 42);
+                 ~~~~
+!!! error TS7019: Rest parameter 'x' implicitly has an 'any[]' type.
     