--- conflicted
+++ resolved
@@ -1,18 +1,9 @@
-<<<<<<< HEAD
-tests/cases/conformance/parser/ecmascript5/IndexMemberDeclarations/parserIndexMemberDeclaration10.ts(2,4): error TS1145: Modifiers not permitted on index signature members.
-=======
-tests/cases/conformance/parser/ecmascript5/IndexMemberDeclarations/parserIndexMemberDeclaration10.ts(2,11): error TS1030: 'static' modifier already seen.
->>>>>>> 20f41883
-
-
-==== tests/cases/conformance/parser/ecmascript5/IndexMemberDeclarations/parserIndexMemberDeclaration10.ts (1 errors) ====
-    class C {
-       static static [x: string]: string;
-<<<<<<< HEAD
-       ~~~~~~~~~~~~~
-!!! error TS1145: Modifiers not permitted on index signature members.
-=======
-              ~~~~~~
-!!! error TS1030: 'static' modifier already seen.
->>>>>>> 20f41883
+tests/cases/conformance/parser/ecmascript5/IndexMemberDeclarations/parserIndexMemberDeclaration10.ts(2,11): error TS1030: 'static' modifier already seen.
+
+
+==== tests/cases/conformance/parser/ecmascript5/IndexMemberDeclarations/parserIndexMemberDeclaration10.ts (1 errors) ====
+    class C {
+       static static [x: string]: string;
+              ~~~~~~
+!!! error TS1030: 'static' modifier already seen.
     }