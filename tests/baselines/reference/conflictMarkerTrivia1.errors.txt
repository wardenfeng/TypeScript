--- conflicted
+++ resolved
@@ -1,31 +1,25 @@
-<<<<<<< HEAD
-tests/cases/compiler/conflictMarkerTrivia1.ts(2,1): error TS1185: Merge conflict marker encountered.
-tests/cases/compiler/conflictMarkerTrivia1.ts(4,1): error TS1185: Merge conflict marker encountered.
-tests/cases/compiler/conflictMarkerTrivia1.ts(6,1): error TS1185: Merge conflict marker encountered.
-=======
-tests/cases/compiler/conflictMarkerTrivia1.ts(2,1): error TS1184: Merge conflict marker encountered.
->>>>>>> 1776734e
-tests/cases/compiler/conflictMarkerTrivia1.ts(3,5): error TS2300: Duplicate identifier 'v'.
-tests/cases/compiler/conflictMarkerTrivia1.ts(4,1): error TS1184: Merge conflict marker encountered.
-tests/cases/compiler/conflictMarkerTrivia1.ts(5,5): error TS2300: Duplicate identifier 'v'.
-tests/cases/compiler/conflictMarkerTrivia1.ts(6,1): error TS1184: Merge conflict marker encountered.
-
-
-==== tests/cases/compiler/conflictMarkerTrivia1.ts (5 errors) ====
-    class C {
-    <<<<<<< HEAD
-    
-!!! error TS1185: Merge conflict marker encountered.
-        v = 1;
-        ~
-!!! error TS2300: Duplicate identifier 'v'.
-    =======
-    
-!!! error TS1185: Merge conflict marker encountered.
-        v = 2;
-        ~
-!!! error TS2300: Duplicate identifier 'v'.
-    >>>>>>> Branch-a
-    
-!!! error TS1185: Merge conflict marker encountered.
+tests/cases/compiler/conflictMarkerTrivia1.ts(2,1): error TS1185: Merge conflict marker encountered.
+tests/cases/compiler/conflictMarkerTrivia1.ts(3,5): error TS2300: Duplicate identifier 'v'.
+tests/cases/compiler/conflictMarkerTrivia1.ts(4,1): error TS1185: Merge conflict marker encountered.
+tests/cases/compiler/conflictMarkerTrivia1.ts(5,5): error TS2300: Duplicate identifier 'v'.
+tests/cases/compiler/conflictMarkerTrivia1.ts(6,1): error TS1185: Merge conflict marker encountered.
+
+
+==== tests/cases/compiler/conflictMarkerTrivia1.ts (5 errors) ====
+    class C {
+    <<<<<<< HEAD
+    
+!!! error TS1185: Merge conflict marker encountered.
+        v = 1;
+        ~
+!!! error TS2300: Duplicate identifier 'v'.
+    =======
+    
+!!! error TS1185: Merge conflict marker encountered.
+        v = 2;
+        ~
+!!! error TS2300: Duplicate identifier 'v'.
+    >>>>>>> Branch-a
+    
+!!! error TS1185: Merge conflict marker encountered.
     }