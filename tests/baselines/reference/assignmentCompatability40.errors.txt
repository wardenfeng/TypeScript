--- conflicted
+++ resolved
@@ -1,22 +1,17 @@
-tests/cases/compiler/assignmentCompatability40.ts(9,1): error TS2322: Type 'interfaceWithPublicAndOptional<number, string>' is not assignable to type 'classWithPrivate<number>':
-  Private property 'one' cannot be reimplemented.
-
-
-==== tests/cases/compiler/assignmentCompatability40.ts (1 errors) ====
-    module __test1__ {
-        export interface interfaceWithPublicAndOptional<T,U> { one: T; two?: U; };  var obj4: interfaceWithPublicAndOptional<number,string> = { one: 1 };;
-        export var __val__obj4 = obj4;
-    }
-    module __test2__ {
-        export           class classWithPrivate<T> { constructor(private one: T) {} }                       var x5 = new classWithPrivate(1);;
-        export var __val__x5 = x5;
-    }
-    __test2__.__val__x5 = __test1__.__val__obj4
-    ~~~~~~~~~~~~~~~~~~~
-<<<<<<< HEAD
-!!! Type 'interfaceWithPublicAndOptional<number, string>' is not assignable to type 'classWithPrivate<number>':
-!!!   Property 'one' is private in type 'classWithPrivate<number>' but not in type 'interfaceWithPublicAndOptional<number, string>'.
-=======
-!!! error TS2322: Type 'interfaceWithPublicAndOptional<number, string>' is not assignable to type 'classWithPrivate<number>':
-!!! error TS2322:   Private property 'one' cannot be reimplemented.
->>>>>>> d867cecf
+tests/cases/compiler/assignmentCompatability40.ts(9,1): error TS2322: Type 'interfaceWithPublicAndOptional<number, string>' is not assignable to type 'classWithPrivate<number>':
+  Property 'one' is private in type 'classWithPrivate<number>' but not in type 'interfaceWithPublicAndOptional<number, string>'.
+
+
+==== tests/cases/compiler/assignmentCompatability40.ts (1 errors) ====
+    module __test1__ {
+        export interface interfaceWithPublicAndOptional<T,U> { one: T; two?: U; };  var obj4: interfaceWithPublicAndOptional<number,string> = { one: 1 };;
+        export var __val__obj4 = obj4;
+    }
+    module __test2__ {
+        export           class classWithPrivate<T> { constructor(private one: T) {} }                       var x5 = new classWithPrivate(1);;
+        export var __val__x5 = x5;
+    }
+    __test2__.__val__x5 = __test1__.__val__obj4
+    ~~~~~~~~~~~~~~~~~~~
+!!! error TS2322: Type 'interfaceWithPublicAndOptional<number, string>' is not assignable to type 'classWithPrivate<number>':
+!!! error TS2322:   Property 'one' is private in type 'classWithPrivate<number>' but not in type 'interfaceWithPublicAndOptional<number, string>'.