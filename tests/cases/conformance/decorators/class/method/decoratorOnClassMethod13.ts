--- conflicted
+++ resolved
@@ -1,10 +1,6 @@
 // @target: ES6
-<<<<<<< HEAD
+// @experimentaldecorators: true
 declare function dec<T>(target: any, propertyKey: string, descriptor: TypedPropertyDescriptor<T>): TypedPropertyDescriptor<T>;
-=======
-// @experimentaldecorators: true
-declare function dec(): <T>(target: any, propertyKey: string, descriptor: TypedPropertyDescriptor<T>) => TypedPropertyDescriptor<T>;
->>>>>>> 30657d4d
 
 class C {
     @dec ["1"]() { }
