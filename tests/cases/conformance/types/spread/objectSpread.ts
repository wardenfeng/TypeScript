// @target: es5
let o = { a: 1, b: 'no' }
let o2 = { b: 'yes', c: true }
let swap = { a: 'yes', b: -1 };

let addAfter: { a: number, b: string, c: boolean } =
    { ...o, c: false }
let addBefore: { a: number, b: string, c: boolean } =
    { c: false, ...o }
// Note: ignore still changes the order that properties are printed
let ignore: { a: number, b: string } =
    { b: 'ignored', ...o }
let override: { a: number, b: string } =
    { ...o, b: 'override' }
let nested: { a: number, b: boolean, c: string } =
    { ...{ a: 3, ...{ b: false, c: 'overriden' } }, c: 'whatever' }
let combined: { a: number, b: string, c: boolean } =
    { ...o, ...o2 }
let combinedBefore: { a: number, b: string, c: boolean } =
    { b: 'ok', ...o, ...o2 }
let combinedMid: { a: number, b: string, c: boolean } =
    { ...o, b: 'ok', ...o2 }
let combinedAfter: { a: number, b: string, c: boolean } =
    { ...o, ...o2, b: 'ok' }
let combinedNested: { a: number, b: boolean, c: string, d: string } =
    { ...{ a: 4, ...{ b: false, c: 'overriden' } }, d: 'actually new', ...{ a: 5, d: 'maybe new' } }
let combinedNestedChangeType: { a: number, b: boolean, c: number } =
    { ...{ a: 1, ...{ b: false, c: 'overriden' } }, c: -1 }
let propertyNested: { a: { a: number, b: string } } =
    { a: { ... o } }
// accessors don't copy the descriptor
// (which means that readonly getters become read/write properties)
let op = { get a () { return 6 } };
let getter: { a: number, c: number } =
    { ...op, c: 7 }
getter.a = 12;

// null, undefined and functions result in { }
let spreadNull = { ...null };
let spreadUndefined = { ...undefined };
let spreadFunc = { ...(function () { }) };

// any results in any
let anything: any;
let spreadAny = { ...anything };

// methods are not enumerable
class C { p = 1; m() { } }
let c: C = new C()
let spreadC: { p: number } = { ...c }

// own methods are enumerable
let cplus: { p: number, plus(): void } = { ...c, plus() { return this.p + 1; } };
cplus.plus();

// new field's type conflicting with existing field is OK
let changeTypeAfter: { a: string, b: string } =
    { ...o, a: 'wrong type?' }
let changeTypeBefore: { a: number, b: string } =
    { a: 'wrong type?', ...o };
let changeTypeBoth: { a: string, b: number } =
    { ...o, ...swap };

// optional
let definiteBoolean: { sn: boolean };
let definiteString: { sn: string };
let optionalString: { sn?: string };
let optionalNumber: { sn?: number };
let optionalUnionStops: { sn: string | number | boolean } = { ...definiteBoolean, ...definiteString, ...optionalNumber };
let optionalUnionDuplicates: { sn: string | number } = { ...definiteBoolean, ...definiteString, ...optionalString, ...optionalNumber };
let allOptional: { sn?: string | number } = { ...optionalString, ...optionalNumber };

// computed property
let computedFirst: { a: number, b: string, "before everything": number } =
    { ['before everything']: 12, ...o, b: 'yes' }
let computedMiddle: { a: number, b: string, c: boolean, "in the middle": number } =
    { ...o, ['in the middle']: 13, b: 'maybe?', ...o2 }
let computedAfter: { a: number, b: string, "at the end": number } =
    { ...o, b: 'yeah', ['at the end']: 14 }
// shortcut syntax
let a = 12;
let shortCutted: { a: number, b: string } = { ...o, a }
<<<<<<< HEAD

// generics
function f<T, U>(t: T, u: U): spread(spread(T, U), { id: string }) {
    return { ...t, ...u, id: 'id' };
}

let exclusive: { id: string, a: number, b: string, c: string, d: boolean } =
    f({ a: 1, b: 'yes' }, { c: 'no', d: false })
let overlap: { id: string, a: number, b: string } =
    f({ a: 1 }, { a: 2, b: 'extra' })
let overlapConflict: { id:string, a: string } =
    f({ a: 1 }, { a: 'mismatch' })
let overwriteId: { id: string, a: number, c: number, d: string } =
    f({ a: 1, id: true }, { c: 1, d: 'no' })

class D { m() { }; q = 2; }
let classesAreWrong: spread(spread({ id: string }, C), D) =
    f(new C(), new D())
=======
// non primitive
let spreadNonPrimitive = { ...<object>{}};
>>>>>>> b9a18fdb
<|MERGE_RESOLUTION|>--- conflicted
+++ resolved
@@ -35,9 +35,10 @@
     { ...op, c: 7 }
 getter.a = 12;
 
-// null, undefined and functions result in { }
+// null, undefined, object and functions result in { }
 let spreadNull = { ...null };
 let spreadUndefined = { ...undefined };
+let spreadNonPrimitive = { ...<object>{}};
 let spreadFunc = { ...(function () { }) };
 
 // any results in any
@@ -80,7 +81,6 @@
 // shortcut syntax
 let a = 12;
 let shortCutted: { a: number, b: string } = { ...o, a }
-<<<<<<< HEAD
 
 // generics
 function f<T, U>(t: T, u: U): spread(spread(T, U), { id: string }) {
@@ -98,8 +98,4 @@
 
 class D { m() { }; q = 2; }
 let classesAreWrong: spread(spread({ id: string }, C), D) =
-    f(new C(), new D())
-=======
-// non primitive
-let spreadNonPrimitive = { ...<object>{}};
->>>>>>> b9a18fdb
+    f(new C(), new D())