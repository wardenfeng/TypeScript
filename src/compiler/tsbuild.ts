--- conflicted
+++ resolved
@@ -1,1379 +1,1363 @@
-// Currently we do not want to expose API for build, we should work out the API, and then expose it just like we did for builder/watch
-/*@internal*/
-namespace ts {
-    const minimumDate = new Date(-8640000000000000);
-    const maximumDate = new Date(8640000000000000);
-
-    export interface BuildHost {
-        verbose(diag: DiagnosticMessage, ...args: string[]): void;
-        error(diag: DiagnosticMessage, ...args: string[]): void;
-        errorDiagnostic(diag: Diagnostic): void;
-        message(diag: DiagnosticMessage, ...args: string[]): void;
-    }
-
-    type Mapper = ReturnType<typeof createDependencyMapper>;
-    interface DependencyGraph {
-        buildQueue: ResolvedConfigFileName[];
-        dependencyMap: Mapper;
-    }
-
-    export interface BuildOptions {
-        dry?: boolean;
-        force?: boolean;
-        verbose?: boolean;
-        /*@internal*/ clean?: boolean;
-        /*@internal*/ watch?: boolean;
-        /*@internal*/ help?: boolean;
-        preserveWatchOutput?: boolean;
-    }
-
-    enum BuildResultFlags {
-        None = 0,
-
-        /**
-         * No errors of any kind occurred during build
-         */
-        Success = 1 << 0,
-        /**
-         * None of the .d.ts files emitted by this build were
-         * different from the existing files on disk
-         */
-        DeclarationOutputUnchanged = 1 << 1,
-
-        ConfigFileErrors = 1 << 2,
-        SyntaxErrors = 1 << 3,
-        TypeErrors = 1 << 4,
-        DeclarationEmitErrors = 1 << 5,
-
-        AnyErrors = ConfigFileErrors | SyntaxErrors | TypeErrors | DeclarationEmitErrors
-    }
-
-    export enum UpToDateStatusType {
-        Unbuildable,
-        UpToDate,
-        /**
-         * The project appears out of date because its upstream inputs are newer than its outputs,
-         * but all of its outputs are actually newer than the previous identical outputs of its (.d.ts) inputs.
-         * This means we can Pseudo-build (just touch timestamps), as if we had actually built this project.
-         */
-        UpToDateWithUpstreamTypes,
-        OutputMissing,
-        OutOfDateWithSelf,
-        OutOfDateWithUpstream,
-        UpstreamOutOfDate,
-        UpstreamBlocked,
-
-        /**
-         * Projects with no outputs (i.e. "solution" files)
-         */
-        ContainerOnly
-    }
-
-    export type UpToDateStatus =
-        | Status.Unbuildable
-        | Status.UpToDate
-        | Status.OutputMissing
-        | Status.OutOfDateWithSelf
-        | Status.OutOfDateWithUpstream
-        | Status.UpstreamOutOfDate
-        | Status.UpstreamBlocked
-        | Status.ContainerOnly;
-
-    export namespace Status {
-        /**
-         * The project can't be built at all in its current state. For example,
-         * its config file cannot be parsed, or it has a syntax error or missing file
-         */
-        export interface Unbuildable {
-            type: UpToDateStatusType.Unbuildable;
-            reason: string;
-        }
-
-        /**
-         * This project doesn't have any outputs, so "is it up to date" is a meaningless question.
-         */
-        export interface ContainerOnly {
-            type: UpToDateStatusType.ContainerOnly;
-        }
-
-        /**
-         * The project is up to date with respect to its inputs.
-         * We track what the newest input file is.
-         */
-        export interface UpToDate {
-            type: UpToDateStatusType.UpToDate | UpToDateStatusType.UpToDateWithUpstreamTypes;
-            newestInputFileTime?: Date;
-            newestInputFileName?: string;
-            newestDeclarationFileContentChangedTime?: Date;
-            newestOutputFileTime?: Date;
-            newestOutputFileName?: string;
-            oldestOutputFileName?: string;
-        }
-
-        /**
-         * One or more of the outputs of the project does not exist.
-         */
-        export interface OutputMissing {
-            type: UpToDateStatusType.OutputMissing;
-            /**
-             * The name of the first output file that didn't exist
-             */
-            missingOutputFileName: string;
-        }
-
-        /**
-         * One or more of the project's outputs is older than its newest input.
-         */
-        export interface OutOfDateWithSelf {
-            type: UpToDateStatusType.OutOfDateWithSelf;
-            outOfDateOutputFileName: string;
-            newerInputFileName: string;
-        }
-
-        /**
-         * This project depends on an out-of-date project, so shouldn't be built yet
-         */
-        export interface UpstreamOutOfDate {
-            type: UpToDateStatusType.UpstreamOutOfDate;
-            upstreamProjectName: string;
-        }
-
-        /**
-         * This project depends an upstream project with build errors
-         */
-        export interface UpstreamBlocked {
-            type: UpToDateStatusType.UpstreamBlocked;
-            upstreamProjectName: string;
-        }
-
-        /**
-         * One or more of the project's outputs is older than the newest output of
-         * an upstream project.
-         */
-        export interface OutOfDateWithUpstream {
-            type: UpToDateStatusType.OutOfDateWithUpstream;
-            outOfDateOutputFileName: string;
-            newerProjectName: string;
-        }
-    }
-
-    interface FileMap<T, U extends string = string, V extends Path = Path> {
-        setValue(fileName: U, value: T): void;
-        getValue(fileName: U): T | undefined;
-        hasKey(fileName: U): boolean;
-        removeKey(fileName: U): void;
-        forEach(action: (value: T, key: V) => void): void;
-        getSize(): number;
-        clear(): void;
-    }
-
-    type ResolvedConfigFilePath = ResolvedConfigFileName & Path;
-    type ConfigFileMap<T> = FileMap<T, ResolvedConfigFileName, ResolvedConfigFilePath>;
-    type ToResolvedConfigFilePath = (fileName: ResolvedConfigFileName) => ResolvedConfigFilePath;
-    type ToPath = (fileName: string) => Path;
-
-    /**
-     * A FileMap maintains a normalized-key to value relationship
-     */
-    function createFileMap<T>(toPath: ToResolvedConfigFilePath): ConfigFileMap<T>;
-    function createFileMap<T, U extends string = string, V extends Path = Path>(toPath: ToPath): FileMap<T, U, V>;
-    function createFileMap<T, U extends string = string, V extends Path = Path>(toPath: (fileName: U) => V): FileMap<T, U, V> {
-        // tslint:disable-next-line:no-null-keyword
-        const lookup = createMap<T>();
-
-        return {
-            setValue,
-            getValue,
-            removeKey,
-            forEach,
-            hasKey,
-            getSize,
-            clear
-        };
-
-        function forEach(action: (value: T, key: V) => void) {
-            lookup.forEach(action);
-        }
-
-        function hasKey(fileName: U) {
-            return lookup.has(toPath(fileName));
-        }
-
-        function removeKey(fileName: U) {
-            lookup.delete(toPath(fileName));
-        }
-
-        function setValue(fileName: U, value: T) {
-            lookup.set(toPath(fileName), value);
-        }
-
-        function getValue(fileName: U): T | undefined {
-            return lookup.get(toPath(fileName));
-        }
-
-        function getSize() {
-            return lookup.size;
-        }
-
-        function clear() {
-            lookup.clear();
-        }
-    }
-
-    function createDependencyMapper(toPath: ToResolvedConfigFilePath) {
-        const childToParents = createFileMap<ResolvedConfigFileName[]>(toPath);
-        const parentToChildren = createFileMap<ResolvedConfigFileName[]>(toPath);
-
-        function addReference(childConfigFileName: ResolvedConfigFileName, parentConfigFileName: ResolvedConfigFileName): void {
-            addEntry(childToParents, childConfigFileName, parentConfigFileName);
-            addEntry(parentToChildren, parentConfigFileName, childConfigFileName);
-        }
-
-        function getReferencesTo(parentConfigFileName: ResolvedConfigFileName): ResolvedConfigFileName[] {
-            return parentToChildren.getValue(parentConfigFileName) || [];
-        }
-
-        function getReferencesOf(childConfigFileName: ResolvedConfigFileName): ResolvedConfigFileName[] {
-            return childToParents.getValue(childConfigFileName) || [];
-        }
-
-        function addEntry(mapToAddTo: typeof childToParents | typeof parentToChildren, key: ResolvedConfigFileName, element: ResolvedConfigFileName) {
-            key = normalizePath(key) as ResolvedConfigFileName;
-            element = normalizePath(element) as ResolvedConfigFileName;
-            let arr = mapToAddTo.getValue(key);
-            if (arr === undefined) {
-                mapToAddTo.setValue(key, arr = []);
-            }
-            if (arr.indexOf(element) < 0) {
-                arr.push(element);
-            }
-        }
-
-        return {
-            addReference,
-            getReferencesTo,
-            getReferencesOf,
-        };
-    }
-
-    function getOutputDeclarationFileName(inputFileName: string, configFile: ParsedCommandLine) {
-        const relativePath = getRelativePathFromDirectory(rootDirOfOptions(configFile.options, configFile.options.configFilePath!), inputFileName, /*ignoreCase*/ true);
-        const outputPath = resolvePath(configFile.options.declarationDir || configFile.options.outDir || getDirectoryPath(configFile.options.configFilePath!), relativePath);
-        return changeExtension(outputPath, Extension.Dts);
-    }
-
-    function getOutputJavaScriptFileName(inputFileName: string, configFile: ParsedCommandLine) {
-        const relativePath = getRelativePathFromDirectory(rootDirOfOptions(configFile.options, configFile.options.configFilePath!), inputFileName, /*ignoreCase*/ true);
-        const outputPath = resolvePath(configFile.options.outDir || getDirectoryPath(configFile.options.configFilePath!), relativePath);
-        const newExtension = fileExtensionIs(inputFileName, Extension.Json) ? Extension.Json :
-                             fileExtensionIs(inputFileName, Extension.Tsx) && configFile.options.jsx === JsxEmit.Preserve ? Extension.Jsx : Extension.Js;
-        return changeExtension(outputPath, newExtension);
-    }
-
-    function getOutputFileNames(inputFileName: string, configFile: ParsedCommandLine): ReadonlyArray<string> {
-        // outFile is handled elsewhere; .d.ts files don't generate outputs
-        if (configFile.options.outFile || configFile.options.out || fileExtensionIs(inputFileName, Extension.Dts)) {
-            return emptyArray;
-        }
-
-        const outputs: string[] = [];
-        const js = getOutputJavaScriptFileName(inputFileName, configFile);
-        outputs.push(js);
-        if (configFile.options.sourceMap) {
-            outputs.push(`${js}.map`);
-        }
-        if (getEmitDeclarations(configFile.options) && !fileExtensionIs(inputFileName, Extension.Json)) {
-            const dts = getOutputDeclarationFileName(inputFileName, configFile);
-            outputs.push(dts);
-            if (configFile.options.declarationMap) {
-                outputs.push(`${dts}.map`);
-            }
-        }
-        return outputs;
-    }
-
-    function getOutFileOutputs(project: ParsedCommandLine): ReadonlyArray<string> {
-        if (!project.options.outFile) {
-            return Debug.fail("outFile must be set");
-        }
-        const outputs: string[] = [];
-        outputs.push(project.options.outFile);
-        if (project.options.sourceMap) {
-            outputs.push(`${project.options.outFile}.map`);
-        }
-        if (getEmitDeclarations(project.options)) {
-            const dts = changeExtension(project.options.outFile, Extension.Dts);
-            outputs.push(dts);
-            if (project.options.declarationMap) {
-                outputs.push(`${dts}.map`);
-            }
-        }
-        return outputs;
-    }
-
-    function rootDirOfOptions(opts: CompilerOptions, configFileName: string) {
-        return opts.rootDir || getDirectoryPath(configFileName);
-    }
-
-    function newer(date1: Date, date2: Date): Date {
-        return date2 > date1 ? date2 : date1;
-    }
-
-    function isDeclarationFile(fileName: string) {
-        return fileExtensionIs(fileName, Extension.Dts);
-    }
-
-    export interface SolutionBuilderHost extends CompilerHost {
-        getModifiedTime(fileName: string): Date | undefined;
-        setModifiedTime(fileName: string, date: Date): void;
-        deleteFile(fileName: string): void;
-
-        reportDiagnostic: DiagnosticReporter; // Technically we want to move it out and allow steps of actions on Solution, but for now just merge stuff in build host here
-        reportSolutionBuilderStatus: DiagnosticReporter;
-    }
-
-    export interface SolutionBuilderWithWatchHost extends SolutionBuilderHost, WatchHost {
-    }
-
-    /**
-     * Create a function that reports watch status by writing to the system and handles the formating of the diagnostic
-     */
-    export function createBuilderStatusReporter(system: System, pretty?: boolean): DiagnosticReporter {
-        return diagnostic => {
-            let output = pretty ? `[${formatColorAndReset(new Date().toLocaleTimeString(), ForegroundColorEscapeSequences.Grey)}] ` : `${new Date().toLocaleTimeString()} - `;
-            output += `${flattenDiagnosticMessageText(diagnostic.messageText, system.newLine)}${system.newLine + system.newLine}`;
-            system.write(output);
-        };
-    }
-
-    export function createSolutionBuilderHost(system = sys, reportDiagnostic?: DiagnosticReporter, reportSolutionBuilderStatus?: DiagnosticReporter) {
-        const host = createCompilerHostWorker({}, /*setParentNodes*/ undefined, system) as SolutionBuilderHost;
-        host.getModifiedTime = system.getModifiedTime ? path => system.getModifiedTime!(path) : () => undefined;
-        host.setModifiedTime = system.setModifiedTime ? (path, date) => system.setModifiedTime!(path, date) : noop;
-        host.deleteFile = system.deleteFile ? path => system.deleteFile!(path) : noop;
-        host.reportDiagnostic = reportDiagnostic || createDiagnosticReporter(system);
-        host.reportSolutionBuilderStatus = reportSolutionBuilderStatus || createBuilderStatusReporter(system);
-        return host;
-    }
-
-    export function createSolutionBuilderWithWatchHost(system = sys, reportDiagnostic?: DiagnosticReporter, reportSolutionBuilderStatus?: DiagnosticReporter, reportWatchStatus?: WatchStatusReporter) {
-        const host = createSolutionBuilderHost(system, reportDiagnostic, reportSolutionBuilderStatus) as SolutionBuilderWithWatchHost;
-        const watchHost = createWatchHost(system, reportWatchStatus);
-        host.onWatchStatusChange = watchHost.onWatchStatusChange;
-        host.watchFile = watchHost.watchFile;
-        host.watchDirectory = watchHost.watchDirectory;
-        host.setTimeout = watchHost.setTimeout;
-        host.clearTimeout = watchHost.clearTimeout;
-        return host;
-    }
-
-    /**
-     * A SolutionBuilder has an immutable set of rootNames that are the "entry point" projects, but
-     * can dynamically add/remove other projects based on changes on the rootNames' references
-     * TODO: use SolutionBuilderWithWatchHost => watchedSolution
-     *  use SolutionBuilderHost => Solution
-     */
-    export function createSolutionBuilder(host: SolutionBuilderHost, rootNames: ReadonlyArray<string>, defaultOptions: BuildOptions) {
-        const hostWithWatch = host as SolutionBuilderWithWatchHost;
-        const currentDirectory = host.getCurrentDirectory();
-        const getCanonicalFileName = createGetCanonicalFileName(host.useCaseSensitiveFileNames());
-        const parseConfigFileHost = parseConfigHostFromCompilerHost(host);
-
-        // State of the solution
-        let options = defaultOptions;
-        type ConfigFileCacheEntry = ParsedCommandLine | Diagnostic;
-        const configFileCache = createFileMap<ConfigFileCacheEntry>(toPath);
-        /** Map from output file name to its pre-build timestamp */
-        const unchangedOutputs = createFileMap<Date>(toPath as ToPath);
-        /** Map from config file name to up-to-date status */
-        const projectStatus = createFileMap<UpToDateStatus>(toPath);
-        const missingRoots = createMap<true>();
-
-        // Watch state
-        // TODO(shkamat): this should be really be diagnostics but thats for later time
-        const diagnostics = createFileMap<number>(toPath);
-        const projectPendingBuild = createFileMap<ConfigFileProgramReloadLevel>(toPath);
-        const invalidatedProjectQueue = [] as ResolvedConfigFileName[];
-        let nextProjectToBuild = 0;
-        let timerToBuildInvalidatedProject: any;
-        let reportFileChangeDetected = false;
-
-        // Watches for the solution
-        const allWatchedWildcardDirectories = createFileMap<Map<WildcardDirectoryWatcher>>(toPath);
-        const allWatchedInputFiles = createFileMap<Map<FileWatcher>>(toPath);
-        const allWatchedConfigFiles = createFileMap<FileWatcher>(toPath);
-
-        return {
-            buildAllProjects,
-            getUpToDateStatus,
-            getUpToDateStatusOfFile,
-            cleanAllProjects,
-            resetBuildContext,
-            getBuildGraph,
-
-            invalidateProject,
-            buildInvalidatedProject,
-
-            resolveProjectName,
-
-            startWatching
-        };
-
-        function toPath(fileName: ResolvedConfigFileName): ResolvedConfigFilePath;
-        function toPath(fileName: string): Path;
-        function toPath(fileName: string) {
-            return ts.toPath(fileName, currentDirectory, getCanonicalFileName);
-        }
-
-        function resetBuildContext(opts = defaultOptions) {
-            options = opts;
-            configFileCache.clear();
-            unchangedOutputs.clear();
-            projectStatus.clear();
-            missingRoots.clear();
-
-            diagnostics.clear();
-            projectPendingBuild.clear();
-            invalidatedProjectQueue.length = 0;
-            nextProjectToBuild = 0;
-            if (timerToBuildInvalidatedProject) {
-                clearTimeout(timerToBuildInvalidatedProject);
-                timerToBuildInvalidatedProject = undefined;
-            }
-            reportFileChangeDetected = false;
-            clearMap(allWatchedWildcardDirectories, wildCardWatches => clearMap(wildCardWatches, closeFileWatcherOf));
-            clearMap(allWatchedInputFiles, inputFileWatches => clearMap(inputFileWatches, closeFileWatcher));
-            clearMap(allWatchedConfigFiles, closeFileWatcher);
-        }
-
-        function isParsedCommandLine(entry: ConfigFileCacheEntry): entry is ParsedCommandLine {
-            return !!(entry as ParsedCommandLine).options;
-        }
-
-        function parseConfigFile(configFilePath: ResolvedConfigFileName): ParsedCommandLine | undefined {
-            const value = configFileCache.getValue(configFilePath);
-            if (value) {
-                return isParsedCommandLine(value) ? value : undefined;
-            }
-
-            let diagnostic: Diagnostic | undefined;
-            parseConfigFileHost.onUnRecoverableConfigFileDiagnostic = d => diagnostic = d;
-            const parsed = getParsedCommandLineOfConfigFile(configFilePath, {}, parseConfigFileHost);
-            parseConfigFileHost.onUnRecoverableConfigFileDiagnostic = noop;
-            configFileCache.setValue(configFilePath, parsed || diagnostic!);
-            return parsed;
-        }
-
-        function reportStatus(message: DiagnosticMessage, ...args: string[]) {
-            host.reportSolutionBuilderStatus(createCompilerDiagnostic(message, ...args));
-        }
-
-        function storeErrors(proj: ResolvedConfigFileName, diagnostics: ReadonlyArray<Diagnostic>) {
-            if (options.watch) {
-                storeErrorSummary(proj, diagnostics.filter(diagnostic => diagnostic.category === DiagnosticCategory.Error).length);
-            }
-        }
-
-        function storeErrorSummary(proj: ResolvedConfigFileName, errorCount: number) {
-            if (options.watch) {
-                diagnostics.setValue(proj, errorCount);
-            }
-        }
-
-        function reportWatchStatus(message: DiagnosticMessage, ...args: (string | number | undefined)[]) {
-            if (hostWithWatch.onWatchStatusChange) {
-                hostWithWatch.onWatchStatusChange(createCompilerDiagnostic(message, ...args), host.getNewLine(), { preserveWatchOutput: options.preserveWatchOutput });
-            }
-        }
-
-        function startWatching() {
-            const graph = getGlobalDependencyGraph()!;
-            if (!graph.buildQueue) {
-                // Everything is broken - we don't even know what to watch. Give up.
-                return;
-            }
-
-            for (const resolved of graph.buildQueue) {
-                const cfg = parseConfigFile(resolved);
-                if (cfg) {
-                    // Watch this file
-                    watchConfigFile(resolved);
-
-                    // Update watchers for wildcard directories
-                    watchWildCardDirectories(resolved, cfg);
-
-                    // Watch input files
-                    watchInputFiles(resolved, cfg);
-                }
-            }
-
-        }
-
-        function watchConfigFile(resolved: ResolvedConfigFileName) {
-            if (!allWatchedConfigFiles.hasKey(resolved)) {
-                allWatchedConfigFiles.setValue(resolved, hostWithWatch.watchFile(resolved, () => {
-                    configFileCache.removeKey(resolved);
-                    invalidateProjectAndScheduleBuilds(resolved, ConfigFileProgramReloadLevel.Full);
-                }));
-            }
-        }
-
-        function getOrCreateExistingWatches<T>(resolved: ResolvedConfigFileName, allWatches: ConfigFileMap<Map<T>>) {
-            const existingWatches = allWatches.getValue(resolved);
-            let newWatches: Map<T> | undefined;
-            if (!existingWatches) {
-                newWatches = createMap();
-                allWatches.setValue(resolved, newWatches);
-            }
-            return existingWatches || newWatches!;
-        }
-
-        function watchWildCardDirectories(resolved: ResolvedConfigFileName, parsed: ParsedCommandLine) {
-            updateWatchingWildcardDirectories(
-                getOrCreateExistingWatches(resolved, allWatchedWildcardDirectories),
-                createMapFromTemplate(parsed.configFileSpecs!.wildcardDirectories),
-                (dir, flags) => {
-                    return hostWithWatch.watchDirectory(dir, fileOrDirectory => {
-                        const fileOrDirectoryPath = toPath(fileOrDirectory);
-                        if (fileOrDirectoryPath !== toPath(dir) && hasExtension(fileOrDirectoryPath) && !isSupportedSourceFileName(fileOrDirectory, parsed.options)) {
-                            // writeLog(`Project: ${configFileName} Detected file add/remove of non supported extension: ${fileOrDirectory}`);
-                            return;
-                        }
-
-                        if (isOutputFile(fileOrDirectory, parsed)) {
-                            // writeLog(`${fileOrDirectory} is output file`);
-                            return;
-                        }
-
-                        invalidateProjectAndScheduleBuilds(resolved, ConfigFileProgramReloadLevel.Partial);
-                    }, !!(flags & WatchDirectoryFlags.Recursive));
-                }
-            );
-        }
-
-        function watchInputFiles(resolved: ResolvedConfigFileName, parsed: ParsedCommandLine) {
-            mutateMap(
-                getOrCreateExistingWatches(resolved, allWatchedInputFiles),
-                arrayToMap(parsed.fileNames, toPath),
-                {
-                    createNewValue: (_key, input) => hostWithWatch.watchFile(input, () => {
-                        invalidateProjectAndScheduleBuilds(resolved, ConfigFileProgramReloadLevel.None);
-                    }),
-                    onDeleteValue: closeFileWatcher,
-                }
-            );
-        }
-
-        function isOutputFile(fileName: string, configFile: ParsedCommandLine) {
-            if (configFile.options.noEmit) return false;
-
-            // ts or tsx files are not output
-            if (!fileExtensionIs(fileName, Extension.Dts) &&
-                (fileExtensionIs(fileName, Extension.Ts) || fileExtensionIs(fileName, Extension.Tsx))) {
-                return false;
-            }
-
-            // If options have --outFile or --out, check if its that
-            const out = configFile.options.outFile || configFile.options.out;
-            if (out && (isSameFile(fileName, out) || isSameFile(fileName, removeFileExtension(out) + Extension.Dts))) {
-                return true;
-            }
-
-            // If declarationDir is specified, return if its a file in that directory
-            if (configFile.options.declarationDir && containsPath(configFile.options.declarationDir, fileName, currentDirectory, !host.useCaseSensitiveFileNames())) {
-                return true;
-            }
-
-            // If --outDir, check if file is in that directory
-            if (configFile.options.outDir && containsPath(configFile.options.outDir, fileName, currentDirectory, !host.useCaseSensitiveFileNames())) {
-                return true;
-            }
-
-            return !forEach(configFile.fileNames, inputFile => isSameFile(fileName, inputFile));
-        }
-
-        function isSameFile(file1: string, file2: string) {
-            return comparePaths(file1, file2, currentDirectory, !host.useCaseSensitiveFileNames()) === Comparison.EqualTo;
-        }
-
-        function invalidateProjectAndScheduleBuilds(resolved: ResolvedConfigFileName, reloadLevel: ConfigFileProgramReloadLevel) {
-            reportFileChangeDetected = true;
-            invalidateProject(resolved, reloadLevel);
-            scheduleBuildInvalidatedProject();
-        }
-
-        function getUpToDateStatusOfFile(configFileName: ResolvedConfigFileName): UpToDateStatus {
-            return getUpToDateStatus(parseConfigFile(configFileName));
-        }
-
-        function getBuildGraph(configFileNames: ReadonlyArray<string>) {
-            const resolvedNames: ResolvedConfigFileName[] | undefined = resolveProjectNames(configFileNames);
-            if (resolvedNames === undefined) return undefined;
-
-            return createDependencyGraph(resolvedNames);
-        }
-
-        function getGlobalDependencyGraph() {
-            return getBuildGraph(rootNames);
-        }
-
-        function getUpToDateStatus(project: ParsedCommandLine | undefined): UpToDateStatus {
-            if (project === undefined) {
-                return { type: UpToDateStatusType.Unbuildable, reason: "File deleted mid-build" };
-            }
-
-            const prior = projectStatus.getValue(project.options.configFilePath as ResolvedConfigFilePath);
-            if (prior !== undefined) {
-                return prior;
-            }
-
-            const actual = getUpToDateStatusWorker(project);
-            projectStatus.setValue(project.options.configFilePath as ResolvedConfigFilePath, actual);
-            return actual;
-        }
-
-        function getUpToDateStatusWorker(project: ParsedCommandLine): UpToDateStatus {
-            let newestInputFileName: string = undefined!;
-            let newestInputFileTime = minimumDate;
-            // Get timestamps of input files
-            for (const inputFile of project.fileNames) {
-                if (!host.fileExists(inputFile)) {
-                    return {
-                        type: UpToDateStatusType.Unbuildable,
-                        reason: `${inputFile} does not exist`
-                    };
-                }
-
-                const inputTime = host.getModifiedTime(inputFile) || missingFileModifiedTime;
-                if (inputTime > newestInputFileTime) {
-                    newestInputFileName = inputFile;
-                    newestInputFileTime = inputTime;
-                }
-            }
-
-            // Collect the expected outputs of this project
-            const outputs = getAllProjectOutputs(project);
-
-            if (outputs.length === 0) {
-                return {
-                    type: UpToDateStatusType.ContainerOnly
-                };
-            }
-
-            // Now see if all outputs are newer than the newest input
-            let oldestOutputFileName = "(none)";
-            let oldestOutputFileTime = maximumDate;
-            let newestOutputFileName = "(none)";
-            let newestOutputFileTime = minimumDate;
-            let missingOutputFileName: string | undefined;
-            let newestDeclarationFileContentChangedTime = minimumDate;
-            let isOutOfDateWithInputs = false;
-            for (const output of outputs) {
-                // Output is missing; can stop checking
-                // Don't immediately return because we can still be upstream-blocked, which is a higher-priority status
-                if (!host.fileExists(output)) {
-                    missingOutputFileName = output;
-                    break;
-                }
-
-                const outputTime = host.getModifiedTime(output) || missingFileModifiedTime;
-                if (outputTime < oldestOutputFileTime) {
-                    oldestOutputFileTime = outputTime;
-                    oldestOutputFileName = output;
-                }
-
-                // If an output is older than the newest input, we can stop checking
-                // Don't immediately return because we can still be upstream-blocked, which is a higher-priority status
-                if (outputTime < newestInputFileTime) {
-                    isOutOfDateWithInputs = true;
-                    break;
-                }
-
-                if (outputTime > newestOutputFileTime) {
-                    newestOutputFileTime = outputTime;
-                    newestOutputFileName = output;
-                }
-
-                // Keep track of when the most recent time a .d.ts file was changed.
-                // In addition to file timestamps, we also keep track of when a .d.ts file
-                // had its file touched but not had its contents changed - this allows us
-                // to skip a downstream typecheck
-                if (isDeclarationFile(output)) {
-                    const unchangedTime = unchangedOutputs.getValue(output);
-                    if (unchangedTime !== undefined) {
-                        newestDeclarationFileContentChangedTime = newer(unchangedTime, newestDeclarationFileContentChangedTime);
-                    }
-                    else {
-                        const outputModifiedTime = host.getModifiedTime(output) || missingFileModifiedTime;
-                        newestDeclarationFileContentChangedTime = newer(newestDeclarationFileContentChangedTime, outputModifiedTime);
-                    }
-                }
-            }
-
-            let pseudoUpToDate = false;
-            let usesPrepend = false;
-            let upstreamChangedProject: string | undefined;
-            if (project.projectReferences) {
-                for (const ref of project.projectReferences) {
-                    usesPrepend = usesPrepend || !!(ref.prepend);
-                    const resolvedRef = resolveProjectReferencePath(host, ref);
-                    const refStatus = getUpToDateStatus(parseConfigFile(resolvedRef));
-
-                    // An upstream project is blocked
-                    if (refStatus.type === UpToDateStatusType.Unbuildable) {
-                        return {
-                            type: UpToDateStatusType.UpstreamBlocked,
-                            upstreamProjectName: ref.path
-                        };
-                    }
-
-                    // If the upstream project is out of date, then so are we (someone shouldn't have asked, though?)
-                    if (refStatus.type !== UpToDateStatusType.UpToDate) {
-                        return {
-                            type: UpToDateStatusType.UpstreamOutOfDate,
-                            upstreamProjectName: ref.path
-                        };
-                    }
-
-                    // If the upstream project's newest file is older than our oldest output, we
-                    // can't be out of date because of it
-                    if (refStatus.newestInputFileTime && refStatus.newestInputFileTime <= oldestOutputFileTime) {
-                        continue;
-                    }
-
-                    // If the upstream project has only change .d.ts files, and we've built
-                    // *after* those files, then we're "psuedo up to date" and eligible for a fast rebuild
-                    if (refStatus.newestDeclarationFileContentChangedTime && refStatus.newestDeclarationFileContentChangedTime <= oldestOutputFileTime) {
-                        pseudoUpToDate = true;
-                        upstreamChangedProject = ref.path;
-                        continue;
-                    }
-
-                    // We have an output older than an upstream output - we are out of date
-                    Debug.assert(oldestOutputFileName !== undefined, "Should have an oldest output filename here");
-                    return {
-                        type: UpToDateStatusType.OutOfDateWithUpstream,
-                        outOfDateOutputFileName: oldestOutputFileName,
-                        newerProjectName: ref.path
-                    };
-                }
-            }
-
-            if (missingOutputFileName !== undefined) {
-                return {
-                    type: UpToDateStatusType.OutputMissing,
-                    missingOutputFileName
-                };
-            }
-
-            if (isOutOfDateWithInputs) {
-                return {
-                    type: UpToDateStatusType.OutOfDateWithSelf,
-                    outOfDateOutputFileName: oldestOutputFileName,
-                    newerInputFileName: newestInputFileName
-                };
-            }
-
-            if (usesPrepend && pseudoUpToDate) {
-                return {
-                    type: UpToDateStatusType.OutOfDateWithUpstream,
-                    outOfDateOutputFileName: oldestOutputFileName,
-                    newerProjectName: upstreamChangedProject!
-                };
-            }
-
-            // Up to date
-            return {
-                type: pseudoUpToDate ? UpToDateStatusType.UpToDateWithUpstreamTypes : UpToDateStatusType.UpToDate,
-                newestDeclarationFileContentChangedTime,
-                newestInputFileTime,
-                newestOutputFileTime,
-                newestInputFileName,
-                newestOutputFileName,
-                oldestOutputFileName
-            };
-        }
-
-        function invalidateProject(configFileName: string, reloadLevel?: ConfigFileProgramReloadLevel) {
-            const resolved = resolveProjectName(configFileName);
-            if (resolved === undefined) {
-                // If this was a rootName, we need to track it as missing.
-                // Otherwise we can just ignore it and have it possibly surface as an error in any downstream projects,
-                // if they exist
-
-                // TODO: do those things
-                return;
-            }
-
-            projectStatus.removeKey(resolved);
-            if (options.watch) {
-                diagnostics.removeKey(resolved);
-            }
-
-            if (addProjToQueue(resolved, reloadLevel)) {
-                const dependencyGraph = getGlobalDependencyGraph();
-                if (dependencyGraph) {
-                    queueBuildForDownstreamReferences(resolved, dependencyGraph);
-                }
-            }
-        }
-
-        /**
-         * return true if new addition
-         */
-        function addProjToQueue(proj: ResolvedConfigFileName, reloadLevel?: ConfigFileProgramReloadLevel) {
-            const value = projectPendingBuild.getValue(proj);
-            if (value === undefined) {
-                projectPendingBuild.setValue(proj, reloadLevel || ConfigFileProgramReloadLevel.None);
-                invalidatedProjectQueue.push(proj);
-                return true;
-            }
-
-            if (value < (reloadLevel || ConfigFileProgramReloadLevel.None)) {
-                projectPendingBuild.setValue(proj, reloadLevel || ConfigFileProgramReloadLevel.None);
-            }
-        }
-
-        function getNextInvalidatedProject() {
-            if (nextProjectToBuild < invalidatedProjectQueue.length) {
-                const project = invalidatedProjectQueue[nextProjectToBuild];
-                nextProjectToBuild++;
-                const reloadLevel = projectPendingBuild.getValue(project)!;
-                projectPendingBuild.removeKey(project);
-                if (!projectPendingBuild.getSize()) {
-                    invalidatedProjectQueue.length = 0;
-                    nextProjectToBuild = 0;
-                }
-                return { project, reloadLevel };
-            }
-        }
-
-        function hasPendingInvalidatedProjects() {
-            return !!projectPendingBuild.getSize();
-        }
-
-        // Mark all downstream projects of this one needing to be built "later"
-        function queueBuildForDownstreamReferences(root: ResolvedConfigFileName, dependencyGraph: DependencyGraph) {
-            const deps = dependencyGraph.dependencyMap.getReferencesTo(root);
-            for (const ref of deps) {
-                // Can skip circular references
-                if (addProjToQueue(ref)) {
-                    queueBuildForDownstreamReferences(ref, dependencyGraph);
-                }
-            }
-        }
-
-        function scheduleBuildInvalidatedProject() {
-            if (!hostWithWatch.setTimeout || !hostWithWatch.clearTimeout) {
-                return;
-            }
-            if (timerToBuildInvalidatedProject) {
-                hostWithWatch.clearTimeout(timerToBuildInvalidatedProject);
-            }
-            timerToBuildInvalidatedProject = hostWithWatch.setTimeout(buildInvalidatedProject, 250);
-        }
-
-        function buildInvalidatedProject() {
-            timerToBuildInvalidatedProject = undefined;
-            if (reportFileChangeDetected) {
-                reportFileChangeDetected = false;
-                reportWatchStatus(Diagnostics.File_change_detected_Starting_incremental_compilation);
-            }
-            const buildProject = getNextInvalidatedProject();
-            if (buildProject) {
-                buildSingleInvalidatedProject(buildProject.project, buildProject.reloadLevel);
-                if (hasPendingInvalidatedProjects()) {
-                    if (!timerToBuildInvalidatedProject) {
-                        scheduleBuildInvalidatedProject();
-                    }
-                }
-                else {
-                    reportErrorSummary();
-                }
-            }
-        }
-
-        function reportErrorSummary() {
-            if (options.watch) {
-                let totalErrors = 0;
-                diagnostics.forEach(singleProjectErrors => totalErrors += singleProjectErrors);
-                reportWatchStatus(totalErrors === 1 ? Diagnostics.Found_1_error_Watching_for_file_changes : Diagnostics.Found_0_errors_Watching_for_file_changes, totalErrors);
-            }
-        }
-
-        function buildSingleInvalidatedProject(project: ResolvedConfigFileName, reloadLevel: ConfigFileProgramReloadLevel) {
-            // TODO:: handle this in better way later
-
-            const resolved = resolveProjectName(project);
-            if (!resolved) return; // ??
-            const proj = parseConfigFile(resolved);
-            if (!proj) return; // ?
-            if (reloadLevel === ConfigFileProgramReloadLevel.Full) {
-                watchConfigFile(resolved);
-                watchWildCardDirectories(resolved, proj);
-                watchInputFiles(resolved, proj);
-            }
-            else if (reloadLevel === ConfigFileProgramReloadLevel.Partial) {
-                // Update file names
-                const result = getFileNamesFromConfigSpecs(proj.configFileSpecs!, getDirectoryPath(project), proj.options, parseConfigFileHost);
-                if (result.fileNames.length !== 0) {
-                    filterMutate(proj.errors, error => !isErrorNoInputFiles(error));
-                }
-                else if (!proj.configFileSpecs!.filesSpecs && !some(proj.errors, isErrorNoInputFiles)) {
-                    proj.errors.push(getErrorForNoInputFiles(proj.configFileSpecs!, resolved));
-                }
-                proj.fileNames = result.fileNames;
-                watchInputFiles(resolved, proj);
-            }
-
-            const status = getUpToDateStatus(proj);
-            verboseReportProjectStatus(project, status);
-
-            if (status.type === UpToDateStatusType.UpstreamBlocked) {
-                if (options.verbose) reportStatus(Diagnostics.Skipping_build_of_project_0_because_its_dependency_1_has_errors, resolved, status.upstreamProjectName);
-                return;
-            }
-
-            buildSingleProject(project);
-        }
-
-        function createDependencyGraph(roots: ResolvedConfigFileName[]): DependencyGraph | undefined {
-            const temporaryMarks: { [path: string]: true } = {};
-            const permanentMarks: { [path: string]: true } = {};
-            const circularityReportStack: string[] = [];
-            const buildOrder: ResolvedConfigFileName[] = [];
-            const graph = createDependencyMapper(toPath);
-
-            let hadError = false;
-
-            for (const root of roots) {
-                visit(root);
-            }
-
-            if (hadError) {
-                return undefined;
-            }
-
-            return {
-                buildQueue: buildOrder,
-                dependencyMap: graph
-            };
-
-            function visit(projPath: ResolvedConfigFileName, inCircularContext = false) {
-                // Already visited
-                if (permanentMarks[projPath]) return;
-                // Circular
-                if (temporaryMarks[projPath]) {
-                    if (!inCircularContext) {
-                        hadError = true;
-                        // TODO(shkamat): Account for this error
-                        reportStatus(Diagnostics.Project_references_may_not_form_a_circular_graph_Cycle_detected_Colon_0, circularityReportStack.join("\r\n"));
-                        return;
-                    }
-                }
-
-                temporaryMarks[projPath] = true;
-                circularityReportStack.push(projPath);
-                const parsed = parseConfigFile(projPath);
-                if (parsed === undefined) {
-                    hadError = true;
-                    return;
-                }
-                if (parsed.projectReferences) {
-                    for (const ref of parsed.projectReferences) {
-                        const resolvedRefPath = resolveProjectName(ref.path);
-                        if (resolvedRefPath === undefined) {
-                            hadError = true;
-                            break;
-                        }
-                        visit(resolvedRefPath, inCircularContext || ref.circular);
-                        graph.addReference(projPath, resolvedRefPath);
-                    }
-                }
-
-                circularityReportStack.pop();
-                permanentMarks[projPath] = true;
-                buildOrder.push(projPath);
-            }
-        }
-
-        function buildSingleProject(proj: ResolvedConfigFileName): BuildResultFlags {
-            if (options.dry) {
-                reportStatus(Diagnostics.A_non_dry_build_would_build_project_0, proj);
-                return BuildResultFlags.Success;
-            }
-
-            if (options.verbose) reportStatus(Diagnostics.Building_project_0, proj);
-
-            let resultFlags = BuildResultFlags.None;
-            resultFlags |= BuildResultFlags.DeclarationOutputUnchanged;
-
-            const configFile = parseConfigFile(proj);
-            if (!configFile) {
-                // Failed to read the config file
-                resultFlags |= BuildResultFlags.ConfigFileErrors;
-                host.reportDiagnostic(configFileCache.getValue(proj) as Diagnostic);
-                storeErrorSummary(proj, 1);
-                projectStatus.setValue(proj, { type: UpToDateStatusType.Unbuildable, reason: "Config file errors" });
-                return resultFlags;
-            }
-            if (configFile.fileNames.length === 0) {
-                // Nothing to build - must be a solution file, basically
-                return BuildResultFlags.None;
-            }
-
-            const programOptions: CreateProgramOptions = {
-                projectReferences: configFile.projectReferences,
-                host,
-                rootNames: configFile.fileNames,
-                options: configFile.options,
-<<<<<<< HEAD
-                configFileParsingDiagnostics: configFile.errors
-=======
-                configFileParsingDiagnostics: configFile.errors,
->>>>>>> e1daa470
-            };
-            const program = createProgram(programOptions);
-
-            // Don't emit anything in the presence of syntactic errors or options diagnostics
-            const syntaxDiagnostics = [
-                ...program.getOptionsDiagnostics(),
-                ...program.getConfigFileParsingDiagnostics(),
-                ...program.getSyntacticDiagnostics()];
-            if (syntaxDiagnostics.length) {
-                resultFlags |= BuildResultFlags.SyntaxErrors;
-                for (const diag of syntaxDiagnostics) {
-                    host.reportDiagnostic(diag);
-                }
-                storeErrors(proj, syntaxDiagnostics);
-                projectStatus.setValue(proj, { type: UpToDateStatusType.Unbuildable, reason: "Syntactic errors" });
-                return resultFlags;
-            }
-
-            // Don't emit .d.ts if there are decl file errors
-            if (getEmitDeclarations(program.getCompilerOptions())) {
-                const declDiagnostics = program.getDeclarationDiagnostics();
-                if (declDiagnostics.length) {
-                    resultFlags |= BuildResultFlags.DeclarationEmitErrors;
-                    for (const diag of declDiagnostics) {
-                        host.reportDiagnostic(diag);
-                    }
-                    storeErrors(proj, declDiagnostics);
-                    projectStatus.setValue(proj, { type: UpToDateStatusType.Unbuildable, reason: "Declaration file errors" });
-                    return resultFlags;
-                }
-            }
-
-            // Same as above but now for semantic diagnostics
-            const semanticDiagnostics = program.getSemanticDiagnostics();
-            if (semanticDiagnostics.length) {
-                resultFlags |= BuildResultFlags.TypeErrors;
-                for (const diag of semanticDiagnostics) {
-                    host.reportDiagnostic(diag);
-                }
-                storeErrors(proj, semanticDiagnostics);
-                projectStatus.setValue(proj, { type: UpToDateStatusType.Unbuildable, reason: "Semantic errors" });
-                return resultFlags;
-            }
-
-            let newestDeclarationFileContentChangedTime = minimumDate;
-            let anyDtsChanged = false;
-            program.emit(/*targetSourceFile*/ undefined, (fileName, content, writeBom, onError) => {
-                let priorChangeTime: Date | undefined;
-
-                if (!anyDtsChanged && isDeclarationFile(fileName) && host.fileExists(fileName)) {
-                    if (host.readFile(fileName) === content) {
-                        // Check for unchanged .d.ts files
-                        resultFlags &= ~BuildResultFlags.DeclarationOutputUnchanged;
-                        priorChangeTime = host.getModifiedTime(fileName);
-                    }
-                    else {
-                        anyDtsChanged = true;
-                    }
-                }
-
-                host.writeFile(fileName, content, writeBom, onError, emptyArray);
-                if (priorChangeTime !== undefined) {
-                    newestDeclarationFileContentChangedTime = newer(priorChangeTime, newestDeclarationFileContentChangedTime);
-                    unchangedOutputs.setValue(fileName, priorChangeTime);
-                }
-            });
-
-            const status: UpToDateStatus = {
-                type: UpToDateStatusType.UpToDate,
-                newestDeclarationFileContentChangedTime: anyDtsChanged ? maximumDate : newestDeclarationFileContentChangedTime
-            };
-            projectStatus.setValue(proj, status);
-            return resultFlags;
-        }
-
-        function updateOutputTimestamps(proj: ParsedCommandLine) {
-            if (options.dry) {
-                return reportStatus(Diagnostics.A_non_dry_build_would_build_project_0, proj.options.configFilePath!);
-            }
-
-            if (options.verbose) {
-                reportStatus(Diagnostics.Updating_output_timestamps_of_project_0, proj.options.configFilePath!);
-            }
-
-            const now = new Date();
-            const outputs = getAllProjectOutputs(proj);
-            let priorNewestUpdateTime = minimumDate;
-            for (const file of outputs) {
-                if (isDeclarationFile(file)) {
-                    priorNewestUpdateTime = newer(priorNewestUpdateTime, host.getModifiedTime(file) || missingFileModifiedTime);
-                }
-
-                host.setModifiedTime(file, now);
-            }
-
-            projectStatus.setValue(proj.options.configFilePath as ResolvedConfigFilePath, { type: UpToDateStatusType.UpToDate, newestDeclarationFileContentChangedTime: priorNewestUpdateTime } as UpToDateStatus);
-        }
-
-        function getFilesToClean(configFileNames: ReadonlyArray<ResolvedConfigFileName>): string[] | undefined {
-            const resolvedNames: ResolvedConfigFileName[] | undefined = resolveProjectNames(configFileNames);
-            if (resolvedNames === undefined) return undefined;
-
-            // Get the same graph for cleaning we'd use for building
-            const graph = createDependencyGraph(resolvedNames);
-            if (graph === undefined) return undefined;
-
-            const filesToDelete: string[] = [];
-            for (const proj of graph.buildQueue) {
-                const parsed = parseConfigFile(proj);
-                if (parsed === undefined) {
-                    // File has gone missing; fine to ignore here
-                    continue;
-                }
-                const outputs = getAllProjectOutputs(parsed);
-                for (const output of outputs) {
-                    if (host.fileExists(output)) {
-                        filesToDelete.push(output);
-                    }
-                }
-            }
-            return filesToDelete;
-        }
-
-        function getAllProjectsInScope(): ReadonlyArray<ResolvedConfigFileName> | undefined {
-            const resolvedNames = resolveProjectNames(rootNames);
-            if (resolvedNames === undefined) return undefined;
-            const graph = createDependencyGraph(resolvedNames);
-            if (graph === undefined) return undefined;
-            return graph.buildQueue;
-        }
-
-        function cleanAllProjects() {
-            const resolvedNames: ReadonlyArray<ResolvedConfigFileName> | undefined = getAllProjectsInScope();
-            if (resolvedNames === undefined) {
-                reportStatus(Diagnostics.Skipping_clean_because_not_all_projects_could_be_located);
-                return ExitStatus.DiagnosticsPresent_OutputsSkipped;
-            }
-
-            const filesToDelete = getFilesToClean(resolvedNames);
-            if (filesToDelete === undefined) {
-                reportStatus(Diagnostics.Skipping_clean_because_not_all_projects_could_be_located);
-                return ExitStatus.DiagnosticsPresent_OutputsSkipped;
-            }
-
-            if (options.dry) {
-                reportStatus(Diagnostics.A_non_dry_build_would_delete_the_following_files_Colon_0, filesToDelete.map(f => `\r\n * ${f}`).join(""));
-                return ExitStatus.Success;
-            }
-
-            for (const output of filesToDelete) {
-                host.deleteFile(output);
-            }
-
-            return ExitStatus.Success;
-        }
-
-        function resolveProjectName(name: string): ResolvedConfigFileName | undefined {
-            const fullPath = resolvePath(host.getCurrentDirectory(), name);
-            if (host.fileExists(fullPath)) {
-                return fullPath as ResolvedConfigFileName;
-            }
-            const fullPathWithTsconfig = combinePaths(fullPath, "tsconfig.json");
-            if (host.fileExists(fullPathWithTsconfig)) {
-                return fullPathWithTsconfig as ResolvedConfigFileName;
-            }
-            // TODO(shkamat): right now this is accounted as 1 error in config file, but we need to do better
-            host.reportDiagnostic(createCompilerDiagnostic(Diagnostics.File_0_not_found, relName(fullPath)));
-            return undefined;
-        }
-
-        function resolveProjectNames(configFileNames: ReadonlyArray<string>): ResolvedConfigFileName[] | undefined {
-            const resolvedNames: ResolvedConfigFileName[] = [];
-            for (const name of configFileNames) {
-                const resolved = resolveProjectName(name);
-                if (resolved === undefined) {
-                    return undefined;
-                }
-                resolvedNames.push(resolved);
-            }
-            return resolvedNames;
-        }
-
-        function buildAllProjects(): ExitStatus {
-            if (options.watch) { reportWatchStatus(Diagnostics.Starting_compilation_in_watch_mode); }
-            const graph = getGlobalDependencyGraph();
-            if (graph === undefined) {
-                reportErrorSummary();
-                return ExitStatus.DiagnosticsPresent_OutputsSkipped;
-            }
-
-            const queue = graph.buildQueue;
-            reportBuildQueue(graph);
-            let anyFailed = false;
-            for (const next of queue) {
-                const proj = parseConfigFile(next);
-                if (proj === undefined) {
-                    anyFailed = true;
-                    break;
-                }
-
-                // report errors early when using continue or break statements
-                const errors = proj.errors;
-                const status = getUpToDateStatus(proj);
-                verboseReportProjectStatus(next, status);
-
-                const projName = proj.options.configFilePath!;
-<<<<<<< HEAD
-                if (status.type === UpToDateStatusType.UpToDate && !options.force) {
-=======
-                if (status.type === UpToDateStatusType.UpToDate && !context.options.force) {
-                    reportErrors(errors);
->>>>>>> e1daa470
-                    // Up to date, skip
-                    if (defaultOptions.dry) {
-                        // In a dry build, inform the user of this fact
-                        reportStatus(Diagnostics.Project_0_is_up_to_date, projName);
-                    }
-                    continue;
-                }
-
-<<<<<<< HEAD
-                if (status.type === UpToDateStatusType.UpToDateWithUpstreamTypes && !options.force) {
-=======
-                if (status.type === UpToDateStatusType.UpToDateWithUpstreamTypes && !context.options.force) {
-                    reportErrors(errors);
->>>>>>> e1daa470
-                    // Fake build
-                    updateOutputTimestamps(proj);
-                    continue;
-                }
-
-                if (status.type === UpToDateStatusType.UpstreamBlocked) {
-<<<<<<< HEAD
-                    if (options.verbose) reportStatus(Diagnostics.Skipping_build_of_project_0_because_its_dependency_1_has_errors, projName, status.upstreamProjectName);
-=======
-                    reportErrors(errors);
-                    if (context.options.verbose) reportStatus(Diagnostics.Skipping_build_of_project_0_because_its_dependency_1_has_errors, projName, status.upstreamProjectName);
->>>>>>> e1daa470
-                    continue;
-                }
-
-                if (status.type === UpToDateStatusType.ContainerOnly) {
-                    reportErrors(errors);
-                    // Do nothing
-                    continue;
-                }
-
-                const buildResult = buildSingleProject(next);
-                anyFailed = anyFailed || !!(buildResult & BuildResultFlags.AnyErrors);
-            }
-            reportErrorSummary();
-            return anyFailed ? ExitStatus.DiagnosticsPresent_OutputsSkipped : ExitStatus.Success;
-        }
-
-        function reportErrors(errors: Diagnostic[]) {
-            errors.forEach((err) => host.reportDiagnostic(err));
-        }
-
-        /**
-         * Report the build ordering inferred from the current project graph if we're in verbose mode
-         */
-        function reportBuildQueue(graph: DependencyGraph) {
-            if (!options.verbose) return;
-
-            const names: string[] = [];
-            for (const name of graph.buildQueue) {
-                names.push(name);
-            }
-            if (options.verbose) reportStatus(Diagnostics.Projects_in_this_build_Colon_0, names.map(s => "\r\n    * " + relName(s)).join(""));
-        }
-
-        function relName(path: string): string {
-            return convertToRelativePath(path, host.getCurrentDirectory(), f => host.getCanonicalFileName(f));
-        }
-
-        /**
-         * Report the up-to-date status of a project if we're in verbose mode
-         */
-        function verboseReportProjectStatus(configFileName: string, status: UpToDateStatus) {
-            if (!options.verbose) return;
-            return formatUpToDateStatus(configFileName, status, relName, reportStatus);
-        }
-    }
-
-    export function getAllProjectOutputs(project: ParsedCommandLine): ReadonlyArray<string> {
-        if (project.options.outFile) {
-            return getOutFileOutputs(project);
-        }
-        else {
-            const outputs: string[] = [];
-            for (const inputFile of project.fileNames) {
-                outputs.push(...getOutputFileNames(inputFile, project));
-            }
-            return outputs;
-        }
-    }
-
-    export function formatUpToDateStatus<T>(configFileName: string, status: UpToDateStatus, relName: (fileName: string) => string, formatMessage: (message: DiagnosticMessage, ...args: string[]) => T) {
-        switch (status.type) {
-            case UpToDateStatusType.OutOfDateWithSelf:
-                return formatMessage(Diagnostics.Project_0_is_out_of_date_because_oldest_output_1_is_older_than_newest_input_2,
-                    relName(configFileName),
-                    relName(status.outOfDateOutputFileName),
-                    relName(status.newerInputFileName));
-            case UpToDateStatusType.OutOfDateWithUpstream:
-                return formatMessage(Diagnostics.Project_0_is_out_of_date_because_oldest_output_1_is_older_than_newest_input_2,
-                    relName(configFileName),
-                    relName(status.outOfDateOutputFileName),
-                    relName(status.newerProjectName));
-            case UpToDateStatusType.OutputMissing:
-                return formatMessage(Diagnostics.Project_0_is_out_of_date_because_output_file_1_does_not_exist,
-                    relName(configFileName),
-                    relName(status.missingOutputFileName));
-            case UpToDateStatusType.UpToDate:
-                if (status.newestInputFileTime !== undefined) {
-                    return formatMessage(Diagnostics.Project_0_is_up_to_date_because_newest_input_1_is_older_than_oldest_output_2,
-                        relName(configFileName),
-                        relName(status.newestInputFileName || ""),
-                        relName(status.oldestOutputFileName || ""));
-                }
-                // Don't report anything for "up to date because it was already built" -- too verbose
-                break;
-            case UpToDateStatusType.UpToDateWithUpstreamTypes:
-                return formatMessage(Diagnostics.Project_0_is_up_to_date_with_d_ts_files_from_its_dependencies,
-                    relName(configFileName));
-            case UpToDateStatusType.UpstreamOutOfDate:
-                return formatMessage(Diagnostics.Project_0_is_out_of_date_because_its_dependency_1_is_out_of_date,
-                    relName(configFileName),
-                    relName(status.upstreamProjectName));
-            case UpToDateStatusType.UpstreamBlocked:
-                return formatMessage(Diagnostics.Project_0_can_t_be_built_because_its_dependency_1_has_errors,
-                    relName(configFileName),
-                    relName(status.upstreamProjectName));
-            case UpToDateStatusType.Unbuildable:
-                return formatMessage(Diagnostics.Failed_to_parse_file_0_Colon_1,
-                    relName(configFileName),
-                    status.reason);
-            case UpToDateStatusType.ContainerOnly:
-                // Don't report status on "solution" projects
-                break;
-            default:
-                assertType<never>(status);
-        }
-    }
-}
+// Currently we do not want to expose API for build, we should work out the API, and then expose it just like we did for builder/watch
+/*@internal*/
+namespace ts {
+    const minimumDate = new Date(-8640000000000000);
+    const maximumDate = new Date(8640000000000000);
+
+    export interface BuildHost {
+        verbose(diag: DiagnosticMessage, ...args: string[]): void;
+        error(diag: DiagnosticMessage, ...args: string[]): void;
+        errorDiagnostic(diag: Diagnostic): void;
+        message(diag: DiagnosticMessage, ...args: string[]): void;
+    }
+
+    type Mapper = ReturnType<typeof createDependencyMapper>;
+    interface DependencyGraph {
+        buildQueue: ResolvedConfigFileName[];
+        dependencyMap: Mapper;
+    }
+
+    export interface BuildOptions {
+        dry?: boolean;
+        force?: boolean;
+        verbose?: boolean;
+        /*@internal*/ clean?: boolean;
+        /*@internal*/ watch?: boolean;
+        /*@internal*/ help?: boolean;
+        preserveWatchOutput?: boolean;
+    }
+
+    enum BuildResultFlags {
+        None = 0,
+
+        /**
+         * No errors of any kind occurred during build
+         */
+        Success = 1 << 0,
+        /**
+         * None of the .d.ts files emitted by this build were
+         * different from the existing files on disk
+         */
+        DeclarationOutputUnchanged = 1 << 1,
+
+        ConfigFileErrors = 1 << 2,
+        SyntaxErrors = 1 << 3,
+        TypeErrors = 1 << 4,
+        DeclarationEmitErrors = 1 << 5,
+
+        AnyErrors = ConfigFileErrors | SyntaxErrors | TypeErrors | DeclarationEmitErrors
+    }
+
+    export enum UpToDateStatusType {
+        Unbuildable,
+        UpToDate,
+        /**
+         * The project appears out of date because its upstream inputs are newer than its outputs,
+         * but all of its outputs are actually newer than the previous identical outputs of its (.d.ts) inputs.
+         * This means we can Pseudo-build (just touch timestamps), as if we had actually built this project.
+         */
+        UpToDateWithUpstreamTypes,
+        OutputMissing,
+        OutOfDateWithSelf,
+        OutOfDateWithUpstream,
+        UpstreamOutOfDate,
+        UpstreamBlocked,
+
+        /**
+         * Projects with no outputs (i.e. "solution" files)
+         */
+        ContainerOnly
+    }
+
+    export type UpToDateStatus =
+        | Status.Unbuildable
+        | Status.UpToDate
+        | Status.OutputMissing
+        | Status.OutOfDateWithSelf
+        | Status.OutOfDateWithUpstream
+        | Status.UpstreamOutOfDate
+        | Status.UpstreamBlocked
+        | Status.ContainerOnly;
+
+    export namespace Status {
+        /**
+         * The project can't be built at all in its current state. For example,
+         * its config file cannot be parsed, or it has a syntax error or missing file
+         */
+        export interface Unbuildable {
+            type: UpToDateStatusType.Unbuildable;
+            reason: string;
+        }
+
+        /**
+         * This project doesn't have any outputs, so "is it up to date" is a meaningless question.
+         */
+        export interface ContainerOnly {
+            type: UpToDateStatusType.ContainerOnly;
+        }
+
+        /**
+         * The project is up to date with respect to its inputs.
+         * We track what the newest input file is.
+         */
+        export interface UpToDate {
+            type: UpToDateStatusType.UpToDate | UpToDateStatusType.UpToDateWithUpstreamTypes;
+            newestInputFileTime?: Date;
+            newestInputFileName?: string;
+            newestDeclarationFileContentChangedTime?: Date;
+            newestOutputFileTime?: Date;
+            newestOutputFileName?: string;
+            oldestOutputFileName?: string;
+        }
+
+        /**
+         * One or more of the outputs of the project does not exist.
+         */
+        export interface OutputMissing {
+            type: UpToDateStatusType.OutputMissing;
+            /**
+             * The name of the first output file that didn't exist
+             */
+            missingOutputFileName: string;
+        }
+
+        /**
+         * One or more of the project's outputs is older than its newest input.
+         */
+        export interface OutOfDateWithSelf {
+            type: UpToDateStatusType.OutOfDateWithSelf;
+            outOfDateOutputFileName: string;
+            newerInputFileName: string;
+        }
+
+        /**
+         * This project depends on an out-of-date project, so shouldn't be built yet
+         */
+        export interface UpstreamOutOfDate {
+            type: UpToDateStatusType.UpstreamOutOfDate;
+            upstreamProjectName: string;
+        }
+
+        /**
+         * This project depends an upstream project with build errors
+         */
+        export interface UpstreamBlocked {
+            type: UpToDateStatusType.UpstreamBlocked;
+            upstreamProjectName: string;
+        }
+
+        /**
+         * One or more of the project's outputs is older than the newest output of
+         * an upstream project.
+         */
+        export interface OutOfDateWithUpstream {
+            type: UpToDateStatusType.OutOfDateWithUpstream;
+            outOfDateOutputFileName: string;
+            newerProjectName: string;
+        }
+    }
+
+    interface FileMap<T, U extends string = string, V extends Path = Path> {
+        setValue(fileName: U, value: T): void;
+        getValue(fileName: U): T | undefined;
+        hasKey(fileName: U): boolean;
+        removeKey(fileName: U): void;
+        forEach(action: (value: T, key: V) => void): void;
+        getSize(): number;
+        clear(): void;
+    }
+
+    type ResolvedConfigFilePath = ResolvedConfigFileName & Path;
+    type ConfigFileMap<T> = FileMap<T, ResolvedConfigFileName, ResolvedConfigFilePath>;
+    type ToResolvedConfigFilePath = (fileName: ResolvedConfigFileName) => ResolvedConfigFilePath;
+    type ToPath = (fileName: string) => Path;
+
+    /**
+     * A FileMap maintains a normalized-key to value relationship
+     */
+    function createFileMap<T>(toPath: ToResolvedConfigFilePath): ConfigFileMap<T>;
+    function createFileMap<T, U extends string = string, V extends Path = Path>(toPath: ToPath): FileMap<T, U, V>;
+    function createFileMap<T, U extends string = string, V extends Path = Path>(toPath: (fileName: U) => V): FileMap<T, U, V> {
+        // tslint:disable-next-line:no-null-keyword
+        const lookup = createMap<T>();
+
+        return {
+            setValue,
+            getValue,
+            removeKey,
+            forEach,
+            hasKey,
+            getSize,
+            clear
+        };
+
+        function forEach(action: (value: T, key: V) => void) {
+            lookup.forEach(action);
+        }
+
+        function hasKey(fileName: U) {
+            return lookup.has(toPath(fileName));
+        }
+
+        function removeKey(fileName: U) {
+            lookup.delete(toPath(fileName));
+        }
+
+        function setValue(fileName: U, value: T) {
+            lookup.set(toPath(fileName), value);
+        }
+
+        function getValue(fileName: U): T | undefined {
+            return lookup.get(toPath(fileName));
+        }
+
+        function getSize() {
+            return lookup.size;
+        }
+
+        function clear() {
+            lookup.clear();
+        }
+    }
+
+    function createDependencyMapper(toPath: ToResolvedConfigFilePath) {
+        const childToParents = createFileMap<ResolvedConfigFileName[]>(toPath);
+        const parentToChildren = createFileMap<ResolvedConfigFileName[]>(toPath);
+
+        function addReference(childConfigFileName: ResolvedConfigFileName, parentConfigFileName: ResolvedConfigFileName): void {
+            addEntry(childToParents, childConfigFileName, parentConfigFileName);
+            addEntry(parentToChildren, parentConfigFileName, childConfigFileName);
+        }
+
+        function getReferencesTo(parentConfigFileName: ResolvedConfigFileName): ResolvedConfigFileName[] {
+            return parentToChildren.getValue(parentConfigFileName) || [];
+        }
+
+        function getReferencesOf(childConfigFileName: ResolvedConfigFileName): ResolvedConfigFileName[] {
+            return childToParents.getValue(childConfigFileName) || [];
+        }
+
+        function addEntry(mapToAddTo: typeof childToParents | typeof parentToChildren, key: ResolvedConfigFileName, element: ResolvedConfigFileName) {
+            key = normalizePath(key) as ResolvedConfigFileName;
+            element = normalizePath(element) as ResolvedConfigFileName;
+            let arr = mapToAddTo.getValue(key);
+            if (arr === undefined) {
+                mapToAddTo.setValue(key, arr = []);
+            }
+            if (arr.indexOf(element) < 0) {
+                arr.push(element);
+            }
+        }
+
+        return {
+            addReference,
+            getReferencesTo,
+            getReferencesOf,
+        };
+    }
+
+    function getOutputDeclarationFileName(inputFileName: string, configFile: ParsedCommandLine) {
+        const relativePath = getRelativePathFromDirectory(rootDirOfOptions(configFile.options, configFile.options.configFilePath!), inputFileName, /*ignoreCase*/ true);
+        const outputPath = resolvePath(configFile.options.declarationDir || configFile.options.outDir || getDirectoryPath(configFile.options.configFilePath!), relativePath);
+        return changeExtension(outputPath, Extension.Dts);
+    }
+
+    function getOutputJavaScriptFileName(inputFileName: string, configFile: ParsedCommandLine) {
+        const relativePath = getRelativePathFromDirectory(rootDirOfOptions(configFile.options, configFile.options.configFilePath!), inputFileName, /*ignoreCase*/ true);
+        const outputPath = resolvePath(configFile.options.outDir || getDirectoryPath(configFile.options.configFilePath!), relativePath);
+        const newExtension = fileExtensionIs(inputFileName, Extension.Json) ? Extension.Json :
+                             fileExtensionIs(inputFileName, Extension.Tsx) && configFile.options.jsx === JsxEmit.Preserve ? Extension.Jsx : Extension.Js;
+        return changeExtension(outputPath, newExtension);
+    }
+
+    function getOutputFileNames(inputFileName: string, configFile: ParsedCommandLine): ReadonlyArray<string> {
+        // outFile is handled elsewhere; .d.ts files don't generate outputs
+        if (configFile.options.outFile || configFile.options.out || fileExtensionIs(inputFileName, Extension.Dts)) {
+            return emptyArray;
+        }
+
+        const outputs: string[] = [];
+        const js = getOutputJavaScriptFileName(inputFileName, configFile);
+        outputs.push(js);
+        if (configFile.options.sourceMap) {
+            outputs.push(`${js}.map`);
+        }
+        if (getEmitDeclarations(configFile.options) && !fileExtensionIs(inputFileName, Extension.Json)) {
+            const dts = getOutputDeclarationFileName(inputFileName, configFile);
+            outputs.push(dts);
+            if (configFile.options.declarationMap) {
+                outputs.push(`${dts}.map`);
+            }
+        }
+        return outputs;
+    }
+
+    function getOutFileOutputs(project: ParsedCommandLine): ReadonlyArray<string> {
+        if (!project.options.outFile) {
+            return Debug.fail("outFile must be set");
+        }
+        const outputs: string[] = [];
+        outputs.push(project.options.outFile);
+        if (project.options.sourceMap) {
+            outputs.push(`${project.options.outFile}.map`);
+        }
+        if (getEmitDeclarations(project.options)) {
+            const dts = changeExtension(project.options.outFile, Extension.Dts);
+            outputs.push(dts);
+            if (project.options.declarationMap) {
+                outputs.push(`${dts}.map`);
+            }
+        }
+        return outputs;
+    }
+
+    function rootDirOfOptions(opts: CompilerOptions, configFileName: string) {
+        return opts.rootDir || getDirectoryPath(configFileName);
+    }
+
+    function newer(date1: Date, date2: Date): Date {
+        return date2 > date1 ? date2 : date1;
+    }
+
+    function isDeclarationFile(fileName: string) {
+        return fileExtensionIs(fileName, Extension.Dts);
+    }
+
+    export interface SolutionBuilderHost extends CompilerHost {
+        getModifiedTime(fileName: string): Date | undefined;
+        setModifiedTime(fileName: string, date: Date): void;
+        deleteFile(fileName: string): void;
+
+        reportDiagnostic: DiagnosticReporter; // Technically we want to move it out and allow steps of actions on Solution, but for now just merge stuff in build host here
+        reportSolutionBuilderStatus: DiagnosticReporter;
+    }
+
+    export interface SolutionBuilderWithWatchHost extends SolutionBuilderHost, WatchHost {
+    }
+
+    /**
+     * Create a function that reports watch status by writing to the system and handles the formating of the diagnostic
+     */
+    export function createBuilderStatusReporter(system: System, pretty?: boolean): DiagnosticReporter {
+        return diagnostic => {
+            let output = pretty ? `[${formatColorAndReset(new Date().toLocaleTimeString(), ForegroundColorEscapeSequences.Grey)}] ` : `${new Date().toLocaleTimeString()} - `;
+            output += `${flattenDiagnosticMessageText(diagnostic.messageText, system.newLine)}${system.newLine + system.newLine}`;
+            system.write(output);
+        };
+    }
+
+    export function createSolutionBuilderHost(system = sys, reportDiagnostic?: DiagnosticReporter, reportSolutionBuilderStatus?: DiagnosticReporter) {
+        const host = createCompilerHostWorker({}, /*setParentNodes*/ undefined, system) as SolutionBuilderHost;
+        host.getModifiedTime = system.getModifiedTime ? path => system.getModifiedTime!(path) : () => undefined;
+        host.setModifiedTime = system.setModifiedTime ? (path, date) => system.setModifiedTime!(path, date) : noop;
+        host.deleteFile = system.deleteFile ? path => system.deleteFile!(path) : noop;
+        host.reportDiagnostic = reportDiagnostic || createDiagnosticReporter(system);
+        host.reportSolutionBuilderStatus = reportSolutionBuilderStatus || createBuilderStatusReporter(system);
+        return host;
+    }
+
+    export function createSolutionBuilderWithWatchHost(system = sys, reportDiagnostic?: DiagnosticReporter, reportSolutionBuilderStatus?: DiagnosticReporter, reportWatchStatus?: WatchStatusReporter) {
+        const host = createSolutionBuilderHost(system, reportDiagnostic, reportSolutionBuilderStatus) as SolutionBuilderWithWatchHost;
+        const watchHost = createWatchHost(system, reportWatchStatus);
+        host.onWatchStatusChange = watchHost.onWatchStatusChange;
+        host.watchFile = watchHost.watchFile;
+        host.watchDirectory = watchHost.watchDirectory;
+        host.setTimeout = watchHost.setTimeout;
+        host.clearTimeout = watchHost.clearTimeout;
+        return host;
+    }
+
+    /**
+     * A SolutionBuilder has an immutable set of rootNames that are the "entry point" projects, but
+     * can dynamically add/remove other projects based on changes on the rootNames' references
+     * TODO: use SolutionBuilderWithWatchHost => watchedSolution
+     *  use SolutionBuilderHost => Solution
+     */
+    export function createSolutionBuilder(host: SolutionBuilderHost, rootNames: ReadonlyArray<string>, defaultOptions: BuildOptions) {
+        const hostWithWatch = host as SolutionBuilderWithWatchHost;
+        const currentDirectory = host.getCurrentDirectory();
+        const getCanonicalFileName = createGetCanonicalFileName(host.useCaseSensitiveFileNames());
+        const parseConfigFileHost = parseConfigHostFromCompilerHost(host);
+
+        // State of the solution
+        let options = defaultOptions;
+        type ConfigFileCacheEntry = ParsedCommandLine | Diagnostic;
+        const configFileCache = createFileMap<ConfigFileCacheEntry>(toPath);
+        /** Map from output file name to its pre-build timestamp */
+        const unchangedOutputs = createFileMap<Date>(toPath as ToPath);
+        /** Map from config file name to up-to-date status */
+        const projectStatus = createFileMap<UpToDateStatus>(toPath);
+        const missingRoots = createMap<true>();
+
+        // Watch state
+        // TODO(shkamat): this should be really be diagnostics but thats for later time
+        const diagnostics = createFileMap<number>(toPath);
+        const projectPendingBuild = createFileMap<ConfigFileProgramReloadLevel>(toPath);
+        const invalidatedProjectQueue = [] as ResolvedConfigFileName[];
+        let nextProjectToBuild = 0;
+        let timerToBuildInvalidatedProject: any;
+        let reportFileChangeDetected = false;
+
+        // Watches for the solution
+        const allWatchedWildcardDirectories = createFileMap<Map<WildcardDirectoryWatcher>>(toPath);
+        const allWatchedInputFiles = createFileMap<Map<FileWatcher>>(toPath);
+        const allWatchedConfigFiles = createFileMap<FileWatcher>(toPath);
+
+        return {
+            buildAllProjects,
+            getUpToDateStatus,
+            getUpToDateStatusOfFile,
+            cleanAllProjects,
+            resetBuildContext,
+            getBuildGraph,
+
+            invalidateProject,
+            buildInvalidatedProject,
+
+            resolveProjectName,
+
+            startWatching
+        };
+
+        function toPath(fileName: ResolvedConfigFileName): ResolvedConfigFilePath;
+        function toPath(fileName: string): Path;
+        function toPath(fileName: string) {
+            return ts.toPath(fileName, currentDirectory, getCanonicalFileName);
+        }
+
+        function resetBuildContext(opts = defaultOptions) {
+            options = opts;
+            configFileCache.clear();
+            unchangedOutputs.clear();
+            projectStatus.clear();
+            missingRoots.clear();
+
+            diagnostics.clear();
+            projectPendingBuild.clear();
+            invalidatedProjectQueue.length = 0;
+            nextProjectToBuild = 0;
+            if (timerToBuildInvalidatedProject) {
+                clearTimeout(timerToBuildInvalidatedProject);
+                timerToBuildInvalidatedProject = undefined;
+            }
+            reportFileChangeDetected = false;
+            clearMap(allWatchedWildcardDirectories, wildCardWatches => clearMap(wildCardWatches, closeFileWatcherOf));
+            clearMap(allWatchedInputFiles, inputFileWatches => clearMap(inputFileWatches, closeFileWatcher));
+            clearMap(allWatchedConfigFiles, closeFileWatcher);
+        }
+
+        function isParsedCommandLine(entry: ConfigFileCacheEntry): entry is ParsedCommandLine {
+            return !!(entry as ParsedCommandLine).options;
+        }
+
+        function parseConfigFile(configFilePath: ResolvedConfigFileName): ParsedCommandLine | undefined {
+            const value = configFileCache.getValue(configFilePath);
+            if (value) {
+                return isParsedCommandLine(value) ? value : undefined;
+            }
+
+            let diagnostic: Diagnostic | undefined;
+            parseConfigFileHost.onUnRecoverableConfigFileDiagnostic = d => diagnostic = d;
+            const parsed = getParsedCommandLineOfConfigFile(configFilePath, {}, parseConfigFileHost);
+            parseConfigFileHost.onUnRecoverableConfigFileDiagnostic = noop;
+            configFileCache.setValue(configFilePath, parsed || diagnostic!);
+            return parsed;
+        }
+
+        function reportStatus(message: DiagnosticMessage, ...args: string[]) {
+            host.reportSolutionBuilderStatus(createCompilerDiagnostic(message, ...args));
+        }
+
+        function storeErrors(proj: ResolvedConfigFileName, diagnostics: ReadonlyArray<Diagnostic>) {
+            if (options.watch) {
+                storeErrorSummary(proj, diagnostics.filter(diagnostic => diagnostic.category === DiagnosticCategory.Error).length);
+            }
+        }
+
+        function storeErrorSummary(proj: ResolvedConfigFileName, errorCount: number) {
+            if (options.watch) {
+                diagnostics.setValue(proj, errorCount);
+            }
+        }
+
+        function reportWatchStatus(message: DiagnosticMessage, ...args: (string | number | undefined)[]) {
+            if (hostWithWatch.onWatchStatusChange) {
+                hostWithWatch.onWatchStatusChange(createCompilerDiagnostic(message, ...args), host.getNewLine(), { preserveWatchOutput: options.preserveWatchOutput });
+            }
+        }
+
+        function startWatching() {
+            const graph = getGlobalDependencyGraph()!;
+            if (!graph.buildQueue) {
+                // Everything is broken - we don't even know what to watch. Give up.
+                return;
+            }
+
+            for (const resolved of graph.buildQueue) {
+                const cfg = parseConfigFile(resolved);
+                if (cfg) {
+                    // Watch this file
+                    watchConfigFile(resolved);
+
+                    // Update watchers for wildcard directories
+                    watchWildCardDirectories(resolved, cfg);
+
+                    // Watch input files
+                    watchInputFiles(resolved, cfg);
+                }
+            }
+
+        }
+
+        function watchConfigFile(resolved: ResolvedConfigFileName) {
+            if (!allWatchedConfigFiles.hasKey(resolved)) {
+                allWatchedConfigFiles.setValue(resolved, hostWithWatch.watchFile(resolved, () => {
+                    configFileCache.removeKey(resolved);
+                    invalidateProjectAndScheduleBuilds(resolved, ConfigFileProgramReloadLevel.Full);
+                }));
+            }
+        }
+
+        function getOrCreateExistingWatches<T>(resolved: ResolvedConfigFileName, allWatches: ConfigFileMap<Map<T>>) {
+            const existingWatches = allWatches.getValue(resolved);
+            let newWatches: Map<T> | undefined;
+            if (!existingWatches) {
+                newWatches = createMap();
+                allWatches.setValue(resolved, newWatches);
+            }
+            return existingWatches || newWatches!;
+        }
+
+        function watchWildCardDirectories(resolved: ResolvedConfigFileName, parsed: ParsedCommandLine) {
+            updateWatchingWildcardDirectories(
+                getOrCreateExistingWatches(resolved, allWatchedWildcardDirectories),
+                createMapFromTemplate(parsed.configFileSpecs!.wildcardDirectories),
+                (dir, flags) => {
+                    return hostWithWatch.watchDirectory(dir, fileOrDirectory => {
+                        const fileOrDirectoryPath = toPath(fileOrDirectory);
+                        if (fileOrDirectoryPath !== toPath(dir) && hasExtension(fileOrDirectoryPath) && !isSupportedSourceFileName(fileOrDirectory, parsed.options)) {
+                            // writeLog(`Project: ${configFileName} Detected file add/remove of non supported extension: ${fileOrDirectory}`);
+                            return;
+                        }
+
+                        if (isOutputFile(fileOrDirectory, parsed)) {
+                            // writeLog(`${fileOrDirectory} is output file`);
+                            return;
+                        }
+
+                        invalidateProjectAndScheduleBuilds(resolved, ConfigFileProgramReloadLevel.Partial);
+                    }, !!(flags & WatchDirectoryFlags.Recursive));
+                }
+            );
+        }
+
+        function watchInputFiles(resolved: ResolvedConfigFileName, parsed: ParsedCommandLine) {
+            mutateMap(
+                getOrCreateExistingWatches(resolved, allWatchedInputFiles),
+                arrayToMap(parsed.fileNames, toPath),
+                {
+                    createNewValue: (_key, input) => hostWithWatch.watchFile(input, () => {
+                        invalidateProjectAndScheduleBuilds(resolved, ConfigFileProgramReloadLevel.None);
+                    }),
+                    onDeleteValue: closeFileWatcher,
+                }
+            );
+        }
+
+        function isOutputFile(fileName: string, configFile: ParsedCommandLine) {
+            if (configFile.options.noEmit) return false;
+
+            // ts or tsx files are not output
+            if (!fileExtensionIs(fileName, Extension.Dts) &&
+                (fileExtensionIs(fileName, Extension.Ts) || fileExtensionIs(fileName, Extension.Tsx))) {
+                return false;
+            }
+
+            // If options have --outFile or --out, check if its that
+            const out = configFile.options.outFile || configFile.options.out;
+            if (out && (isSameFile(fileName, out) || isSameFile(fileName, removeFileExtension(out) + Extension.Dts))) {
+                return true;
+            }
+
+            // If declarationDir is specified, return if its a file in that directory
+            if (configFile.options.declarationDir && containsPath(configFile.options.declarationDir, fileName, currentDirectory, !host.useCaseSensitiveFileNames())) {
+                return true;
+            }
+
+            // If --outDir, check if file is in that directory
+            if (configFile.options.outDir && containsPath(configFile.options.outDir, fileName, currentDirectory, !host.useCaseSensitiveFileNames())) {
+                return true;
+            }
+
+            return !forEach(configFile.fileNames, inputFile => isSameFile(fileName, inputFile));
+        }
+
+        function isSameFile(file1: string, file2: string) {
+            return comparePaths(file1, file2, currentDirectory, !host.useCaseSensitiveFileNames()) === Comparison.EqualTo;
+        }
+
+        function invalidateProjectAndScheduleBuilds(resolved: ResolvedConfigFileName, reloadLevel: ConfigFileProgramReloadLevel) {
+            reportFileChangeDetected = true;
+            invalidateProject(resolved, reloadLevel);
+            scheduleBuildInvalidatedProject();
+        }
+
+        function getUpToDateStatusOfFile(configFileName: ResolvedConfigFileName): UpToDateStatus {
+            return getUpToDateStatus(parseConfigFile(configFileName));
+        }
+
+        function getBuildGraph(configFileNames: ReadonlyArray<string>) {
+            const resolvedNames: ResolvedConfigFileName[] | undefined = resolveProjectNames(configFileNames);
+            if (resolvedNames === undefined) return undefined;
+
+            return createDependencyGraph(resolvedNames);
+        }
+
+        function getGlobalDependencyGraph() {
+            return getBuildGraph(rootNames);
+        }
+
+        function getUpToDateStatus(project: ParsedCommandLine | undefined): UpToDateStatus {
+            if (project === undefined) {
+                return { type: UpToDateStatusType.Unbuildable, reason: "File deleted mid-build" };
+            }
+
+            const prior = projectStatus.getValue(project.options.configFilePath as ResolvedConfigFilePath);
+            if (prior !== undefined) {
+                return prior;
+            }
+
+            const actual = getUpToDateStatusWorker(project);
+            projectStatus.setValue(project.options.configFilePath as ResolvedConfigFilePath, actual);
+            return actual;
+        }
+
+        function getUpToDateStatusWorker(project: ParsedCommandLine): UpToDateStatus {
+            let newestInputFileName: string = undefined!;
+            let newestInputFileTime = minimumDate;
+            // Get timestamps of input files
+            for (const inputFile of project.fileNames) {
+                if (!host.fileExists(inputFile)) {
+                    return {
+                        type: UpToDateStatusType.Unbuildable,
+                        reason: `${inputFile} does not exist`
+                    };
+                }
+
+                const inputTime = host.getModifiedTime(inputFile) || missingFileModifiedTime;
+                if (inputTime > newestInputFileTime) {
+                    newestInputFileName = inputFile;
+                    newestInputFileTime = inputTime;
+                }
+            }
+
+            // Collect the expected outputs of this project
+            const outputs = getAllProjectOutputs(project);
+
+            if (outputs.length === 0) {
+                return {
+                    type: UpToDateStatusType.ContainerOnly
+                };
+            }
+
+            // Now see if all outputs are newer than the newest input
+            let oldestOutputFileName = "(none)";
+            let oldestOutputFileTime = maximumDate;
+            let newestOutputFileName = "(none)";
+            let newestOutputFileTime = minimumDate;
+            let missingOutputFileName: string | undefined;
+            let newestDeclarationFileContentChangedTime = minimumDate;
+            let isOutOfDateWithInputs = false;
+            for (const output of outputs) {
+                // Output is missing; can stop checking
+                // Don't immediately return because we can still be upstream-blocked, which is a higher-priority status
+                if (!host.fileExists(output)) {
+                    missingOutputFileName = output;
+                    break;
+                }
+
+                const outputTime = host.getModifiedTime(output) || missingFileModifiedTime;
+                if (outputTime < oldestOutputFileTime) {
+                    oldestOutputFileTime = outputTime;
+                    oldestOutputFileName = output;
+                }
+
+                // If an output is older than the newest input, we can stop checking
+                // Don't immediately return because we can still be upstream-blocked, which is a higher-priority status
+                if (outputTime < newestInputFileTime) {
+                    isOutOfDateWithInputs = true;
+                    break;
+                }
+
+                if (outputTime > newestOutputFileTime) {
+                    newestOutputFileTime = outputTime;
+                    newestOutputFileName = output;
+                }
+
+                // Keep track of when the most recent time a .d.ts file was changed.
+                // In addition to file timestamps, we also keep track of when a .d.ts file
+                // had its file touched but not had its contents changed - this allows us
+                // to skip a downstream typecheck
+                if (isDeclarationFile(output)) {
+                    const unchangedTime = unchangedOutputs.getValue(output);
+                    if (unchangedTime !== undefined) {
+                        newestDeclarationFileContentChangedTime = newer(unchangedTime, newestDeclarationFileContentChangedTime);
+                    }
+                    else {
+                        const outputModifiedTime = host.getModifiedTime(output) || missingFileModifiedTime;
+                        newestDeclarationFileContentChangedTime = newer(newestDeclarationFileContentChangedTime, outputModifiedTime);
+                    }
+                }
+            }
+
+            let pseudoUpToDate = false;
+            let usesPrepend = false;
+            let upstreamChangedProject: string | undefined;
+            if (project.projectReferences) {
+                for (const ref of project.projectReferences) {
+                    usesPrepend = usesPrepend || !!(ref.prepend);
+                    const resolvedRef = resolveProjectReferencePath(host, ref);
+                    const refStatus = getUpToDateStatus(parseConfigFile(resolvedRef));
+
+                    // An upstream project is blocked
+                    if (refStatus.type === UpToDateStatusType.Unbuildable) {
+                        return {
+                            type: UpToDateStatusType.UpstreamBlocked,
+                            upstreamProjectName: ref.path
+                        };
+                    }
+
+                    // If the upstream project is out of date, then so are we (someone shouldn't have asked, though?)
+                    if (refStatus.type !== UpToDateStatusType.UpToDate) {
+                        return {
+                            type: UpToDateStatusType.UpstreamOutOfDate,
+                            upstreamProjectName: ref.path
+                        };
+                    }
+
+                    // If the upstream project's newest file is older than our oldest output, we
+                    // can't be out of date because of it
+                    if (refStatus.newestInputFileTime && refStatus.newestInputFileTime <= oldestOutputFileTime) {
+                        continue;
+                    }
+
+                    // If the upstream project has only change .d.ts files, and we've built
+                    // *after* those files, then we're "psuedo up to date" and eligible for a fast rebuild
+                    if (refStatus.newestDeclarationFileContentChangedTime && refStatus.newestDeclarationFileContentChangedTime <= oldestOutputFileTime) {
+                        pseudoUpToDate = true;
+                        upstreamChangedProject = ref.path;
+                        continue;
+                    }
+
+                    // We have an output older than an upstream output - we are out of date
+                    Debug.assert(oldestOutputFileName !== undefined, "Should have an oldest output filename here");
+                    return {
+                        type: UpToDateStatusType.OutOfDateWithUpstream,
+                        outOfDateOutputFileName: oldestOutputFileName,
+                        newerProjectName: ref.path
+                    };
+                }
+            }
+
+            if (missingOutputFileName !== undefined) {
+                return {
+                    type: UpToDateStatusType.OutputMissing,
+                    missingOutputFileName
+                };
+            }
+
+            if (isOutOfDateWithInputs) {
+                return {
+                    type: UpToDateStatusType.OutOfDateWithSelf,
+                    outOfDateOutputFileName: oldestOutputFileName,
+                    newerInputFileName: newestInputFileName
+                };
+            }
+
+            if (usesPrepend && pseudoUpToDate) {
+                return {
+                    type: UpToDateStatusType.OutOfDateWithUpstream,
+                    outOfDateOutputFileName: oldestOutputFileName,
+                    newerProjectName: upstreamChangedProject!
+                };
+            }
+
+            // Up to date
+            return {
+                type: pseudoUpToDate ? UpToDateStatusType.UpToDateWithUpstreamTypes : UpToDateStatusType.UpToDate,
+                newestDeclarationFileContentChangedTime,
+                newestInputFileTime,
+                newestOutputFileTime,
+                newestInputFileName,
+                newestOutputFileName,
+                oldestOutputFileName
+            };
+        }
+
+        function invalidateProject(configFileName: string, reloadLevel?: ConfigFileProgramReloadLevel) {
+            const resolved = resolveProjectName(configFileName);
+            if (resolved === undefined) {
+                // If this was a rootName, we need to track it as missing.
+                // Otherwise we can just ignore it and have it possibly surface as an error in any downstream projects,
+                // if they exist
+
+                // TODO: do those things
+                return;
+            }
+
+            projectStatus.removeKey(resolved);
+            if (options.watch) {
+                diagnostics.removeKey(resolved);
+            }
+
+            if (addProjToQueue(resolved, reloadLevel)) {
+                const dependencyGraph = getGlobalDependencyGraph();
+                if (dependencyGraph) {
+                    queueBuildForDownstreamReferences(resolved, dependencyGraph);
+                }
+            }
+        }
+
+        /**
+         * return true if new addition
+         */
+        function addProjToQueue(proj: ResolvedConfigFileName, reloadLevel?: ConfigFileProgramReloadLevel) {
+            const value = projectPendingBuild.getValue(proj);
+            if (value === undefined) {
+                projectPendingBuild.setValue(proj, reloadLevel || ConfigFileProgramReloadLevel.None);
+                invalidatedProjectQueue.push(proj);
+                return true;
+            }
+
+            if (value < (reloadLevel || ConfigFileProgramReloadLevel.None)) {
+                projectPendingBuild.setValue(proj, reloadLevel || ConfigFileProgramReloadLevel.None);
+            }
+        }
+
+        function getNextInvalidatedProject() {
+            if (nextProjectToBuild < invalidatedProjectQueue.length) {
+                const project = invalidatedProjectQueue[nextProjectToBuild];
+                nextProjectToBuild++;
+                const reloadLevel = projectPendingBuild.getValue(project)!;
+                projectPendingBuild.removeKey(project);
+                if (!projectPendingBuild.getSize()) {
+                    invalidatedProjectQueue.length = 0;
+                    nextProjectToBuild = 0;
+                }
+                return { project, reloadLevel };
+            }
+        }
+
+        function hasPendingInvalidatedProjects() {
+            return !!projectPendingBuild.getSize();
+        }
+
+        // Mark all downstream projects of this one needing to be built "later"
+        function queueBuildForDownstreamReferences(root: ResolvedConfigFileName, dependencyGraph: DependencyGraph) {
+            const deps = dependencyGraph.dependencyMap.getReferencesTo(root);
+            for (const ref of deps) {
+                // Can skip circular references
+                if (addProjToQueue(ref)) {
+                    queueBuildForDownstreamReferences(ref, dependencyGraph);
+                }
+            }
+        }
+
+        function scheduleBuildInvalidatedProject() {
+            if (!hostWithWatch.setTimeout || !hostWithWatch.clearTimeout) {
+                return;
+            }
+            if (timerToBuildInvalidatedProject) {
+                hostWithWatch.clearTimeout(timerToBuildInvalidatedProject);
+            }
+            timerToBuildInvalidatedProject = hostWithWatch.setTimeout(buildInvalidatedProject, 250);
+        }
+
+        function buildInvalidatedProject() {
+            timerToBuildInvalidatedProject = undefined;
+            if (reportFileChangeDetected) {
+                reportFileChangeDetected = false;
+                reportWatchStatus(Diagnostics.File_change_detected_Starting_incremental_compilation);
+            }
+            const buildProject = getNextInvalidatedProject();
+            if (buildProject) {
+                buildSingleInvalidatedProject(buildProject.project, buildProject.reloadLevel);
+                if (hasPendingInvalidatedProjects()) {
+                    if (!timerToBuildInvalidatedProject) {
+                        scheduleBuildInvalidatedProject();
+                    }
+                }
+                else {
+                    reportErrorSummary();
+                }
+            }
+        }
+
+        function reportErrorSummary() {
+            if (options.watch) {
+                let totalErrors = 0;
+                diagnostics.forEach(singleProjectErrors => totalErrors += singleProjectErrors);
+                reportWatchStatus(totalErrors === 1 ? Diagnostics.Found_1_error_Watching_for_file_changes : Diagnostics.Found_0_errors_Watching_for_file_changes, totalErrors);
+            }
+        }
+
+        function buildSingleInvalidatedProject(project: ResolvedConfigFileName, reloadLevel: ConfigFileProgramReloadLevel) {
+            // TODO:: handle this in better way later
+
+            const resolved = resolveProjectName(project);
+            if (!resolved) return; // ??
+            const proj = parseConfigFile(resolved);
+            if (!proj) return; // ?
+            if (reloadLevel === ConfigFileProgramReloadLevel.Full) {
+                watchConfigFile(resolved);
+                watchWildCardDirectories(resolved, proj);
+                watchInputFiles(resolved, proj);
+            }
+            else if (reloadLevel === ConfigFileProgramReloadLevel.Partial) {
+                // Update file names
+                const result = getFileNamesFromConfigSpecs(proj.configFileSpecs!, getDirectoryPath(project), proj.options, parseConfigFileHost);
+                if (result.fileNames.length !== 0) {
+                    filterMutate(proj.errors, error => !isErrorNoInputFiles(error));
+                }
+                else if (!proj.configFileSpecs!.filesSpecs && !some(proj.errors, isErrorNoInputFiles)) {
+                    proj.errors.push(getErrorForNoInputFiles(proj.configFileSpecs!, resolved));
+                }
+                proj.fileNames = result.fileNames;
+                watchInputFiles(resolved, proj);
+            }
+
+            const status = getUpToDateStatus(proj);
+            verboseReportProjectStatus(project, status);
+
+            if (status.type === UpToDateStatusType.UpstreamBlocked) {
+                if (options.verbose) reportStatus(Diagnostics.Skipping_build_of_project_0_because_its_dependency_1_has_errors, resolved, status.upstreamProjectName);
+                return;
+            }
+
+            buildSingleProject(project);
+        }
+
+        function createDependencyGraph(roots: ResolvedConfigFileName[]): DependencyGraph | undefined {
+            const temporaryMarks: { [path: string]: true } = {};
+            const permanentMarks: { [path: string]: true } = {};
+            const circularityReportStack: string[] = [];
+            const buildOrder: ResolvedConfigFileName[] = [];
+            const graph = createDependencyMapper(toPath);
+
+            let hadError = false;
+
+            for (const root of roots) {
+                visit(root);
+            }
+
+            if (hadError) {
+                return undefined;
+            }
+
+            return {
+                buildQueue: buildOrder,
+                dependencyMap: graph
+            };
+
+            function visit(projPath: ResolvedConfigFileName, inCircularContext = false) {
+                // Already visited
+                if (permanentMarks[projPath]) return;
+                // Circular
+                if (temporaryMarks[projPath]) {
+                    if (!inCircularContext) {
+                        hadError = true;
+                        // TODO(shkamat): Account for this error
+                        reportStatus(Diagnostics.Project_references_may_not_form_a_circular_graph_Cycle_detected_Colon_0, circularityReportStack.join("\r\n"));
+                        return;
+                    }
+                }
+
+                temporaryMarks[projPath] = true;
+                circularityReportStack.push(projPath);
+                const parsed = parseConfigFile(projPath);
+                if (parsed === undefined) {
+                    hadError = true;
+                    return;
+                }
+                if (parsed.projectReferences) {
+                    for (const ref of parsed.projectReferences) {
+                        const resolvedRefPath = resolveProjectName(ref.path);
+                        if (resolvedRefPath === undefined) {
+                            hadError = true;
+                            break;
+                        }
+                        visit(resolvedRefPath, inCircularContext || ref.circular);
+                        graph.addReference(projPath, resolvedRefPath);
+                    }
+                }
+
+                circularityReportStack.pop();
+                permanentMarks[projPath] = true;
+                buildOrder.push(projPath);
+            }
+        }
+
+        function buildSingleProject(proj: ResolvedConfigFileName): BuildResultFlags {
+            if (options.dry) {
+                reportStatus(Diagnostics.A_non_dry_build_would_build_project_0, proj);
+                return BuildResultFlags.Success;
+            }
+
+            if (options.verbose) reportStatus(Diagnostics.Building_project_0, proj);
+
+            let resultFlags = BuildResultFlags.None;
+            resultFlags |= BuildResultFlags.DeclarationOutputUnchanged;
+
+            const configFile = parseConfigFile(proj);
+            if (!configFile) {
+                // Failed to read the config file
+                resultFlags |= BuildResultFlags.ConfigFileErrors;
+                host.reportDiagnostic(configFileCache.getValue(proj) as Diagnostic);
+                storeErrorSummary(proj, 1);
+                projectStatus.setValue(proj, { type: UpToDateStatusType.Unbuildable, reason: "Config file errors" });
+                return resultFlags;
+            }
+            if (configFile.fileNames.length === 0) {
+                // Nothing to build - must be a solution file, basically
+                return BuildResultFlags.None;
+            }
+
+            const programOptions: CreateProgramOptions = {
+                projectReferences: configFile.projectReferences,
+                host,
+                rootNames: configFile.fileNames,
+                options: configFile.options,
+                configFileParsingDiagnostics: configFile.errors
+            };
+            const program = createProgram(programOptions);
+
+            // Don't emit anything in the presence of syntactic errors or options diagnostics
+            const syntaxDiagnostics = [
+                ...program.getOptionsDiagnostics(),
+                ...program.getConfigFileParsingDiagnostics(),
+                ...program.getSyntacticDiagnostics()];
+            if (syntaxDiagnostics.length) {
+                resultFlags |= BuildResultFlags.SyntaxErrors;
+                for (const diag of syntaxDiagnostics) {
+                    host.reportDiagnostic(diag);
+                }
+                storeErrors(proj, syntaxDiagnostics);
+                projectStatus.setValue(proj, { type: UpToDateStatusType.Unbuildable, reason: "Syntactic errors" });
+                return resultFlags;
+            }
+
+            // Don't emit .d.ts if there are decl file errors
+            if (getEmitDeclarations(program.getCompilerOptions())) {
+                const declDiagnostics = program.getDeclarationDiagnostics();
+                if (declDiagnostics.length) {
+                    resultFlags |= BuildResultFlags.DeclarationEmitErrors;
+                    for (const diag of declDiagnostics) {
+                        host.reportDiagnostic(diag);
+                    }
+                    storeErrors(proj, declDiagnostics);
+                    projectStatus.setValue(proj, { type: UpToDateStatusType.Unbuildable, reason: "Declaration file errors" });
+                    return resultFlags;
+                }
+            }
+
+            // Same as above but now for semantic diagnostics
+            const semanticDiagnostics = program.getSemanticDiagnostics();
+            if (semanticDiagnostics.length) {
+                resultFlags |= BuildResultFlags.TypeErrors;
+                for (const diag of semanticDiagnostics) {
+                    host.reportDiagnostic(diag);
+                }
+                storeErrors(proj, semanticDiagnostics);
+                projectStatus.setValue(proj, { type: UpToDateStatusType.Unbuildable, reason: "Semantic errors" });
+                return resultFlags;
+            }
+
+            let newestDeclarationFileContentChangedTime = minimumDate;
+            let anyDtsChanged = false;
+            program.emit(/*targetSourceFile*/ undefined, (fileName, content, writeBom, onError) => {
+                let priorChangeTime: Date | undefined;
+
+                if (!anyDtsChanged && isDeclarationFile(fileName) && host.fileExists(fileName)) {
+                    if (host.readFile(fileName) === content) {
+                        // Check for unchanged .d.ts files
+                        resultFlags &= ~BuildResultFlags.DeclarationOutputUnchanged;
+                        priorChangeTime = host.getModifiedTime(fileName);
+                    }
+                    else {
+                        anyDtsChanged = true;
+                    }
+                }
+
+                host.writeFile(fileName, content, writeBom, onError, emptyArray);
+                if (priorChangeTime !== undefined) {
+                    newestDeclarationFileContentChangedTime = newer(priorChangeTime, newestDeclarationFileContentChangedTime);
+                    unchangedOutputs.setValue(fileName, priorChangeTime);
+                }
+            });
+
+            const status: UpToDateStatus = {
+                type: UpToDateStatusType.UpToDate,
+                newestDeclarationFileContentChangedTime: anyDtsChanged ? maximumDate : newestDeclarationFileContentChangedTime
+            };
+            projectStatus.setValue(proj, status);
+            return resultFlags;
+        }
+
+        function updateOutputTimestamps(proj: ParsedCommandLine) {
+            if (options.dry) {
+                return reportStatus(Diagnostics.A_non_dry_build_would_build_project_0, proj.options.configFilePath!);
+            }
+
+            if (options.verbose) {
+                reportStatus(Diagnostics.Updating_output_timestamps_of_project_0, proj.options.configFilePath!);
+            }
+
+            const now = new Date();
+            const outputs = getAllProjectOutputs(proj);
+            let priorNewestUpdateTime = minimumDate;
+            for (const file of outputs) {
+                if (isDeclarationFile(file)) {
+                    priorNewestUpdateTime = newer(priorNewestUpdateTime, host.getModifiedTime(file) || missingFileModifiedTime);
+                }
+
+                host.setModifiedTime(file, now);
+            }
+
+            projectStatus.setValue(proj.options.configFilePath as ResolvedConfigFilePath, { type: UpToDateStatusType.UpToDate, newestDeclarationFileContentChangedTime: priorNewestUpdateTime } as UpToDateStatus);
+        }
+
+        function getFilesToClean(configFileNames: ReadonlyArray<ResolvedConfigFileName>): string[] | undefined {
+            const resolvedNames: ResolvedConfigFileName[] | undefined = resolveProjectNames(configFileNames);
+            if (resolvedNames === undefined) return undefined;
+
+            // Get the same graph for cleaning we'd use for building
+            const graph = createDependencyGraph(resolvedNames);
+            if (graph === undefined) return undefined;
+
+            const filesToDelete: string[] = [];
+            for (const proj of graph.buildQueue) {
+                const parsed = parseConfigFile(proj);
+                if (parsed === undefined) {
+                    // File has gone missing; fine to ignore here
+                    continue;
+                }
+                const outputs = getAllProjectOutputs(parsed);
+                for (const output of outputs) {
+                    if (host.fileExists(output)) {
+                        filesToDelete.push(output);
+                    }
+                }
+            }
+            return filesToDelete;
+        }
+
+        function getAllProjectsInScope(): ReadonlyArray<ResolvedConfigFileName> | undefined {
+            const resolvedNames = resolveProjectNames(rootNames);
+            if (resolvedNames === undefined) return undefined;
+            const graph = createDependencyGraph(resolvedNames);
+            if (graph === undefined) return undefined;
+            return graph.buildQueue;
+        }
+
+        function cleanAllProjects() {
+            const resolvedNames: ReadonlyArray<ResolvedConfigFileName> | undefined = getAllProjectsInScope();
+            if (resolvedNames === undefined) {
+                reportStatus(Diagnostics.Skipping_clean_because_not_all_projects_could_be_located);
+                return ExitStatus.DiagnosticsPresent_OutputsSkipped;
+            }
+
+            const filesToDelete = getFilesToClean(resolvedNames);
+            if (filesToDelete === undefined) {
+                reportStatus(Diagnostics.Skipping_clean_because_not_all_projects_could_be_located);
+                return ExitStatus.DiagnosticsPresent_OutputsSkipped;
+            }
+
+            if (options.dry) {
+                reportStatus(Diagnostics.A_non_dry_build_would_delete_the_following_files_Colon_0, filesToDelete.map(f => `\r\n * ${f}`).join(""));
+                return ExitStatus.Success;
+            }
+
+            for (const output of filesToDelete) {
+                host.deleteFile(output);
+            }
+
+            return ExitStatus.Success;
+        }
+
+        function resolveProjectName(name: string): ResolvedConfigFileName | undefined {
+            const fullPath = resolvePath(host.getCurrentDirectory(), name);
+            if (host.fileExists(fullPath)) {
+                return fullPath as ResolvedConfigFileName;
+            }
+            const fullPathWithTsconfig = combinePaths(fullPath, "tsconfig.json");
+            if (host.fileExists(fullPathWithTsconfig)) {
+                return fullPathWithTsconfig as ResolvedConfigFileName;
+            }
+            // TODO(shkamat): right now this is accounted as 1 error in config file, but we need to do better
+            host.reportDiagnostic(createCompilerDiagnostic(Diagnostics.File_0_not_found, relName(fullPath)));
+            return undefined;
+        }
+
+        function resolveProjectNames(configFileNames: ReadonlyArray<string>): ResolvedConfigFileName[] | undefined {
+            const resolvedNames: ResolvedConfigFileName[] = [];
+            for (const name of configFileNames) {
+                const resolved = resolveProjectName(name);
+                if (resolved === undefined) {
+                    return undefined;
+                }
+                resolvedNames.push(resolved);
+            }
+            return resolvedNames;
+        }
+
+        function buildAllProjects(): ExitStatus {
+            if (options.watch) { reportWatchStatus(Diagnostics.Starting_compilation_in_watch_mode); }
+            const graph = getGlobalDependencyGraph();
+            if (graph === undefined) {
+                reportErrorSummary();
+                return ExitStatus.DiagnosticsPresent_OutputsSkipped;
+            }
+
+            const queue = graph.buildQueue;
+            reportBuildQueue(graph);
+            let anyFailed = false;
+            for (const next of queue) {
+                const proj = parseConfigFile(next);
+                if (proj === undefined) {
+                    anyFailed = true;
+                    break;
+                }
+
+                // report errors early when using continue or break statements
+                const errors = proj.errors;
+                const status = getUpToDateStatus(proj);
+                verboseReportProjectStatus(next, status);
+
+                const projName = proj.options.configFilePath!;
+                if (status.type === UpToDateStatusType.UpToDate && !options.force) {
+                    reportErrors(errors);
+                    // Up to date, skip
+                    if (defaultOptions.dry) {
+                        // In a dry build, inform the user of this fact
+                        reportStatus(Diagnostics.Project_0_is_up_to_date, projName);
+                    }
+                    continue;
+                }
+
+                if (status.type === UpToDateStatusType.UpToDateWithUpstreamTypes && !options.force) {
+                    reportErrors(errors);
+                    // Fake build
+                    updateOutputTimestamps(proj);
+                    continue;
+                }
+
+                if (status.type === UpToDateStatusType.UpstreamBlocked) {
+                    reportErrors(errors);
+                    if (options.verbose) reportStatus(Diagnostics.Skipping_build_of_project_0_because_its_dependency_1_has_errors, projName, status.upstreamProjectName);
+                    continue;
+                }
+
+                if (status.type === UpToDateStatusType.ContainerOnly) {
+                    reportErrors(errors);
+                    // Do nothing
+                    continue;
+                }
+
+                const buildResult = buildSingleProject(next);
+                anyFailed = anyFailed || !!(buildResult & BuildResultFlags.AnyErrors);
+            }
+            reportErrorSummary();
+            return anyFailed ? ExitStatus.DiagnosticsPresent_OutputsSkipped : ExitStatus.Success;
+        }
+
+        function reportErrors(errors: Diagnostic[]) {
+            errors.forEach((err) => host.reportDiagnostic(err));
+        }
+
+        /**
+         * Report the build ordering inferred from the current project graph if we're in verbose mode
+         */
+        function reportBuildQueue(graph: DependencyGraph) {
+            if (!options.verbose) return;
+
+            const names: string[] = [];
+            for (const name of graph.buildQueue) {
+                names.push(name);
+            }
+            if (options.verbose) reportStatus(Diagnostics.Projects_in_this_build_Colon_0, names.map(s => "\r\n    * " + relName(s)).join(""));
+        }
+
+        function relName(path: string): string {
+            return convertToRelativePath(path, host.getCurrentDirectory(), f => host.getCanonicalFileName(f));
+        }
+
+        /**
+         * Report the up-to-date status of a project if we're in verbose mode
+         */
+        function verboseReportProjectStatus(configFileName: string, status: UpToDateStatus) {
+            if (!options.verbose) return;
+            return formatUpToDateStatus(configFileName, status, relName, reportStatus);
+        }
+    }
+
+    export function getAllProjectOutputs(project: ParsedCommandLine): ReadonlyArray<string> {
+        if (project.options.outFile) {
+            return getOutFileOutputs(project);
+        }
+        else {
+            const outputs: string[] = [];
+            for (const inputFile of project.fileNames) {
+                outputs.push(...getOutputFileNames(inputFile, project));
+            }
+            return outputs;
+        }
+    }
+
+    export function formatUpToDateStatus<T>(configFileName: string, status: UpToDateStatus, relName: (fileName: string) => string, formatMessage: (message: DiagnosticMessage, ...args: string[]) => T) {
+        switch (status.type) {
+            case UpToDateStatusType.OutOfDateWithSelf:
+                return formatMessage(Diagnostics.Project_0_is_out_of_date_because_oldest_output_1_is_older_than_newest_input_2,
+                    relName(configFileName),
+                    relName(status.outOfDateOutputFileName),
+                    relName(status.newerInputFileName));
+            case UpToDateStatusType.OutOfDateWithUpstream:
+                return formatMessage(Diagnostics.Project_0_is_out_of_date_because_oldest_output_1_is_older_than_newest_input_2,
+                    relName(configFileName),
+                    relName(status.outOfDateOutputFileName),
+                    relName(status.newerProjectName));
+            case UpToDateStatusType.OutputMissing:
+                return formatMessage(Diagnostics.Project_0_is_out_of_date_because_output_file_1_does_not_exist,
+                    relName(configFileName),
+                    relName(status.missingOutputFileName));
+            case UpToDateStatusType.UpToDate:
+                if (status.newestInputFileTime !== undefined) {
+                    return formatMessage(Diagnostics.Project_0_is_up_to_date_because_newest_input_1_is_older_than_oldest_output_2,
+                        relName(configFileName),
+                        relName(status.newestInputFileName || ""),
+                        relName(status.oldestOutputFileName || ""));
+                }
+                // Don't report anything for "up to date because it was already built" -- too verbose
+                break;
+            case UpToDateStatusType.UpToDateWithUpstreamTypes:
+                return formatMessage(Diagnostics.Project_0_is_up_to_date_with_d_ts_files_from_its_dependencies,
+                    relName(configFileName));
+            case UpToDateStatusType.UpstreamOutOfDate:
+                return formatMessage(Diagnostics.Project_0_is_out_of_date_because_its_dependency_1_is_out_of_date,
+                    relName(configFileName),
+                    relName(status.upstreamProjectName));
+            case UpToDateStatusType.UpstreamBlocked:
+                return formatMessage(Diagnostics.Project_0_can_t_be_built_because_its_dependency_1_has_errors,
+                    relName(configFileName),
+                    relName(status.upstreamProjectName));
+            case UpToDateStatusType.Unbuildable:
+                return formatMessage(Diagnostics.Failed_to_parse_file_0_Colon_1,
+                    relName(configFileName),
+                    status.reason);
+            case UpToDateStatusType.ContainerOnly:
+                // Don't report status on "solution" projects
+                break;
+            default:
+                assertType<never>(status);
+        }
+    }
+}