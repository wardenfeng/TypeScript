/*@internal*/
namespace ts {
    export function transformESNext(context: TransformationContext) {
<<<<<<< HEAD
        return chainBundle(context, transformSourceFile);
=======
        const {
            hoistVariableDeclaration
        } = context;
        return chainBundle(transformSourceFile);
>>>>>>> 852e7a0b

        function transformSourceFile(node: SourceFile) {
            if (node.isDeclarationFile) {
                return node;
            }

            return visitEachChild(node, visitor, context);
        }

        function visitor(node: Node): VisitResult<Node> {
            if ((node.transformFlags & TransformFlags.ContainsESNext) === 0) {
                return node;
            }
            switch (node.kind) {
                case SyntaxKind.BinaryExpression:
                    const binaryExpression = <BinaryExpression>node;
                    if (isLogicalOrCoalescingAssignmentExpression(binaryExpression)) {
                        return transformLogicalAssignment(binaryExpression);
                    }
                    // falls through
                default:
                    return visitEachChild(node, visitor, context);
            }
        }

        function transformLogicalAssignment(binaryExpression: AssignmentExpression<Token<LogicalOrCoalescingAssignmentOperator>>): VisitResult<Node> {
            const operator = binaryExpression.operatorToken;
            const nonAssignmentOperator = getNonAssignmentOperatorForCompoundAssignment(operator.kind);
            let left = skipParentheses(visitNode(binaryExpression.left, visitor, isLeftHandSideExpression));
            let assignmentTarget = left;
            const right = skipParentheses(visitNode(binaryExpression.right, visitor, isExpression));
            if (isAccessExpression(left)) {
                const tempVariable = createTempVariable(hoistVariableDeclaration);
                if (isPropertyAccessExpression(left)) {
                    assignmentTarget = createPropertyAccess(
                        tempVariable,
                        left.name
                    );
                    left = createPropertyAccess(
                        createAssignment(
                            tempVariable,
                            left.expression
                        ),
                        left.name
                    );
                }
                else {
                    assignmentTarget = createElementAccess(
                        tempVariable,
                        left.argumentExpression
                    );
                    left = createElementAccess(
                        createAssignment(
                            tempVariable,
                            left.expression
                        ),
                        left.argumentExpression
                    );
                }
            }

            return createBinary(
                left,
                nonAssignmentOperator,
                createParen(
                    createAssignment(
                        assignmentTarget,
                        right
                    )
                )
            );
        }
    }
}
<|MERGE_RESOLUTION|>--- conflicted
+++ resolved
@@ -1,85 +1,82 @@
-/*@internal*/
-namespace ts {
-    export function transformESNext(context: TransformationContext) {
-<<<<<<< HEAD
-        return chainBundle(context, transformSourceFile);
-=======
-        const {
-            hoistVariableDeclaration
-        } = context;
-        return chainBundle(transformSourceFile);
->>>>>>> 852e7a0b
-
-        function transformSourceFile(node: SourceFile) {
-            if (node.isDeclarationFile) {
-                return node;
-            }
-
-            return visitEachChild(node, visitor, context);
-        }
-
-        function visitor(node: Node): VisitResult<Node> {
-            if ((node.transformFlags & TransformFlags.ContainsESNext) === 0) {
-                return node;
-            }
-            switch (node.kind) {
-                case SyntaxKind.BinaryExpression:
-                    const binaryExpression = <BinaryExpression>node;
-                    if (isLogicalOrCoalescingAssignmentExpression(binaryExpression)) {
-                        return transformLogicalAssignment(binaryExpression);
-                    }
-                    // falls through
-                default:
-                    return visitEachChild(node, visitor, context);
-            }
-        }
-
-        function transformLogicalAssignment(binaryExpression: AssignmentExpression<Token<LogicalOrCoalescingAssignmentOperator>>): VisitResult<Node> {
-            const operator = binaryExpression.operatorToken;
-            const nonAssignmentOperator = getNonAssignmentOperatorForCompoundAssignment(operator.kind);
-            let left = skipParentheses(visitNode(binaryExpression.left, visitor, isLeftHandSideExpression));
-            let assignmentTarget = left;
-            const right = skipParentheses(visitNode(binaryExpression.right, visitor, isExpression));
-            if (isAccessExpression(left)) {
-                const tempVariable = createTempVariable(hoistVariableDeclaration);
-                if (isPropertyAccessExpression(left)) {
-                    assignmentTarget = createPropertyAccess(
-                        tempVariable,
-                        left.name
-                    );
-                    left = createPropertyAccess(
-                        createAssignment(
-                            tempVariable,
-                            left.expression
-                        ),
-                        left.name
-                    );
-                }
-                else {
-                    assignmentTarget = createElementAccess(
-                        tempVariable,
-                        left.argumentExpression
-                    );
-                    left = createElementAccess(
-                        createAssignment(
-                            tempVariable,
-                            left.expression
-                        ),
-                        left.argumentExpression
-                    );
-                }
-            }
-
-            return createBinary(
-                left,
-                nonAssignmentOperator,
-                createParen(
-                    createAssignment(
-                        assignmentTarget,
-                        right
-                    )
-                )
-            );
-        }
-    }
-}
+/*@internal*/
+namespace ts {
+    export function transformESNext(context: TransformationContext) {
+        const {
+            hoistVariableDeclaration,
+	    factory
+        } = context;
+        return chainBundle(context, transformSourceFile);
+
+        function transformSourceFile(node: SourceFile) {
+            if (node.isDeclarationFile) {
+                return node;
+            }
+
+            return visitEachChild(node, visitor, context);
+        }
+
+        function visitor(node: Node): VisitResult<Node> {
+            if ((node.transformFlags & TransformFlags.ContainsESNext) === 0) {
+                return node;
+            }
+            switch (node.kind) {
+                case SyntaxKind.BinaryExpression:
+                    const binaryExpression = <BinaryExpression>node;
+                    if (isLogicalOrCoalescingAssignmentExpression(binaryExpression)) {
+                        return transformLogicalAssignment(binaryExpression);
+                    }
+                    // falls through
+                default:
+                    return visitEachChild(node, visitor, context);
+            }
+        }
+
+        function transformLogicalAssignment(binaryExpression: AssignmentExpression<Token<LogicalOrCoalescingAssignmentOperator>>): VisitResult<Node> {
+            const operator = binaryExpression.operatorToken;
+            const nonAssignmentOperator = getNonAssignmentOperatorForCompoundAssignment(operator.kind);
+            let left = skipParentheses(visitNode(binaryExpression.left, visitor, isLeftHandSideExpression));
+            let assignmentTarget = left;
+            const right = skipParentheses(visitNode(binaryExpression.right, visitor, isExpression));
+            if (isAccessExpression(left)) {
+                const tempVariable = factory.createTempVariable(hoistVariableDeclaration);
+                if (isPropertyAccessExpression(left)) {
+                    assignmentTarget = factory.createPropertyAccess(
+                        tempVariable,
+                        left.name
+                    );
+                    left = factory.createPropertyAccess(
+                        factory.createAssignment(
+                            tempVariable,
+                            left.expression
+                        ),
+                        left.name
+                    );
+                }
+                else {
+                    assignmentTarget = factory.createElementAccess(
+                        tempVariable,
+                        left.argumentExpression
+                    );
+                    left = factory.createElementAccess(
+                        factory.createAssignment(
+                            tempVariable,
+                            left.expression
+                        ),
+                        left.argumentExpression
+                    );
+                }
+            }
+
+            return factory.createBinary(
+                left,
+                nonAssignmentOperator,
+                factory.createParen(
+                    factory.createAssignment(
+                        assignmentTarget,
+                        right
+                    )
+                )
+            );
+        }
+    }
+}