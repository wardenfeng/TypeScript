--- conflicted
+++ resolved
@@ -1,388 +1,383 @@
-/// <reference path="types.ts" />
-/// <reference path="shared.ts" />
-
-namespace ts.server {
-    export enum LogLevel {
-        terse,
-        normal,
-        requestTime,
-        verbose
-    }
-
-    export const emptyArray: SortedReadonlyArray<never> = createSortedArray<never>();
-
-    export interface Logger {
-        close(): void;
-        hasLevel(level: LogLevel): boolean;
-        loggingEnabled(): boolean;
-        perftrc(s: string): void;
-        info(s: string): void;
-        startGroup(): void;
-        endGroup(): void;
-        msg(s: string, type?: Msg.Types): void;
-        getLogFileName(): string;
-    }
-
-    export namespace Msg {
-        export type Err = "Err";
-        export const Err: Err = "Err";
-        export type Info = "Info";
-        export const Info: Info = "Info";
-        export type Perf = "Perf";
-        export const Perf: Perf = "Perf";
-        export type Types = Err | Info | Perf;
-    }
-
-    function getProjectRootPath(project: Project): Path {
-        switch (project.projectKind) {
-            case ProjectKind.Configured:
-                return <Path>getDirectoryPath(project.getProjectName());
-            case ProjectKind.Inferred:
-                // TODO: fixme
-                return <Path>"";
-            case ProjectKind.External:
-                const projectName = normalizeSlashes(project.getProjectName());
-                return project.projectService.host.fileExists(projectName) ? <Path>getDirectoryPath(projectName) : <Path>projectName;
-        }
-    }
-
-    export function createInstallTypingsRequest(project: Project, typeAcquisition: TypeAcquisition, unresolvedImports: SortedReadonlyArray<string>, cachePath?: string): DiscoverTypings {
-        return {
-            projectName: project.getProjectName(),
-            fileNames: project.getFileNames(/*excludeFilesFromExternalLibraries*/ true, /*excludeConfigFiles*/ true),
-            compilerOptions: project.getCompilerOptions(),
-            typeAcquisition,
-            unresolvedImports,
-            projectRootPath: getProjectRootPath(project),
-            cachePath,
-            kind: "discover"
-        };
-    }
-
-    export namespace Errors {
-        export function ThrowNoProject(): never {
-            throw new Error("No Project.");
-        }
-        export function ThrowProjectLanguageServiceDisabled(): never {
-            throw new Error("The project's language service is disabled.");
-        }
-        export function ThrowProjectDoesNotContainDocument(fileName: string, project: Project): never {
-            throw new Error(`Project '${project.getProjectName()}' does not contain document '${fileName}'`);
-        }
-    }
-
-    export function getDefaultFormatCodeSettings(host: ServerHost): FormatCodeSettings {
-        return {
-            indentSize: 4,
-            tabSize: 4,
-            newLineCharacter: host.newLine || "\n",
-            convertTabsToSpaces: true,
-            indentStyle: IndentStyle.Smart,
-            insertSpaceAfterConstructor: false,
-            insertSpaceAfterCommaDelimiter: true,
-            insertSpaceAfterSemicolonInForStatements: true,
-            insertSpaceBeforeAndAfterBinaryOperators: true,
-            insertSpaceAfterKeywordsInControlFlowStatements: true,
-            insertSpaceAfterFunctionKeywordForAnonymousFunctions: false,
-            insertSpaceAfterOpeningAndBeforeClosingNonemptyParenthesis: false,
-            insertSpaceAfterOpeningAndBeforeClosingNonemptyBrackets: false,
-            insertSpaceAfterOpeningAndBeforeClosingNonemptyBraces: true,
-            insertSpaceAfterOpeningAndBeforeClosingTemplateStringBraces: false,
-            insertSpaceAfterOpeningAndBeforeClosingJsxExpressionBraces: false,
-            insertSpaceBeforeFunctionParenthesis: false,
-            placeOpenBraceOnNewLineForFunctions: false,
-            placeOpenBraceOnNewLineForControlBlocks: false,
-        };
-    }
-
-    export function mergeMapLikes(target: MapLike<any>, source: MapLike <any>): void {
-        for (const key in source) {
-            if (hasProperty(source, key)) {
-                target[key] = source[key];
-            }
-        }
-    }
-
-    export function removeItemFromSet<T>(items: T[], itemToRemove: T) {
-        if (items.length === 0) {
-            return;
-        }
-        const index = items.indexOf(itemToRemove);
-        if (index < 0) {
-            return;
-        }
-        if (index ===  items.length - 1) {
-            // last item - pop it
-            items.pop();
-        }
-        else {
-            // non-last item - replace it with the last one
-            items[index] = items.pop();
-        }
-    }
-
-    export type NormalizedPath = string & { __normalizedPathTag: any };
-
-    export function toNormalizedPath(fileName: string): NormalizedPath {
-        return <NormalizedPath>normalizePath(fileName);
-    }
-
-    export function normalizedPathToPath(normalizedPath: NormalizedPath, currentDirectory: string, getCanonicalFileName: (f: string) => string): Path {
-        const f = isRootedDiskPath(normalizedPath) ? normalizedPath : getNormalizedAbsolutePath(normalizedPath, currentDirectory);
-        return <Path>getCanonicalFileName(f);
-    }
-
-    export function asNormalizedPath(fileName: string): NormalizedPath {
-        return <NormalizedPath>fileName;
-    }
-
-    export interface NormalizedPathMap<T> {
-        get(path: NormalizedPath): T;
-        set(path: NormalizedPath, value: T): void;
-        contains(path: NormalizedPath): boolean;
-        remove(path: NormalizedPath): void;
-    }
-
-    export function createNormalizedPathMap<T>(): NormalizedPathMap<T> {
-/* tslint:disable:no-null-keyword */
-        const map = createMap<T>();
-/* tslint:enable:no-null-keyword */
-        return {
-            get(path) {
-                return map.get(path);
-            },
-            set(path, value) {
-                map.set(path, value);
-            },
-            contains(path) {
-                return map.has(path);
-            },
-            remove(path) {
-                map.delete(path);
-            }
-        };
-    }
-
-    export interface ProjectOptions {
-        configHasExtendsProperty: boolean;
-        /**
-         * true if config file explicitly listed files
-         */
-        configHasFilesProperty: boolean;
-        configHasIncludeProperty: boolean;
-        configHasExcludeProperty: boolean;
-        /**
-         * these fields can be present in the project file
-         */
-        files?: string[];
-        wildcardDirectories?: Map<WatchDirectoryFlags>;
-        compilerOptions?: CompilerOptions;
-        typeAcquisition?: TypeAcquisition;
-        compileOnSave?: boolean;
-    }
-
-    export function isInferredProjectName(name: string) {
-        // POSIX defines /dev/null as a device - there should be no file with this prefix
-        return /dev\/null\/inferredProject\d+\*/.test(name);
-    }
-
-    export function makeInferredProjectName(counter: number) {
-        return `/dev/null/inferredProject${counter}*`;
-    }
-
-    export function createSortedArray<T>(): SortedArray<T> {
-        return [] as SortedArray<T>;
-    }
-
-    export function toSortedArray(arr: string[]): SortedArray<string>;
-    export function toSortedArray<T>(arr: T[], comparer: Comparer<T>): SortedArray<T>;
-    export function toSortedArray<T>(arr: T[], comparer?: Comparer<T>): SortedArray<T> {
-        arr.sort(comparer);
-        return arr as SortedArray<T>;
-    }
-
-    export function enumerateInsertsAndDeletes<T>(newItems: SortedReadonlyArray<T>, oldItems: SortedReadonlyArray<T>, inserted: (newItem: T) => void, deleted: (oldItem: T) => void, compare?: Comparer<T>) {
-        compare = compare || compareValues;
-        let newIndex = 0;
-        let oldIndex = 0;
-        const newLen = newItems.length;
-        const oldLen = oldItems.length;
-        while (newIndex < newLen && oldIndex < oldLen) {
-            const newItem = newItems[newIndex];
-            const oldItem = oldItems[oldIndex];
-            const compareResult = compare(newItem, oldItem);
-            if (compareResult === Comparison.LessThan) {
-                inserted(newItem);
-                newIndex++;
-            }
-            else if (compareResult === Comparison.GreaterThan) {
-                deleted(oldItem);
-                oldIndex++;
-            }
-            else {
-                newIndex++;
-                oldIndex++;
-            }
-        }
-        while (newIndex < newLen) {
-            inserted(newItems[newIndex++]);
-        }
-        while (oldIndex < oldLen) {
-            deleted(oldItems[oldIndex++]);
-        }
-    }
-
-    export function cleanExistingMap<T>(
-        existingMap: Map<T>,
-        onDeleteExistingValue: (key: string, existingValue: T) => void) {
-        if (existingMap) {
-            // Remove all
-            existingMap.forEach((existingValue, key) => {
-                existingMap.delete(key);
-                onDeleteExistingValue(key, existingValue);
-            });
-        }
-    }
-
-    export function mutateExistingMapWithNewSet<T>(
-        existingMap: Map<T>, newMap: Map<true>,
-        createNewValue: (key: string) => T,
-        onDeleteExistingValue: (key: string, existingValue: T) => void
-    ): Map<T> {
-        return mutateExistingMap(
-            existingMap, newMap,
-            // Same value if the value is set in the map
-            /*isSameValue*/(_existingValue, _valueInNewMap) => true,
-            /*createNewValue*/(key, _valueInNewMap) => createNewValue(key),
-            onDeleteExistingValue,
-            // Should never be called since we say yes to same values all the time
-            /*OnDeleteExistingMismatchValue*/(_key, _existingValue) => notImplemented()
-        );
-    }
-
-    export function mutateExistingMap<T, U>(
-        existingMap: Map<T>, newMap: Map<U>,
-        isSameValue: (existingValue: T, valueInNewMap: U) => boolean,
-        createNewValue: (key: string, valueInNewMap: U) => T,
-        onDeleteExistingValue: (key: string, existingValue: T) => void,
-        OnDeleteExistingMismatchValue: (key: string, existingValue: T) => void
-    ): Map<T> {
-        // If there are new values update them
-        if (newMap) {
-            if (existingMap) {
-                // Needs update
-                existingMap.forEach((existingValue, key) => {
-                    const valueInNewMap = newMap.get(key);
-                    // Existing value - remove it
-                    if (valueInNewMap === undefined) {
-                        existingMap.delete(key);
-                        onDeleteExistingValue(key, existingValue);
-                    }
-                    // different value - remove it
-                    else if (!isSameValue(existingValue, valueInNewMap)) {
-                        existingMap.delete(key);
-                        OnDeleteExistingMismatchValue(key, existingValue);
-                    }
-                });
-            }
-            else {
-                // Create new
-                existingMap = createMap<T>();
-            }
-
-            // Add new values that are not already present
-            newMap.forEach((valueInNewMap, key) => {
-                if (!existingMap.has(key)) {
-                    // New values
-                    existingMap.set(key, createNewValue(key, valueInNewMap));
-                }
-            });
-
-            return existingMap;
-        }
-
-        cleanExistingMap(existingMap, onDeleteExistingValue);
-        return undefined;
-    }
-
-    export class ThrottledOperations {
-        private pendingTimeouts: Map<any> = createMap<any>();
-        constructor(private readonly host: ServerHost) {
-        }
-
-        public schedule(operationId: string, delay: number, cb: () => void) {
-            const pendingTimeout = this.pendingTimeouts.get(operationId);
-            if (pendingTimeout) {
-                // another operation was already scheduled for this id - cancel it
-                this.host.clearTimeout(pendingTimeout);
-            }
-            // schedule new operation, pass arguments
-            this.pendingTimeouts.set(operationId, this.host.setTimeout(ThrottledOperations.run, delay, this, operationId, cb));
-        }
-
-        private static run(self: ThrottledOperations, operationId: string, cb: () => void) {
-            self.pendingTimeouts.delete(operationId);
-            cb();
-        }
-    }
-
-    export class GcTimer {
-        private timerId: any;
-        constructor(private readonly host: ServerHost, private readonly delay: number, private readonly logger: Logger) {
-        }
-
-        public scheduleCollect() {
-            if (!this.host.gc || this.timerId !== undefined) {
-                // no global.gc or collection was already scheduled - skip this request
-                return;
-            }
-            this.timerId = this.host.setTimeout(GcTimer.run, this.delay, this);
-        }
-
-        private static run(self: GcTimer) {
-            self.timerId = undefined;
-
-            const log = self.logger.hasLevel(LogLevel.requestTime);
-            const before = log && self.host.getMemoryUsage();
-
-            self.host.gc();
-            if (log) {
-                const after = self.host.getMemoryUsage();
-                self.logger.perftrc(`GC::before ${before}, after ${after}`);
-            }
-        }
-    }
-<<<<<<< HEAD
-}
-
-=======
-
-    export function insertSorted<T>(array: SortedArray<T>, insert: T, compare: Comparer<T>): void {
-        if (array.length === 0) {
-            array.push(insert);
-            return;
-        }
-
-        const insertIndex = binarySearch(array, insert, compare);
-        if (insertIndex < 0) {
-            array.splice(~insertIndex, 0, insert);
-        }
-    }
-
-    export function removeSorted<T>(array: SortedArray<T>, remove: T, compare: Comparer<T>): void {
-        if (!array || array.length === 0) {
-            return;
-        }
-
-        if (array[0] === remove) {
-            array.splice(0, 1);
-            return;
-        }
-
-        const removeIndex = binarySearch(array, remove, compare);
-        if (removeIndex >= 0) {
-            array.splice(removeIndex, 1);
-        }
-    }
-}
->>>>>>> de9a67f2
+/// <reference path="types.ts" />
+/// <reference path="shared.ts" />
+
+namespace ts.server {
+    export enum LogLevel {
+        terse,
+        normal,
+        requestTime,
+        verbose
+    }
+
+    export const emptyArray: SortedReadonlyArray<never> = createSortedArray<never>();
+
+    export interface Logger {
+        close(): void;
+        hasLevel(level: LogLevel): boolean;
+        loggingEnabled(): boolean;
+        perftrc(s: string): void;
+        info(s: string): void;
+        startGroup(): void;
+        endGroup(): void;
+        msg(s: string, type?: Msg.Types): void;
+        getLogFileName(): string;
+    }
+
+    export namespace Msg {
+        export type Err = "Err";
+        export const Err: Err = "Err";
+        export type Info = "Info";
+        export const Info: Info = "Info";
+        export type Perf = "Perf";
+        export const Perf: Perf = "Perf";
+        export type Types = Err | Info | Perf;
+    }
+
+    function getProjectRootPath(project: Project): Path {
+        switch (project.projectKind) {
+            case ProjectKind.Configured:
+                return <Path>getDirectoryPath(project.getProjectName());
+            case ProjectKind.Inferred:
+                // TODO: fixme
+                return <Path>"";
+            case ProjectKind.External:
+                const projectName = normalizeSlashes(project.getProjectName());
+                return project.projectService.host.fileExists(projectName) ? <Path>getDirectoryPath(projectName) : <Path>projectName;
+        }
+    }
+
+    export function createInstallTypingsRequest(project: Project, typeAcquisition: TypeAcquisition, unresolvedImports: SortedReadonlyArray<string>, cachePath?: string): DiscoverTypings {
+        return {
+            projectName: project.getProjectName(),
+            fileNames: project.getFileNames(/*excludeFilesFromExternalLibraries*/ true, /*excludeConfigFiles*/ true),
+            compilerOptions: project.getCompilerOptions(),
+            typeAcquisition,
+            unresolvedImports,
+            projectRootPath: getProjectRootPath(project),
+            cachePath,
+            kind: "discover"
+        };
+    }
+
+    export namespace Errors {
+        export function ThrowNoProject(): never {
+            throw new Error("No Project.");
+        }
+        export function ThrowProjectLanguageServiceDisabled(): never {
+            throw new Error("The project's language service is disabled.");
+        }
+        export function ThrowProjectDoesNotContainDocument(fileName: string, project: Project): never {
+            throw new Error(`Project '${project.getProjectName()}' does not contain document '${fileName}'`);
+        }
+    }
+
+    export function getDefaultFormatCodeSettings(host: ServerHost): FormatCodeSettings {
+        return {
+            indentSize: 4,
+            tabSize: 4,
+            newLineCharacter: host.newLine || "\n",
+            convertTabsToSpaces: true,
+            indentStyle: IndentStyle.Smart,
+            insertSpaceAfterConstructor: false,
+            insertSpaceAfterCommaDelimiter: true,
+            insertSpaceAfterSemicolonInForStatements: true,
+            insertSpaceBeforeAndAfterBinaryOperators: true,
+            insertSpaceAfterKeywordsInControlFlowStatements: true,
+            insertSpaceAfterFunctionKeywordForAnonymousFunctions: false,
+            insertSpaceAfterOpeningAndBeforeClosingNonemptyParenthesis: false,
+            insertSpaceAfterOpeningAndBeforeClosingNonemptyBrackets: false,
+            insertSpaceAfterOpeningAndBeforeClosingNonemptyBraces: true,
+            insertSpaceAfterOpeningAndBeforeClosingTemplateStringBraces: false,
+            insertSpaceAfterOpeningAndBeforeClosingJsxExpressionBraces: false,
+            insertSpaceBeforeFunctionParenthesis: false,
+            placeOpenBraceOnNewLineForFunctions: false,
+            placeOpenBraceOnNewLineForControlBlocks: false,
+        };
+    }
+
+    export function mergeMapLikes(target: MapLike<any>, source: MapLike <any>): void {
+        for (const key in source) {
+            if (hasProperty(source, key)) {
+                target[key] = source[key];
+            }
+        }
+    }
+
+    export function removeItemFromSet<T>(items: T[], itemToRemove: T) {
+        if (items.length === 0) {
+            return;
+        }
+        const index = items.indexOf(itemToRemove);
+        if (index < 0) {
+            return;
+        }
+        if (index ===  items.length - 1) {
+            // last item - pop it
+            items.pop();
+        }
+        else {
+            // non-last item - replace it with the last one
+            items[index] = items.pop();
+        }
+    }
+
+    export type NormalizedPath = string & { __normalizedPathTag: any };
+
+    export function toNormalizedPath(fileName: string): NormalizedPath {
+        return <NormalizedPath>normalizePath(fileName);
+    }
+
+    export function normalizedPathToPath(normalizedPath: NormalizedPath, currentDirectory: string, getCanonicalFileName: (f: string) => string): Path {
+        const f = isRootedDiskPath(normalizedPath) ? normalizedPath : getNormalizedAbsolutePath(normalizedPath, currentDirectory);
+        return <Path>getCanonicalFileName(f);
+    }
+
+    export function asNormalizedPath(fileName: string): NormalizedPath {
+        return <NormalizedPath>fileName;
+    }
+
+    export interface NormalizedPathMap<T> {
+        get(path: NormalizedPath): T;
+        set(path: NormalizedPath, value: T): void;
+        contains(path: NormalizedPath): boolean;
+        remove(path: NormalizedPath): void;
+    }
+
+    export function createNormalizedPathMap<T>(): NormalizedPathMap<T> {
+/* tslint:disable:no-null-keyword */
+        const map = createMap<T>();
+/* tslint:enable:no-null-keyword */
+        return {
+            get(path) {
+                return map.get(path);
+            },
+            set(path, value) {
+                map.set(path, value);
+            },
+            contains(path) {
+                return map.has(path);
+            },
+            remove(path) {
+                map.delete(path);
+            }
+        };
+    }
+
+    export interface ProjectOptions {
+        configHasExtendsProperty: boolean;
+        /**
+         * true if config file explicitly listed files
+         */
+        configHasFilesProperty: boolean;
+        configHasIncludeProperty: boolean;
+        configHasExcludeProperty: boolean;
+        /**
+         * these fields can be present in the project file
+         */
+        files?: string[];
+        wildcardDirectories?: Map<WatchDirectoryFlags>;
+        compilerOptions?: CompilerOptions;
+        typeAcquisition?: TypeAcquisition;
+        compileOnSave?: boolean;
+    }
+
+    export function isInferredProjectName(name: string) {
+        // POSIX defines /dev/null as a device - there should be no file with this prefix
+        return /dev\/null\/inferredProject\d+\*/.test(name);
+    }
+
+    export function makeInferredProjectName(counter: number) {
+        return `/dev/null/inferredProject${counter}*`;
+    }
+
+    export function createSortedArray<T>(): SortedArray<T> {
+        return [] as SortedArray<T>;
+    }
+
+    export function toSortedArray(arr: string[]): SortedArray<string>;
+    export function toSortedArray<T>(arr: T[], comparer: Comparer<T>): SortedArray<T>;
+    export function toSortedArray<T>(arr: T[], comparer?: Comparer<T>): SortedArray<T> {
+        arr.sort(comparer);
+        return arr as SortedArray<T>;
+    }
+
+    export function enumerateInsertsAndDeletes<T>(newItems: SortedReadonlyArray<T>, oldItems: SortedReadonlyArray<T>, inserted: (newItem: T) => void, deleted: (oldItem: T) => void, compare?: Comparer<T>) {
+        compare = compare || compareValues;
+        let newIndex = 0;
+        let oldIndex = 0;
+        const newLen = newItems.length;
+        const oldLen = oldItems.length;
+        while (newIndex < newLen && oldIndex < oldLen) {
+            const newItem = newItems[newIndex];
+            const oldItem = oldItems[oldIndex];
+            const compareResult = compare(newItem, oldItem);
+            if (compareResult === Comparison.LessThan) {
+                inserted(newItem);
+                newIndex++;
+            }
+            else if (compareResult === Comparison.GreaterThan) {
+                deleted(oldItem);
+                oldIndex++;
+            }
+            else {
+                newIndex++;
+                oldIndex++;
+            }
+        }
+        while (newIndex < newLen) {
+            inserted(newItems[newIndex++]);
+        }
+        while (oldIndex < oldLen) {
+            deleted(oldItems[oldIndex++]);
+        }
+    }
+
+    export function cleanExistingMap<T>(
+        existingMap: Map<T>,
+        onDeleteExistingValue: (key: string, existingValue: T) => void) {
+        if (existingMap) {
+            // Remove all
+            existingMap.forEach((existingValue, key) => {
+                existingMap.delete(key);
+                onDeleteExistingValue(key, existingValue);
+            });
+        }
+    }
+
+    export function mutateExistingMapWithNewSet<T>(
+        existingMap: Map<T>, newMap: Map<true>,
+        createNewValue: (key: string) => T,
+        onDeleteExistingValue: (key: string, existingValue: T) => void
+    ): Map<T> {
+        return mutateExistingMap(
+            existingMap, newMap,
+            // Same value if the value is set in the map
+            /*isSameValue*/(_existingValue, _valueInNewMap) => true,
+            /*createNewValue*/(key, _valueInNewMap) => createNewValue(key),
+            onDeleteExistingValue,
+            // Should never be called since we say yes to same values all the time
+            /*OnDeleteExistingMismatchValue*/(_key, _existingValue) => notImplemented()
+        );
+    }
+
+    export function mutateExistingMap<T, U>(
+        existingMap: Map<T>, newMap: Map<U>,
+        isSameValue: (existingValue: T, valueInNewMap: U) => boolean,
+        createNewValue: (key: string, valueInNewMap: U) => T,
+        onDeleteExistingValue: (key: string, existingValue: T) => void,
+        OnDeleteExistingMismatchValue: (key: string, existingValue: T) => void
+    ): Map<T> {
+        // If there are new values update them
+        if (newMap) {
+            if (existingMap) {
+                // Needs update
+                existingMap.forEach((existingValue, key) => {
+                    const valueInNewMap = newMap.get(key);
+                    // Existing value - remove it
+                    if (valueInNewMap === undefined) {
+                        existingMap.delete(key);
+                        onDeleteExistingValue(key, existingValue);
+                    }
+                    // different value - remove it
+                    else if (!isSameValue(existingValue, valueInNewMap)) {
+                        existingMap.delete(key);
+                        OnDeleteExistingMismatchValue(key, existingValue);
+                    }
+                });
+            }
+            else {
+                // Create new
+                existingMap = createMap<T>();
+            }
+
+            // Add new values that are not already present
+            newMap.forEach((valueInNewMap, key) => {
+                if (!existingMap.has(key)) {
+                    // New values
+                    existingMap.set(key, createNewValue(key, valueInNewMap));
+                }
+            });
+
+            return existingMap;
+        }
+
+        cleanExistingMap(existingMap, onDeleteExistingValue);
+        return undefined;
+    }
+
+    export class ThrottledOperations {
+        private pendingTimeouts: Map<any> = createMap<any>();
+        constructor(private readonly host: ServerHost) {
+        }
+
+        public schedule(operationId: string, delay: number, cb: () => void) {
+            const pendingTimeout = this.pendingTimeouts.get(operationId);
+            if (pendingTimeout) {
+                // another operation was already scheduled for this id - cancel it
+                this.host.clearTimeout(pendingTimeout);
+            }
+            // schedule new operation, pass arguments
+            this.pendingTimeouts.set(operationId, this.host.setTimeout(ThrottledOperations.run, delay, this, operationId, cb));
+        }
+
+        private static run(self: ThrottledOperations, operationId: string, cb: () => void) {
+            self.pendingTimeouts.delete(operationId);
+            cb();
+        }
+    }
+
+    export class GcTimer {
+        private timerId: any;
+        constructor(private readonly host: ServerHost, private readonly delay: number, private readonly logger: Logger) {
+        }
+
+        public scheduleCollect() {
+            if (!this.host.gc || this.timerId !== undefined) {
+                // no global.gc or collection was already scheduled - skip this request
+                return;
+            }
+            this.timerId = this.host.setTimeout(GcTimer.run, this.delay, this);
+        }
+
+        private static run(self: GcTimer) {
+            self.timerId = undefined;
+
+            const log = self.logger.hasLevel(LogLevel.requestTime);
+            const before = log && self.host.getMemoryUsage();
+
+            self.host.gc();
+            if (log) {
+                const after = self.host.getMemoryUsage();
+                self.logger.perftrc(`GC::before ${before}, after ${after}`);
+            }
+        }
+    }
+
+    export function insertSorted<T>(array: SortedArray<T>, insert: T, compare: Comparer<T>): void {
+        if (array.length === 0) {
+            array.push(insert);
+            return;
+        }
+
+        const insertIndex = binarySearch(array, insert, compare);
+        if (insertIndex < 0) {
+            array.splice(~insertIndex, 0, insert);
+        }
+    }
+
+    export function removeSorted<T>(array: SortedArray<T>, remove: T, compare: Comparer<T>): void {
+        if (!array || array.length === 0) {
+            return;
+        }
+
+        if (array[0] === remove) {
+            array.splice(0, 1);
+            return;
+        }
+
+        const removeIndex = binarySearch(array, remove, compare);
+        if (removeIndex >= 0) {
+            array.splice(removeIndex, 1);
+        }
+    }
+}