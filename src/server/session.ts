--- conflicted
+++ resolved
@@ -1,2578 +1,2540 @@
-namespace ts.server {
-    interface StackTraceError extends Error {
-        stack?: string;
-    }
-
-    export interface ServerCancellationToken extends HostCancellationToken {
-        setRequest(requestId: number): void;
-        resetRequest(requestId: number): void;
-    }
-
-    export const nullCancellationToken: ServerCancellationToken = {
-        isCancellationRequested: () => false,
-        setRequest: () => void 0,
-        resetRequest: () => void 0
-    };
-
-    function hrTimeToMilliseconds(time: number[]): number {
-        const seconds = time[0];
-        const nanoseconds = time[1];
-        return ((1e9 * seconds) + nanoseconds) / 1000000.0;
-    }
-
-    function isDeclarationFileInJSOnlyNonConfiguredProject(project: Project, file: NormalizedPath) {
-        // Checking for semantic diagnostics is an expensive process. We want to avoid it if we
-        // know for sure it is not needed.
-        // For instance, .d.ts files injected by ATA automatically do not produce any relevant
-        // errors to a JS- only project.
-        //
-        // Note that configured projects can set skipLibCheck (on by default in jsconfig.json) to
-        // disable checking for declaration files. We only need to verify for inferred projects (e.g.
-        // miscellaneous context in VS) and external projects(e.g.VS.csproj project) with only JS
-        // files.
-        //
-        // We still want to check .js files in a JS-only inferred or external project (e.g. if the
-        // file has '// @ts-check').
-
-        if ((project.projectKind === ProjectKind.Inferred || project.projectKind === ProjectKind.External) &&
-            project.isJsOnlyProject()) {
-            const scriptInfo = project.getScriptInfoForNormalizedPath(file);
-            return scriptInfo && !scriptInfo.isJavaScript();
-        }
-        return false;
-    }
-
-    function formatDiag(fileName: NormalizedPath, project: Project, diag: Diagnostic): protocol.Diagnostic {
-        const scriptInfo = project.getScriptInfoForNormalizedPath(fileName)!; // TODO: GH#18217
-        return {
-            start: scriptInfo.positionToLineOffset(diag.start!),
-            end: scriptInfo.positionToLineOffset(diag.start! + diag.length!), // TODO: GH#18217
-            text: flattenDiagnosticMessageText(diag.messageText, "\n"),
-            code: diag.code,
-            category: diagnosticCategoryName(diag),
-            reportsUnnecessary: diag.reportsUnnecessary,
-            source: diag.source,
-            relatedInformation: map(diag.relatedInformation, formatRelatedInformation),
-        };
-    }
-
-    function formatRelatedInformation(info: DiagnosticRelatedInformation): protocol.DiagnosticRelatedInformation {
-        if (!info.file) {
-            return {
-                message: flattenDiagnosticMessageText(info.messageText, "\n"),
-                category: diagnosticCategoryName(info),
-                code: info.code
-            };
-        }
-        return {
-            span: {
-                start: convertToLocation(getLineAndCharacterOfPosition(info.file, info.start!)),
-                end: convertToLocation(getLineAndCharacterOfPosition(info.file, info.start! + info.length!)), // TODO: GH#18217
-                file: info.file.fileName
-            },
-            message: flattenDiagnosticMessageText(info.messageText, "\n"),
-            category: diagnosticCategoryName(info),
-            code: info.code
-        };
-    }
-
-    function convertToLocation(lineAndCharacter: LineAndCharacter): protocol.Location {
-        return { line: lineAndCharacter.line + 1, offset: lineAndCharacter.character + 1 };
-    }
-
-    function formatConfigFileDiag(diag: Diagnostic, includeFileName: true): protocol.DiagnosticWithFileName;
-    function formatConfigFileDiag(diag: Diagnostic, includeFileName: false): protocol.Diagnostic;
-    function formatConfigFileDiag(diag: Diagnostic, includeFileName: boolean): protocol.Diagnostic | protocol.DiagnosticWithFileName {
-        const start = (diag.file && convertToLocation(getLineAndCharacterOfPosition(diag.file, diag.start!)))!; // TODO: GH#18217
-        const end = (diag.file && convertToLocation(getLineAndCharacterOfPosition(diag.file, diag.start! + diag.length!)))!; // TODO: GH#18217
-        const text = flattenDiagnosticMessageText(diag.messageText, "\n");
-        const { code, source } = diag;
-        const category = diagnosticCategoryName(diag);
-        const common = {
-            start,
-            end,
-            text,
-            code,
-            category,
-            reportsUnnecessary: diag.reportsUnnecessary,
-            source,
-            relatedInformation: map(diag.relatedInformation, formatRelatedInformation),
-        };
-        return includeFileName
-            ? { ...common, fileName: diag.file && diag.file.fileName }
-            : common;
-    }
-
-    export interface PendingErrorCheck {
-        fileName: NormalizedPath;
-        project: Project;
-    }
-
-    function allEditsBeforePos(edits: ReadonlyArray<TextChange>, pos: number): boolean {
-        return edits.every(edit => textSpanEnd(edit.span) < pos);
-    }
-
-    // CommandNames used to be exposed before TS 2.4 as a namespace
-    // In TS 2.4 we switched to an enum, keep this for backward compatibility
-    // The var assignment ensures that even though CommandTypes are a const enum
-    // we want to ensure the value is maintained in the out since the file is
-    // built using --preseveConstEnum.
-    export type CommandNames = protocol.CommandTypes;
-    export const CommandNames = (<any>protocol).CommandTypes; // tslint:disable-line variable-name
-
-    export function formatMessage<T extends protocol.Message>(msg: T, logger: Logger, byteLength: (s: string, encoding: string) => number, newLine: string): string {
-        const verboseLogging = logger.hasLevel(LogLevel.verbose);
-
-        const json = JSON.stringify(msg);
-        if (verboseLogging) {
-            logger.info(`${msg.type}:${indent(json)}`);
-        }
-
-        const len = byteLength(json, "utf8");
-        return `Content-Length: ${1 + len}\r\n\r\n${json}${newLine}`;
-    }
-
-    /**
-     * Allows to schedule next step in multistep operation
-     */
-    interface NextStep {
-        immediate(action: () => void): void;
-        delay(ms: number, action: () => void): void;
-    }
-
-    /**
-     * External capabilities used by multistep operation
-     */
-    interface MultistepOperationHost {
-        getCurrentRequestId(): number;
-        sendRequestCompletedEvent(requestId: number): void;
-        getServerHost(): ServerHost;
-        isCancellationRequested(): boolean;
-        executeWithRequestId(requestId: number, action: () => void): void;
-        logError(error: Error, message: string): void;
-    }
-
-    /**
-     * Represents operation that can schedule its next step to be executed later.
-     * Scheduling is done via instance of NextStep. If on current step subsequent step was not scheduled - operation is assumed to be completed.
-     */
-    class MultistepOperation implements NextStep {
-        private requestId: number | undefined;
-        private timerHandle: any;
-        private immediateId: number | undefined;
-
-        constructor(private readonly operationHost: MultistepOperationHost) { }
-
-        public startNew(action: (next: NextStep) => void) {
-            this.complete();
-            this.requestId = this.operationHost.getCurrentRequestId();
-            this.executeAction(action);
-        }
-
-        private complete() {
-            if (this.requestId !== undefined) {
-                this.operationHost.sendRequestCompletedEvent(this.requestId);
-                this.requestId = undefined;
-            }
-            this.setTimerHandle(undefined);
-            this.setImmediateId(undefined);
-        }
-
-        public immediate(action: () => void) {
-            const requestId = this.requestId!;
-            Debug.assert(requestId === this.operationHost.getCurrentRequestId(), "immediate: incorrect request id");
-            this.setImmediateId(this.operationHost.getServerHost().setImmediate(() => {
-                this.immediateId = undefined;
-                this.operationHost.executeWithRequestId(requestId, () => this.executeAction(action));
-            }));
-        }
-
-        public delay(ms: number, action: () => void) {
-            const requestId = this.requestId!;
-            Debug.assert(requestId === this.operationHost.getCurrentRequestId(), "delay: incorrect request id");
-            this.setTimerHandle(this.operationHost.getServerHost().setTimeout(() => {
-                this.timerHandle = undefined;
-                this.operationHost.executeWithRequestId(requestId, () => this.executeAction(action));
-            }, ms));
-        }
-
-        private executeAction(action: (next: NextStep) => void) {
-            let stop = false;
-            try {
-                if (this.operationHost.isCancellationRequested()) {
-                    stop = true;
-                }
-                else {
-                    action(this);
-                }
-            }
-            catch (e) {
-                stop = true;
-                // ignore cancellation request
-                if (!(e instanceof OperationCanceledException)) {
-                    this.operationHost.logError(e, `delayed processing of request ${this.requestId}`);
-                }
-            }
-            if (stop || !this.hasPendingWork()) {
-                this.complete();
-            }
-        }
-
-        private setTimerHandle(timerHandle: any) {
-            if (this.timerHandle !== undefined) {
-                this.operationHost.getServerHost().clearTimeout(this.timerHandle);
-            }
-            this.timerHandle = timerHandle;
-        }
-
-        private setImmediateId(immediateId: number | undefined) {
-            if (this.immediateId !== undefined) {
-                this.operationHost.getServerHost().clearImmediate(this.immediateId);
-            }
-            this.immediateId = immediateId;
-        }
-
-        private hasPendingWork() {
-            return !!this.timerHandle || !!this.immediateId;
-        }
-    }
-
-    export type Event = <T extends object>(body: T, eventName: string) => void;
-
-    export interface EventSender {
-        event: Event;
-    }
-
-    /** @internal */
-    export function toEvent(eventName: string, body: object): protocol.Event {
-        return {
-            seq: 0,
-            type: "event",
-            event: eventName,
-            body
-        };
-    }
-
-    type Projects = ReadonlyArray<Project> | {
-        readonly projects: ReadonlyArray<Project>;
-        readonly symLinkedProjects: MultiMap<Project>;
-    };
-
-    /**
-     * This helper function processes a list of projects and return the concatenated, sortd and deduplicated output of processing each project.
-     */
-    function combineProjectOutput<T, U>(
-        defaultValue: T,
-        getValue: (path: Path) => T,
-        projects: Projects,
-        action: (project: Project, value: T) => ReadonlyArray<U> | U | undefined,
-    ): U[] {
-        const outputs = flatMapToMutable(isArray(projects) ? projects : projects.projects, project => action(project, defaultValue));
-        if (!isArray(projects) && projects.symLinkedProjects) {
-            projects.symLinkedProjects.forEach((projects, path) => {
-                const value = getValue(path as Path);
-                outputs.push(...flatMap(projects, project => action(project, value)));
-            });
-        }
-        return deduplicate(outputs, equateValues);
-    }
-
-    function combineProjectOutputFromEveryProject<T>(projectService: ProjectService, action: (project: Project) => ReadonlyArray<T>, areEqual: (a: T, b: T) => boolean) {
-        const outputs: T[] = [];
-        projectService.forEachEnabledProject(project => {
-            const theseOutputs = action(project);
-            outputs.push(...theseOutputs.filter(output => !outputs.some(o => areEqual(o, output))));
-        });
-        return outputs;
-    }
-
-    function combineProjectOutputWhileOpeningReferencedProjects<T>(
-        projects: Projects,
-        defaultProject: Project,
-        action: (project: Project) => ReadonlyArray<T>,
-        getLocation: (t: T) => DocumentPosition,
-        resultsEqual: (a: T, b: T) => boolean,
-    ): T[] {
-        const outputs: T[] = [];
-        combineProjectOutputWorker<undefined>(
-            projects,
-            defaultProject,
-            /*initialLocation*/ undefined,
-            ({ project }, tryAddToTodo) => {
-                for (const output of action(project)) {
-                    if (!contains(outputs, output, resultsEqual) && !tryAddToTodo(project, getLocation(output))) {
-                        outputs.push(output);
-                    }
-                }
-            },
-            /*getDefinition*/ undefined);
-        return outputs;
-    }
-
-    function combineProjectOutputForRenameLocations(
-<<<<<<< HEAD
-        projects: Projects, defaultProject: Project, initialLocation: DocumentPosition, projectService: ProjectService, findInStrings: boolean, findInComments: boolean
-    ): ReadonlyArray<RenameLocation> {
-        const outputs: RenameLocation[] = [];
-
-        combineProjectOutputWorker<DocumentPosition>(projects, defaultProject, initialLocation, projectService, ({ project, location }, tryAddToTodo) => {
-            for (const output of project.getLanguageService().findRenameLocations(location.fileName, location.pos, findInStrings, findInComments) || emptyArray) {
-                if (!contains(outputs, output, documentSpansEqual) && !tryAddToTodo(project, documentSpanLocation(output))) {
-                    outputs.push(output);
-=======
-        projects: Projects,
-        defaultProject: Project,
-        initialLocation: sourcemaps.SourceMappableLocation,
-        findInStrings: boolean,
-        findInComments: boolean
-    ): ReadonlyArray<RenameLocation> {
-        const outputs: RenameLocation[] = [];
-
-        combineProjectOutputWorker<sourcemaps.SourceMappableLocation>(
-            projects,
-            defaultProject,
-            initialLocation,
-            ({ project, location }, tryAddToTodo) => {
-                for (const output of project.getLanguageService().findRenameLocations(location.fileName, location.position, findInStrings, findInComments) || emptyArray) {
-                    if (!contains(outputs, output, documentSpansEqual) && !tryAddToTodo(project, documentSpanLocation(output))) {
-                        outputs.push(output);
-                    }
->>>>>>> 93206993
-                }
-            },
-            () => getDefinitionLocation(defaultProject, initialLocation)
-        );
-
-        return outputs;
-    }
-
-    function getDefinitionLocation(defaultProject: Project, initialLocation: DocumentPosition): DocumentPosition | undefined {
-        const infos = defaultProject.getLanguageService().getDefinitionAtPosition(initialLocation.fileName, initialLocation.pos);
-        const info = infos && firstOrUndefined(infos);
-        return info && { fileName: info.fileName, pos: info.textSpan.start };
-    }
-
-<<<<<<< HEAD
-    function combineProjectOutputForReferences(projects: Projects, defaultProject: Project, initialLocation: DocumentPosition, projectService: ProjectService): ReadonlyArray<ReferencedSymbol> {
-        const outputs: ReferencedSymbol[] = [];
-
-        combineProjectOutputWorker<DocumentPosition>(projects, defaultProject, initialLocation, projectService, ({ project, location }, getMappedLocation) => {
-            for (const outputReferencedSymbol of project.getLanguageService().findReferences(location.fileName, location.pos) || emptyArray) {
-                const mappedDefinitionFile = getMappedLocation(project, documentSpanLocation(outputReferencedSymbol.definition));
-                const definition: ReferencedSymbolDefinitionInfo = mappedDefinitionFile === undefined ? outputReferencedSymbol.definition : {
-                    ...outputReferencedSymbol.definition,
-                    textSpan: createTextSpan(mappedDefinitionFile.pos, outputReferencedSymbol.definition.textSpan.length),
-                    fileName: mappedDefinitionFile.fileName,
-                };
-                let symbolToAddTo = find(outputs, o => documentSpansEqual(o.definition, definition));
-                if (!symbolToAddTo) {
-                    symbolToAddTo = { definition, references: [] };
-                    outputs.push(symbolToAddTo);
-                }
-=======
-    function combineProjectOutputForReferences(
-        projects: Projects,
-        defaultProject: Project,
-        initialLocation: sourcemaps.SourceMappableLocation
-    ): ReadonlyArray<ReferencedSymbol> {
-        const outputs: ReferencedSymbol[] = [];
-
-        combineProjectOutputWorker<sourcemaps.SourceMappableLocation>(
-            projects,
-            defaultProject,
-            initialLocation,
-            ({ project, location }, getMappedLocation) => {
-                for (const outputReferencedSymbol of project.getLanguageService().findReferences(location.fileName, location.position) || emptyArray) {
-                    const mappedDefinitionFile = getMappedLocation(project, documentSpanLocation(outputReferencedSymbol.definition));
-                    const definition: ReferencedSymbolDefinitionInfo = mappedDefinitionFile === undefined ? outputReferencedSymbol.definition : {
-                        ...outputReferencedSymbol.definition,
-                        textSpan: createTextSpan(mappedDefinitionFile.position, outputReferencedSymbol.definition.textSpan.length),
-                        fileName: mappedDefinitionFile.fileName,
-                    };
-                    let symbolToAddTo = find(outputs, o => documentSpansEqual(o.definition, definition));
-                    if (!symbolToAddTo) {
-                        symbolToAddTo = { definition, references: [] };
-                        outputs.push(symbolToAddTo);
-                    }
->>>>>>> 93206993
-
-                    for (const ref of outputReferencedSymbol.references) {
-                        // If it's in a mapped file, that is added to the todo list by `getMappedLocation`.
-                        if (!contains(symbolToAddTo.references, ref, documentSpansEqual) && !getMappedLocation(project, documentSpanLocation(ref))) {
-                            symbolToAddTo.references.push(ref);
-                        }
-                    }
-                }
-            },
-            () => getDefinitionLocation(defaultProject, initialLocation)
-        );
-
-        return outputs.filter(o => o.references.length !== 0);
-    }
-
-    interface ProjectAndLocation<TLocation extends DocumentPosition | undefined> {
-        readonly project: Project;
-        readonly location: TLocation;
-    }
-
-    function forEachProjectInProjects(projects: Projects, path: string | undefined, cb: (project: Project, path: string | undefined) => void): void {
-        for (const project of isArray(projects) ? projects : projects.projects) {
-            cb(project, path);
-        }
-        if (!isArray(projects) && projects.symLinkedProjects) {
-            projects.symLinkedProjects.forEach((symlinkedProjects, symlinkedPath) => {
-                for (const project of symlinkedProjects) {
-                    cb(project, symlinkedPath);
-                }
-            });
-        }
-    }
-
-    type CombineProjectOutputCallback<TLocation extends DocumentPosition | undefined> = (
-        where: ProjectAndLocation<TLocation>,
-        getMappedLocation: (project: Project, location: DocumentPosition) => DocumentPosition | undefined,
-    ) => void;
-
-    function combineProjectOutputWorker<TLocation extends DocumentPosition | undefined>(
-        projects: Projects,
-        defaultProject: Project,
-        initialLocation: TLocation,
-        cb: CombineProjectOutputCallback<TLocation>,
-        getDefinition: (() => DocumentPosition | undefined) | undefined,
-    ): void {
-        const projectService = defaultProject.projectService;
-        let toDo: ProjectAndLocation<TLocation>[] | undefined;
-        const seenProjects = createMap<true>();
-        forEachProjectInProjects(projects, initialLocation && initialLocation.fileName, (project, path) => {
-            // TLocation shoud be either `DocumentPosition` or `undefined`. Since `initialLocation` is `TLocation` this cast should be valid.
-            const location = (initialLocation ? { fileName: path, pos: initialLocation.pos } : undefined) as TLocation;
-            toDo = callbackProjectAndLocation({ project, location }, projectService, toDo, seenProjects, cb);
-        });
-
-        // After initial references are collected, go over every other project and see if it has a reference for the symbol definition.
-        if (getDefinition) {
-            const memGetDefinition = memoize(getDefinition);
-            projectService.forEachEnabledProject(project => {
-                if (!addToSeen(seenProjects, project.projectName)) return;
-                const definition = getDefinitionInProject(memGetDefinition(), defaultProject, project);
-                if (definition) {
-                    toDo = callbackProjectAndLocation<TLocation>({ project, location: definition as TLocation }, projectService, toDo, seenProjects, cb);
-                }
-            });
-        }
-
-        while (toDo && toDo.length) {
-            toDo = callbackProjectAndLocation(Debug.assertDefined(toDo.pop()), projectService, toDo, seenProjects, cb);
-        }
-    }
-
-    function getDefinitionInProject(definition: DocumentPosition | undefined, definingProject: Project, project: Project): DocumentPosition | undefined {
-        if (!definition || project.containsFile(toNormalizedPath(definition.fileName))) return definition;
-        const mappedDefinition = definingProject.getLanguageService().getSourceMapper().tryGetGeneratedPosition(definition);
-        return mappedDefinition && project.containsFile(toNormalizedPath(mappedDefinition.fileName)) ? mappedDefinition : undefined;
-    }
-
-    function callbackProjectAndLocation<TLocation extends DocumentPosition | undefined>(
-        projectAndLocation: ProjectAndLocation<TLocation>,
-        projectService: ProjectService,
-        toDo: ProjectAndLocation<TLocation>[] | undefined,
-        seenProjects: Map<true>,
-        cb: CombineProjectOutputCallback<TLocation>,
-    ): ProjectAndLocation<TLocation>[] | undefined {
-        if (projectAndLocation.project.getCancellationToken().isCancellationRequested()) return undefined; // Skip rest of toDo if cancelled
-        cb(projectAndLocation, (project, location) => {
-            seenProjects.set(projectAndLocation.project.projectName, true);
-            const originalLocation = projectService.getOriginalLocationEnsuringConfiguredProject(project, location);
-            if (!originalLocation) return undefined;
-
-            const originalScriptInfo = projectService.getScriptInfo(originalLocation.fileName)!;
-            toDo = toDo || [];
-
-            for (const project of originalScriptInfo.containingProjects) {
-                addToTodo({ project, location: originalLocation as TLocation }, toDo, seenProjects);
-            }
-            const symlinkedProjectsMap = projectService.getSymlinkedProjects(originalScriptInfo);
-            if (symlinkedProjectsMap) {
-                symlinkedProjectsMap.forEach((symlinkedProjects) => {
-                    for (const symlinkedProject of symlinkedProjects) addToTodo({ project: symlinkedProject, location: originalLocation as TLocation }, toDo!, seenProjects);
-                });
-            }
-            return originalLocation;
-        });
-        return toDo;
-    }
-
-    function addToTodo<TLocation extends DocumentPosition | undefined>(projectAndLocation: ProjectAndLocation<TLocation>, toDo: Push<ProjectAndLocation<TLocation>>, seenProjects: Map<true>): void {
-        if (addToSeen(seenProjects, projectAndLocation.project.projectName)) toDo.push(projectAndLocation);
-    }
-
-    function documentSpanLocation({ fileName, textSpan }: DocumentSpan): DocumentPosition {
-        return { fileName, pos: textSpan.start };
-    }
-
-    function getMappedLocation(location: DocumentPosition, projectService: ProjectService, project: Project): DocumentPosition | undefined {
-        const mapsTo = project.getSourceMapper().tryGetSourcePosition(location);
-        return mapsTo && projectService.fileExists(toNormalizedPath(mapsTo.fileName)) ? mapsTo : undefined;
-    }
-
-    export interface SessionOptions {
-        host: ServerHost;
-        cancellationToken: ServerCancellationToken;
-        useSingleInferredProject: boolean;
-        useInferredProjectPerProjectRoot: boolean;
-        typingsInstaller: ITypingsInstaller;
-        byteLength: (buf: string, encoding?: string) => number;
-        hrtime: (start?: number[]) => number[];
-        logger: Logger;
-        /**
-         * If falsy, all events are suppressed.
-         */
-        canUseEvents: boolean;
-        eventHandler?: ProjectServiceEventHandler;
-        /** Has no effect if eventHandler is also specified. */
-        suppressDiagnosticEvents?: boolean;
-        syntaxOnly?: boolean;
-        throttleWaitMilliseconds?: number;
-        noGetErrOnBackgroundUpdate?: boolean;
-
-        globalPlugins?: ReadonlyArray<string>;
-        pluginProbeLocations?: ReadonlyArray<string>;
-        allowLocalPluginLoads?: boolean;
-        typesMapLocation?: string;
-    }
-
-    export class Session implements EventSender {
-        private readonly gcTimer: GcTimer;
-        protected projectService: ProjectService;
-        private changeSeq = 0;
-
-        private currentRequestId: number;
-        private errorCheck: MultistepOperation;
-
-        protected host: ServerHost;
-        private readonly cancellationToken: ServerCancellationToken;
-        protected readonly typingsInstaller: ITypingsInstaller;
-        protected byteLength: (buf: string, encoding?: string) => number;
-        private hrtime: (start?: number[]) => number[];
-        protected logger: Logger;
-
-        protected canUseEvents: boolean;
-        private suppressDiagnosticEvents?: boolean;
-        private eventHandler: ProjectServiceEventHandler | undefined;
-        private readonly noGetErrOnBackgroundUpdate?: boolean;
-
-        constructor(opts: SessionOptions) {
-            this.host = opts.host;
-            this.cancellationToken = opts.cancellationToken;
-            this.typingsInstaller = opts.typingsInstaller;
-            this.byteLength = opts.byteLength;
-            this.hrtime = opts.hrtime;
-            this.logger = opts.logger;
-            this.canUseEvents = opts.canUseEvents;
-            this.suppressDiagnosticEvents = opts.suppressDiagnosticEvents;
-            this.noGetErrOnBackgroundUpdate = opts.noGetErrOnBackgroundUpdate;
-
-            const { throttleWaitMilliseconds } = opts;
-
-            this.eventHandler = this.canUseEvents
-                ? opts.eventHandler || (event => this.defaultEventHandler(event))
-                : undefined;
-            const multistepOperationHost: MultistepOperationHost = {
-                executeWithRequestId: (requestId, action) => this.executeWithRequestId(requestId, action),
-                getCurrentRequestId: () => this.currentRequestId,
-                getServerHost: () => this.host,
-                logError: (err, cmd) => this.logError(err, cmd),
-                sendRequestCompletedEvent: requestId => this.sendRequestCompletedEvent(requestId),
-                isCancellationRequested: () => this.cancellationToken.isCancellationRequested()
-            };
-            this.errorCheck = new MultistepOperation(multistepOperationHost);
-            const settings: ProjectServiceOptions = {
-                host: this.host,
-                logger: this.logger,
-                cancellationToken: this.cancellationToken,
-                useSingleInferredProject: opts.useSingleInferredProject,
-                useInferredProjectPerProjectRoot: opts.useInferredProjectPerProjectRoot,
-                typingsInstaller: this.typingsInstaller,
-                throttleWaitMilliseconds,
-                eventHandler: this.eventHandler,
-                suppressDiagnosticEvents: this.suppressDiagnosticEvents,
-                globalPlugins: opts.globalPlugins,
-                pluginProbeLocations: opts.pluginProbeLocations,
-                allowLocalPluginLoads: opts.allowLocalPluginLoads,
-                typesMapLocation: opts.typesMapLocation,
-                syntaxOnly: opts.syntaxOnly,
-            };
-            this.projectService = new ProjectService(settings);
-            this.gcTimer = new GcTimer(this.host, /*delay*/ 7000, this.logger);
-        }
-
-        private sendRequestCompletedEvent(requestId: number): void {
-            this.event<protocol.RequestCompletedEventBody>({ request_seq: requestId }, "requestCompleted");
-        }
-
-        private defaultEventHandler(event: ProjectServiceEvent) {
-            switch (event.eventName) {
-                case ProjectsUpdatedInBackgroundEvent:
-                    const { openFiles } = event.data;
-                    this.projectsUpdatedInBackgroundEvent(openFiles);
-                    break;
-                case ProjectLoadingStartEvent:
-                    const { project, reason } = event.data;
-                    this.event<protocol.ProjectLoadingStartEventBody>(
-                        { projectName: project.getProjectName(), reason },
-                        ProjectLoadingStartEvent);
-                    break;
-                case ProjectLoadingFinishEvent:
-                    const { project: finishProject } = event.data;
-                    this.event<protocol.ProjectLoadingFinishEventBody>({ projectName: finishProject.getProjectName() }, ProjectLoadingFinishEvent);
-                    break;
-                case LargeFileReferencedEvent:
-                    const { file, fileSize, maxFileSize } = event.data;
-                    this.event<protocol.LargeFileReferencedEventBody>({ file, fileSize, maxFileSize }, LargeFileReferencedEvent);
-                    break;
-                case ConfigFileDiagEvent:
-                    const { triggerFile, configFileName: configFile, diagnostics } = event.data;
-                    const bakedDiags = map(diagnostics, diagnostic => formatConfigFileDiag(diagnostic, /*includeFileName*/ true));
-                    this.event<protocol.ConfigFileDiagnosticEventBody>({
-                        triggerFile,
-                        configFile,
-                        diagnostics: bakedDiags
-                    }, ConfigFileDiagEvent);
-                    break;
-                case SurveyReady:
-                    const { surveyId } = event.data;
-                    this.event<protocol.SurveyReadyEventBody>({ surveyId }, SurveyReady);
-                    break;
-                case ProjectLanguageServiceStateEvent: {
-                    const eventName: protocol.ProjectLanguageServiceStateEventName = ProjectLanguageServiceStateEvent;
-                    this.event<protocol.ProjectLanguageServiceStateEventBody>({
-                        projectName: event.data.project.getProjectName(),
-                        languageServiceEnabled: event.data.languageServiceEnabled
-                    }, eventName);
-                    break;
-                }
-                case ProjectInfoTelemetryEvent: {
-                    const eventName: protocol.TelemetryEventName = "telemetry";
-                    this.event<protocol.TelemetryEventBody>({
-                        telemetryEventName: event.eventName,
-                        payload: event.data,
-                    }, eventName);
-                    break;
-                }
-            }
-        }
-
-        private projectsUpdatedInBackgroundEvent(openFiles: string[]): void {
-            this.projectService.logger.info(`got projects updated in background, updating diagnostics for ${openFiles}`);
-            if (openFiles.length) {
-                if (!this.suppressDiagnosticEvents && !this.noGetErrOnBackgroundUpdate) {
-                    const checkList = this.createCheckList(openFiles);
-
-                    // For now only queue error checking for open files. We can change this to include non open files as well
-                    this.errorCheck.startNew(next => this.updateErrorCheck(next, checkList, 100, /*requireOpen*/ true));
-                }
-
-                // Send project changed event
-                this.event<protocol.ProjectsUpdatedInBackgroundEventBody>({
-                    openFiles
-                }, ProjectsUpdatedInBackgroundEvent);
-            }
-        }
-
-        public logError(err: Error, cmd: string): void {
-            this.logErrorWorker(err, cmd);
-        }
-
-        private logErrorWorker(err: Error, cmd: string, fileRequest?: protocol.FileRequestArgs): void {
-            let msg = "Exception on executing command " + cmd;
-            if (err.message) {
-                msg += ":\n" + indent(err.message);
-                if ((<StackTraceError>err).stack) {
-                    msg += "\n" + indent((<StackTraceError>err).stack!);
-                }
-            }
-
-            if (fileRequest && this.logger.hasLevel(LogLevel.verbose)) {
-                try {
-                    const { file, project } = this.getFileAndProject(fileRequest);
-                    const scriptInfo = project.getScriptInfoForNormalizedPath(file);
-                    if (scriptInfo) {
-                        const text = getSnapshotText(scriptInfo.getSnapshot());
-                        msg += `\n\nFile text of ${fileRequest.file}:${indent(text)}\n`;
-                    }
-                }
-                catch {} // tslint:disable-line no-empty
-            }
-
-            this.logger.msg(msg, Msg.Err);
-        }
-
-        public send(msg: protocol.Message) {
-            if (msg.type === "event" && !this.canUseEvents) {
-                if (this.logger.hasLevel(LogLevel.verbose)) {
-                    this.logger.info(`Session does not support events: ignored event: ${JSON.stringify(msg)}`);
-                }
-                return;
-            }
-            this.host.write(formatMessage(msg, this.logger, this.byteLength, this.host.newLine));
-        }
-
-        public event<T extends object>(body: T, eventName: string): void {
-            this.send(toEvent(eventName, body));
-        }
-
-        // For backwards-compatibility only.
-        /** @deprecated */
-        public output(info: any, cmdName: string, reqSeq?: number, errorMsg?: string): void {
-            this.doOutput(info, cmdName, reqSeq!, /*success*/ !errorMsg, errorMsg); // TODO: GH#18217
-        }
-
-        private doOutput(info: {} | undefined, cmdName: string, reqSeq: number, success: boolean, message?: string): void {
-            const res: protocol.Response = {
-                seq: 0,
-                type: "response",
-                command: cmdName,
-                request_seq: reqSeq,
-                success,
-            };
-            if (success) {
-                let metadata: unknown;
-                if (isArray(info)) {
-                    res.body = info;
-                    metadata = (info as WithMetadata<ReadonlyArray<any>>).metadata;
-                    delete (info as WithMetadata<ReadonlyArray<any>>).metadata;
-                }
-                else if (typeof info === "object") {
-                    if ((info as WithMetadata<{}>).metadata) {
-                        const { metadata: infoMetadata, ...body } = (info as WithMetadata<{}>);
-                        res.body = body;
-                        metadata = infoMetadata;
-                    }
-                    else {
-                        res.body = info;
-                    }
-                }
-                else {
-                    res.body = info;
-                }
-                if (metadata) res.metadata = metadata;
-            }
-            else {
-                Debug.assert(info === undefined);
-            }
-            if (message) {
-                res.message = message;
-            }
-            this.send(res);
-        }
-
-        private semanticCheck(file: NormalizedPath, project: Project) {
-            const diags = isDeclarationFileInJSOnlyNonConfiguredProject(project, file)
-                ? emptyArray
-                : project.getLanguageService().getSemanticDiagnostics(file);
-            this.sendDiagnosticsEvent(file, project, diags, "semanticDiag");
-        }
-
-        private syntacticCheck(file: NormalizedPath, project: Project) {
-            this.sendDiagnosticsEvent(file, project, project.getLanguageService().getSyntacticDiagnostics(file), "syntaxDiag");
-        }
-
-        private suggestionCheck(file: NormalizedPath, project: Project) {
-            this.sendDiagnosticsEvent(file, project, project.getLanguageService().getSuggestionDiagnostics(file), "suggestionDiag");
-        }
-
-        private sendDiagnosticsEvent(file: NormalizedPath, project: Project, diagnostics: ReadonlyArray<Diagnostic>, kind: protocol.DiagnosticEventKind): void {
-            try {
-                this.event<protocol.DiagnosticEventBody>({ file, diagnostics: diagnostics.map(diag => formatDiag(file, project, diag)) }, kind);
-            }
-            catch (err) {
-                this.logError(err, kind);
-            }
-        }
-
-        /** It is the caller's responsibility to verify that `!this.suppressDiagnosticEvents`. */
-        private updateErrorCheck(next: NextStep, checkList: PendingErrorCheck[], ms: number, requireOpen = true) {
-            Debug.assert(!this.suppressDiagnosticEvents); // Caller's responsibility
-
-            const seq = this.changeSeq;
-            const followMs = Math.min(ms, 200);
-
-            let index = 0;
-            const checkOne = () => {
-                if (this.changeSeq !== seq) {
-                    return;
-                }
-
-                const { fileName, project } = checkList[index];
-                index++;
-                // Ensure the project is upto date before checking if this file is present in the project
-                updateProjectIfDirty(project);
-                if (!project.containsFile(fileName, requireOpen)) {
-                    return;
-                }
-
-                this.syntacticCheck(fileName, project);
-                if (this.changeSeq !== seq) {
-                    return;
-                }
-
-                next.immediate(() => {
-                    this.semanticCheck(fileName, project);
-                    if (this.changeSeq !== seq) {
-                        return;
-                    }
-
-                    const goNext = () => {
-                        if (checkList.length > index) {
-                            next.delay(followMs, checkOne);
-                        }
-                    };
-                    if (this.getPreferences(fileName).disableSuggestions) {
-                        goNext();
-                    }
-                    else {
-                        next.immediate(() => {
-                            this.suggestionCheck(fileName, project);
-                            goNext();
-                        });
-                    }
-                });
-            };
-
-            if (checkList.length > index && this.changeSeq === seq) {
-                next.delay(ms, checkOne);
-            }
-        }
-
-        private cleanProjects(caption: string, projects: Project[]) {
-            if (!projects) {
-                return;
-            }
-            this.logger.info(`cleaning ${caption}`);
-            for (const p of projects) {
-                p.getLanguageService(/*ensureSynchronized*/ false).cleanupSemanticCache();
-            }
-        }
-
-        private cleanup() {
-            this.cleanProjects("inferred projects", this.projectService.inferredProjects);
-            this.cleanProjects("configured projects", arrayFrom(this.projectService.configuredProjects.values()));
-            this.cleanProjects("external projects", this.projectService.externalProjects);
-            if (this.host.gc) {
-                this.logger.info(`host.gc()`);
-                this.host.gc();
-            }
-        }
-
-        private getEncodedSemanticClassifications(args: protocol.EncodedSemanticClassificationsRequestArgs) {
-            const { file, project } = this.getFileAndProject(args);
-            return project.getLanguageService().getEncodedSemanticClassifications(file, args);
-        }
-
-        private getProject(projectFileName: string | undefined): Project | undefined {
-            return projectFileName === undefined ? undefined : this.projectService.findProject(projectFileName);
-        }
-
-        private getConfigFileAndProject(args: protocol.FileRequestArgs): { configFile: NormalizedPath | undefined, project: Project | undefined } {
-            const project = this.getProject(args.projectFileName);
-            const file = toNormalizedPath(args.file);
-
-            return {
-                configFile: project && project.hasConfigFile(file) ? file : undefined,
-                project
-            };
-        }
-
-        private getConfigFileDiagnostics(configFile: NormalizedPath, project: Project, includeLinePosition: boolean) {
-            const projectErrors = project.getAllProjectErrors();
-            const optionsErrors = project.getLanguageService().getCompilerOptionsDiagnostics();
-            const diagnosticsForConfigFile = filter(
-                concatenate(projectErrors, optionsErrors),
-                diagnostic => !!diagnostic.file && diagnostic.file.fileName === configFile
-            );
-            return includeLinePosition ?
-                this.convertToDiagnosticsWithLinePositionFromDiagnosticFile(diagnosticsForConfigFile) :
-                map(
-                    diagnosticsForConfigFile,
-                    diagnostic => formatConfigFileDiag(diagnostic, /*includeFileName*/ false)
-                );
-        }
-
-        private convertToDiagnosticsWithLinePositionFromDiagnosticFile(diagnostics: ReadonlyArray<Diagnostic>): protocol.DiagnosticWithLinePosition[] {
-            return diagnostics.map<protocol.DiagnosticWithLinePosition>(d => ({
-                message: flattenDiagnosticMessageText(d.messageText, this.host.newLine),
-                start: d.start!, // TODO: GH#18217
-                length: d.length!, // TODO: GH#18217
-                category: diagnosticCategoryName(d),
-                code: d.code,
-                startLocation: (d.file && convertToLocation(getLineAndCharacterOfPosition(d.file, d.start!)))!, // TODO: GH#18217
-                endLocation: (d.file && convertToLocation(getLineAndCharacterOfPosition(d.file, d.start! + d.length!)))!, // TODO: GH#18217
-                relatedInformation: map(d.relatedInformation, formatRelatedInformation)
-            }));
-        }
-
-        private getCompilerOptionsDiagnostics(args: protocol.CompilerOptionsDiagnosticsRequestArgs) {
-            const project = this.getProject(args.projectFileName)!;
-            // Get diagnostics that dont have associated file with them
-            // The diagnostics which have file would be in config file and
-            // would be reported as part of configFileDiagnostics
-            return this.convertToDiagnosticsWithLinePosition(
-                filter(
-                    project.getLanguageService().getCompilerOptionsDiagnostics(),
-                    diagnostic => !diagnostic.file
-                ),
-                /*scriptInfo*/ undefined
-            );
-        }
-
-        private convertToDiagnosticsWithLinePosition(diagnostics: ReadonlyArray<Diagnostic>, scriptInfo: ScriptInfo | undefined): protocol.DiagnosticWithLinePosition[] {
-            return diagnostics.map(d => <protocol.DiagnosticWithLinePosition>{
-                message: flattenDiagnosticMessageText(d.messageText, this.host.newLine),
-                start: d.start,
-                length: d.length,
-                category: diagnosticCategoryName(d),
-                code: d.code,
-                source: d.source,
-                startLocation: scriptInfo && scriptInfo.positionToLineOffset(d.start!), // TODO: GH#18217
-                endLocation: scriptInfo && scriptInfo.positionToLineOffset(d.start! + d.length!),
-                reportsUnnecessary: d.reportsUnnecessary,
-                relatedInformation: map(d.relatedInformation, formatRelatedInformation),
-            });
-        }
-
-        private getDiagnosticsWorker(
-            args: protocol.FileRequestArgs, isSemantic: boolean, selector: (project: Project, file: string) => ReadonlyArray<Diagnostic>, includeLinePosition: boolean
-        ): ReadonlyArray<protocol.DiagnosticWithLinePosition> | ReadonlyArray<protocol.Diagnostic> {
-            const { project, file } = this.getFileAndProject(args);
-            if (isSemantic && isDeclarationFileInJSOnlyNonConfiguredProject(project, file)) {
-                return emptyArray;
-            }
-            const scriptInfo = project.getScriptInfoForNormalizedPath(file);
-            const diagnostics = selector(project, file);
-            return includeLinePosition
-                ? this.convertToDiagnosticsWithLinePosition(diagnostics, scriptInfo)
-                : diagnostics.map(d => formatDiag(file, project, d));
-        }
-
-        private getDefinition(args: protocol.FileLocationRequestArgs, simplifiedResult: boolean): ReadonlyArray<protocol.FileSpan> | ReadonlyArray<DefinitionInfo> {
-            const { file, project } = this.getFileAndProject(args);
-            const position = this.getPositionInFile(args, file);
-            const definitions = this.mapDefinitionInfoLocations(project.getLanguageService().getDefinitionAtPosition(file, position) || emptyArray, project);
-            return simplifiedResult ? this.mapDefinitionInfo(definitions, project) : definitions.map(Session.mapToOriginalLocation);
-        }
-
-        private mapDefinitionInfoLocations(definitions: ReadonlyArray<DefinitionInfo>, project: Project): ReadonlyArray<DefinitionInfo> {
-            return definitions.map((info): DefinitionInfo => {
-                const newLoc = getMappedLocation(documentSpanLocation(info), this.projectService, project);
-                return !newLoc ? info : {
-                    containerKind: info.containerKind,
-                    containerName: info.containerName,
-                    fileName: newLoc.fileName,
-                    kind: info.kind,
-                    name: info.name,
-                    textSpan: {
-                        start: newLoc.pos,
-                        length: info.textSpan.length
-                    },
-                    originalFileName: info.fileName,
-                    originalTextSpan: info.textSpan,
-                };
-            });
-        }
-
-        private getDefinitionAndBoundSpan(args: protocol.FileLocationRequestArgs, simplifiedResult: boolean): protocol.DefinitionInfoAndBoundSpan | DefinitionInfoAndBoundSpan {
-            const { file, project } = this.getFileAndProject(args);
-            const position = this.getPositionInFile(args, file);
-            const scriptInfo = Debug.assertDefined(project.getScriptInfo(file));
-
-            const unmappedDefinitionAndBoundSpan = project.getLanguageService().getDefinitionAndBoundSpan(file, position);
-
-            if (!unmappedDefinitionAndBoundSpan || !unmappedDefinitionAndBoundSpan.definitions) {
-                return {
-                    definitions: emptyArray,
-                    textSpan: undefined! // TODO: GH#18217
-                };
-            }
-
-            const definitions = this.mapDefinitionInfoLocations(unmappedDefinitionAndBoundSpan.definitions, project);
-            const { textSpan } = unmappedDefinitionAndBoundSpan;
-
-            if (simplifiedResult) {
-                return {
-                    definitions: this.mapDefinitionInfo(definitions, project),
-                    textSpan: this.toLocationTextSpan(textSpan, scriptInfo)
-                };
-            }
-
-            return {
-                definitions: definitions.map(Session.mapToOriginalLocation),
-                textSpan,
-            };
-        }
-
-        private getEmitOutput(args: protocol.FileRequestArgs): EmitOutput {
-            const { file, project } = this.getFileAndProject(args);
-            return project.getLanguageService().getEmitOutput(file);
-        }
-
-        private mapDefinitionInfo(definitions: ReadonlyArray<DefinitionInfo>, project: Project): ReadonlyArray<protocol.FileSpan> {
-            return definitions.map(def => this.toFileSpan(def.fileName, def.textSpan, project));
-        }
-
-        /*
-         * When we map a .d.ts location to .ts, Visual Studio gets confused because there's no associated Roslyn Document in
-         * the same project which corresponds to the file. VS Code has no problem with this, and luckily we have two protocols.
-         * This retains the existing behavior for the "simplified" (VS Code) protocol but stores the .d.ts location in a
-         * set of additional fields, and does the reverse for VS (store the .d.ts location where
-         * it used to be and stores the .ts location in the additional fields).
-        */
-        private static mapToOriginalLocation<T extends DocumentSpan>(def: T): T {
-            if (def.originalFileName) {
-                Debug.assert(def.originalTextSpan !== undefined, "originalTextSpan should be present if originalFileName is");
-                return {
-                    ...<any>def,
-                    fileName: def.originalFileName,
-                    textSpan: def.originalTextSpan,
-                    targetFileName: def.fileName,
-                    targetTextSpan: def.textSpan
-                };
-            }
-            return def;
-        }
-
-        private toFileSpan(fileName: string, textSpan: TextSpan, project: Project): protocol.FileSpan {
-            const ls = project.getLanguageService();
-            const start = ls.toLineColumnOffset!(fileName, textSpan.start); // TODO: GH#18217
-            const end = ls.toLineColumnOffset!(fileName, textSpanEnd(textSpan));
-
-            return {
-                file: fileName,
-                start: { line: start.line + 1, offset: start.character + 1 },
-                end: { line: end.line + 1, offset: end.character + 1 }
-            };
-        }
-
-        private getTypeDefinition(args: protocol.FileLocationRequestArgs): ReadonlyArray<protocol.FileSpan> {
-            const { file, project } = this.getFileAndProject(args);
-            const position = this.getPositionInFile(args, file);
-
-            const definitions = this.mapDefinitionInfoLocations(project.getLanguageService().getTypeDefinitionAtPosition(file, position) || emptyArray, project);
-            return this.mapDefinitionInfo(definitions, project);
-        }
-
-        private mapImplementationLocations(implementations: ReadonlyArray<ImplementationLocation>, project: Project): ReadonlyArray<ImplementationLocation> {
-            return implementations.map((info): ImplementationLocation => {
-                const newLoc = getMappedLocation(documentSpanLocation(info), this.projectService, project);
-                return !newLoc ? info : {
-                    fileName: newLoc.fileName,
-                    kind: info.kind,
-                    displayParts: info.displayParts,
-                    textSpan: {
-                        start: newLoc.pos,
-                        length: info.textSpan.length
-                    },
-                    originalFileName: info.fileName,
-                    originalTextSpan: info.textSpan,
-                };
-            });
-        }
-
-        private getImplementation(args: protocol.FileLocationRequestArgs, simplifiedResult: boolean): ReadonlyArray<protocol.FileSpan> | ReadonlyArray<ImplementationLocation> {
-            const { file, project } = this.getFileAndProject(args);
-            const position = this.getPositionInFile(args, file);
-            const implementations = this.mapImplementationLocations(project.getLanguageService().getImplementationAtPosition(file, position) || emptyArray, project);
-            if (simplifiedResult) {
-                return implementations.map(({ fileName, textSpan }) => this.toFileSpan(fileName, textSpan, project));
-            }
-
-            return implementations.map(Session.mapToOriginalLocation);
-        }
-
-        private getOccurrences(args: protocol.FileLocationRequestArgs): ReadonlyArray<protocol.OccurrencesResponseItem> {
-            const { file, project } = this.getFileAndProject(args);
-
-            const position = this.getPositionInFile(args, file);
-
-            const occurrences = project.getLanguageService().getOccurrencesAtPosition(file, position);
-
-            if (!occurrences) {
-                return emptyArray;
-            }
-
-            return occurrences.map(occurrence => {
-                const { fileName, isWriteAccess, textSpan, isInString } = occurrence;
-                const scriptInfo = project.getScriptInfo(fileName)!;
-                const result: protocol.OccurrencesResponseItem = {
-                    start: scriptInfo.positionToLineOffset(textSpan.start),
-                    end: scriptInfo.positionToLineOffset(textSpanEnd(textSpan)),
-                    file: fileName,
-                    isWriteAccess,
-                };
-                // no need to serialize the property if it is not true
-                if (isInString) {
-                    result.isInString = isInString;
-                }
-                return result;
-            });
-        }
-
-        private getSyntacticDiagnosticsSync(args: protocol.SyntacticDiagnosticsSyncRequestArgs): ReadonlyArray<protocol.Diagnostic> | ReadonlyArray<protocol.DiagnosticWithLinePosition> {
-            const { configFile } = this.getConfigFileAndProject(args);
-            if (configFile) {
-                // all the config file errors are reported as part of semantic check so nothing to report here
-                return emptyArray;
-            }
-
-            return this.getDiagnosticsWorker(args, /*isSemantic*/ false, (project, file) => project.getLanguageService().getSyntacticDiagnostics(file), !!args.includeLinePosition);
-        }
-
-        private getSemanticDiagnosticsSync(args: protocol.SemanticDiagnosticsSyncRequestArgs): ReadonlyArray<protocol.Diagnostic> | ReadonlyArray<protocol.DiagnosticWithLinePosition> {
-            const { configFile, project } = this.getConfigFileAndProject(args);
-            if (configFile) {
-                return this.getConfigFileDiagnostics(configFile, project!, !!args.includeLinePosition); // TODO: GH#18217
-            }
-            return this.getDiagnosticsWorker(args, /*isSemantic*/ true, (project, file) => project.getLanguageService().getSemanticDiagnostics(file), !!args.includeLinePosition);
-        }
-
-        private getSuggestionDiagnosticsSync(args: protocol.SuggestionDiagnosticsSyncRequestArgs): ReadonlyArray<protocol.Diagnostic> | ReadonlyArray<protocol.DiagnosticWithLinePosition> {
-            const { configFile } = this.getConfigFileAndProject(args);
-            if (configFile) {
-                // Currently there are no info diagnostics for config files.
-                return emptyArray;
-            }
-            // isSemantic because we don't want to info diagnostics in declaration files for JS-only users
-            return this.getDiagnosticsWorker(args, /*isSemantic*/ true, (project, file) => project.getLanguageService().getSuggestionDiagnostics(file), !!args.includeLinePosition);
-        }
-
-        private getJsxClosingTag(args: protocol.JsxClosingTagRequestArgs): TextInsertion | undefined {
-            const { file, project } = this.getFileAndProject(args);
-            const position = this.getPositionInFile(args, file);
-            const tag = project.getLanguageService().getJsxClosingTagAtPosition(file, position);
-            return tag === undefined ? undefined : { newText: tag.newText, caretOffset: 0 };
-        }
-
-        private getDocumentHighlights(args: protocol.DocumentHighlightsRequestArgs, simplifiedResult: boolean): ReadonlyArray<protocol.DocumentHighlightsItem> | ReadonlyArray<DocumentHighlights> {
-            const { file, project } = this.getFileAndProject(args);
-            const position = this.getPositionInFile(args, file);
-            const documentHighlights = project.getLanguageService().getDocumentHighlights(file, position, args.filesToSearch);
-
-            if (!documentHighlights) {
-                return emptyArray;
-            }
-
-            if (simplifiedResult) {
-                return documentHighlights.map(convertToDocumentHighlightsItem);
-            }
-            else {
-                return documentHighlights;
-            }
-
-            function convertToDocumentHighlightsItem(documentHighlights: DocumentHighlights): protocol.DocumentHighlightsItem {
-                const { fileName, highlightSpans } = documentHighlights;
-
-                const scriptInfo = project.getScriptInfo(fileName)!;
-                return {
-                    file: fileName,
-                    highlightSpans: highlightSpans.map(convertHighlightSpan)
-                };
-
-                function convertHighlightSpan(highlightSpan: HighlightSpan): protocol.HighlightSpan {
-                    const { textSpan, kind } = highlightSpan;
-                    const start = scriptInfo.positionToLineOffset(textSpan.start);
-                    const end = scriptInfo.positionToLineOffset(textSpanEnd(textSpan));
-                    return { start, end, kind };
-                }
-            }
-        }
-
-        private setCompilerOptionsForInferredProjects(args: protocol.SetCompilerOptionsForInferredProjectsArgs): void {
-            this.projectService.setCompilerOptionsForInferredProjects(args.options, args.projectRootPath);
-        }
-
-        private getProjectInfo(args: protocol.ProjectInfoRequestArgs): protocol.ProjectInfo {
-            return this.getProjectInfoWorker(args.file, args.projectFileName, args.needFileNameList, /*excludeConfigFiles*/ false);
-        }
-
-        private getProjectInfoWorker(uncheckedFileName: string, projectFileName: string | undefined, needFileNameList: boolean, excludeConfigFiles: boolean) {
-            const { project } = this.getFileAndProjectWorker(uncheckedFileName, projectFileName);
-            updateProjectIfDirty(project);
-            const projectInfo = {
-                configFileName: project.getProjectName(),
-                languageServiceDisabled: !project.languageServiceEnabled,
-                fileNames: needFileNameList ? project.getFileNames(/*excludeFilesFromExternalLibraries*/ false, excludeConfigFiles) : undefined
-            };
-            return projectInfo;
-        }
-
-        private getRenameInfo(args: protocol.FileLocationRequestArgs): RenameInfo {
-            const { file, project } = this.getFileAndProject(args);
-            const position = this.getPositionInFile(args, file);
-            return project.getLanguageService().getRenameInfo(file, position);
-        }
-
-        private getProjects(args: protocol.FileRequestArgs, getScriptInfoEnsuringProjectsUptoDate?: boolean, ignoreNoProjectError?: boolean): Projects {
-            let projects: ReadonlyArray<Project> | undefined;
-            let symLinkedProjects: MultiMap<Project> | undefined;
-            if (args.projectFileName) {
-                const project = this.getProject(args.projectFileName);
-                if (project) {
-                    projects = [project];
-                }
-            }
-            else {
-                const scriptInfo = getScriptInfoEnsuringProjectsUptoDate ?
-                    this.projectService.getScriptInfoEnsuringProjectsUptoDate(args.file) :
-                    this.projectService.getScriptInfo(args.file);
-                if (!scriptInfo) {
-                    if (ignoreNoProjectError) return emptyArray;
-                    this.projectService.logErrorForScriptInfoNotFound(args.file);
-                    return Errors.ThrowNoProject();
-                }
-                projects = scriptInfo.containingProjects;
-                symLinkedProjects = this.projectService.getSymlinkedProjects(scriptInfo);
-            }
-            // filter handles case when 'projects' is undefined
-            projects = filter(projects, p => p.languageServiceEnabled && !p.isOrphan());
-            if (!ignoreNoProjectError && (!projects || !projects.length) && !symLinkedProjects) {
-                this.projectService.logErrorForScriptInfoNotFound(args.file);
-                return Errors.ThrowNoProject();
-            }
-            return symLinkedProjects ? { projects: projects!, symLinkedProjects } : projects!; // TODO: GH#18217
-        }
-
-        private getDefaultProject(args: protocol.FileRequestArgs) {
-            if (args.projectFileName) {
-                const project = this.getProject(args.projectFileName);
-                if (project) {
-                    return project;
-                }
-            }
-            const info = this.projectService.getScriptInfo(args.file)!;
-            return info.getDefaultProject();
-        }
-
-        private getRenameLocations(args: protocol.RenameRequestArgs, simplifiedResult: boolean): protocol.RenameResponseBody | ReadonlyArray<RenameLocation> {
-            const file = toNormalizedPath(args.file);
-            const position = this.getPositionInFile(args, file);
-            const projects = this.getProjects(args);
-
-<<<<<<< HEAD
-            const locations = combineProjectOutputForRenameLocations(projects, this.getDefaultProject(args), { fileName: args.file, pos: position }, this.projectService, !!args.findInStrings, !!args.findInComments);
-=======
-            const locations = combineProjectOutputForRenameLocations(
-                projects,
-                this.getDefaultProject(args),
-                { fileName: args.file, position },
-                !!args.findInStrings,
-                !!args.findInComments
-            );
->>>>>>> 93206993
-            if (!simplifiedResult) return locations;
-
-            const defaultProject = this.getDefaultProject(args);
-            const renameInfo: protocol.RenameInfo = this.mapRenameInfo(defaultProject.getLanguageService().getRenameInfo(file, position), Debug.assertDefined(this.projectService.getScriptInfo(file)));
-            return { info: renameInfo, locs: this.toSpanGroups(locations) };
-        }
-
-        private mapRenameInfo(info: RenameInfo, scriptInfo: ScriptInfo): protocol.RenameInfo {
-            if (info.canRename) {
-                const { canRename, fileToRename, displayName, fullDisplayName, kind, kindModifiers, triggerSpan } = info;
-                return identity<protocol.RenameInfoSuccess>(
-                    { canRename, fileToRename, displayName, fullDisplayName, kind, kindModifiers, triggerSpan: this.toLocationTextSpan(triggerSpan, scriptInfo) });
-            }
-            else {
-                return info;
-            }
-        }
-
-        private toSpanGroups(locations: ReadonlyArray<RenameLocation>): ReadonlyArray<protocol.SpanGroup> {
-            const map = createMap<protocol.SpanGroup>();
-            for (const { fileName, textSpan, originalTextSpan: _, originalFileName: _1, ...prefixSuffixText } of locations) {
-                let group = map.get(fileName);
-                if (!group) map.set(fileName, group = { file: fileName, locs: [] });
-                const scriptInfo = Debug.assertDefined(this.projectService.getScriptInfo(fileName));
-                group.locs.push({ ...this.toLocationTextSpan(textSpan, scriptInfo), ...prefixSuffixText });
-            }
-            return arrayFrom(map.values());
-        }
-
-        private getReferences(args: protocol.FileLocationRequestArgs, simplifiedResult: boolean): protocol.ReferencesResponseBody | undefined | ReadonlyArray<ReferencedSymbol> {
-            const file = toNormalizedPath(args.file);
-            const projects = this.getProjects(args);
-            const position = this.getPositionInFile(args, file);
-<<<<<<< HEAD
-            const references = combineProjectOutputForReferences(projects, this.getDefaultProject(args), { fileName: args.file, pos: position }, this.projectService);
-=======
-            const references = combineProjectOutputForReferences(
-                projects,
-                this.getDefaultProject(args),
-                { fileName: args.file, position },
-            );
->>>>>>> 93206993
-
-            if (simplifiedResult) {
-                const defaultProject = this.getDefaultProject(args);
-                const scriptInfo = defaultProject.getScriptInfoForNormalizedPath(file)!;
-                const nameInfo = defaultProject.getLanguageService().getQuickInfoAtPosition(file, position);
-                const symbolDisplayString = nameInfo ? displayPartsToString(nameInfo.displayParts) : "";
-                const nameSpan = nameInfo && nameInfo.textSpan;
-                const symbolStartOffset = nameSpan ? scriptInfo.positionToLineOffset(nameSpan.start).offset : 0;
-                const symbolName = nameSpan ? scriptInfo.getSnapshot().getText(nameSpan.start, textSpanEnd(nameSpan)) : "";
-                const refs: ReadonlyArray<protocol.ReferencesResponseItem> = flatMap(references, referencedSymbol =>
-                    referencedSymbol.references.map(({ fileName, textSpan, isWriteAccess, isDefinition }): protocol.ReferencesResponseItem => {
-                        const scriptInfo = Debug.assertDefined(this.projectService.getScriptInfo(fileName));
-                        const start = scriptInfo.positionToLineOffset(textSpan.start);
-                        const lineSpan = scriptInfo.lineToTextSpan(start.line - 1);
-                        const lineText = scriptInfo.getSnapshot().getText(lineSpan.start, textSpanEnd(lineSpan)).replace(/\r|\n/g, "");
-                        return { ...toFileSpan(fileName, textSpan, scriptInfo), lineText, isWriteAccess, isDefinition };
-                    }));
-                const result: protocol.ReferencesResponseBody = { refs, symbolName, symbolStartOffset, symbolDisplayString };
-                return result;
-            }
-            else {
-                return references;
-            }
-        }
-
-        /**
-         * @param fileName is the name of the file to be opened
-         * @param fileContent is a version of the file content that is known to be more up to date than the one on disk
-         */
-        private openClientFile(fileName: NormalizedPath, fileContent?: string, scriptKind?: ScriptKind, projectRootPath?: NormalizedPath) {
-            this.projectService.openClientFileWithNormalizedPath(fileName, fileContent, scriptKind, /*hasMixedContent*/ false, projectRootPath);
-        }
-
-        private getPosition(args: protocol.FileLocationRequestArgs, scriptInfo: ScriptInfo): number {
-            return args.position !== undefined ? args.position : scriptInfo.lineOffsetToPosition(args.line, args.offset);
-        }
-
-        private getPositionInFile(args: protocol.FileLocationRequestArgs, file: NormalizedPath): number {
-            const scriptInfo = this.projectService.getScriptInfoForNormalizedPath(file)!;
-            return this.getPosition(args, scriptInfo);
-        }
-
-        private getFileAndProject(args: protocol.FileRequestArgs): FileAndProject {
-            return this.getFileAndProjectWorker(args.file, args.projectFileName);
-        }
-
-        private getFileAndLanguageServiceForSyntacticOperation(args: protocol.FileRequestArgs) {
-            // Since this is syntactic operation, there should always be project for the file
-            // we wouldnt have to ensure project but rather throw if we dont get project
-            const file = toNormalizedPath(args.file);
-            const project = this.getProject(args.projectFileName) || this.projectService.tryGetDefaultProjectForFile(file);
-            if (!project) {
-                return Errors.ThrowNoProject();
-            }
-            return {
-                file,
-                languageService: project.getLanguageService(/*ensureSynchronized*/ false)
-            };
-        }
-
-        private getFileAndProjectWorker(uncheckedFileName: string, projectFileName: string | undefined): { file: NormalizedPath, project: Project } {
-            const file = toNormalizedPath(uncheckedFileName);
-            const project = this.getProject(projectFileName) || this.projectService.ensureDefaultProjectForFile(file);
-            return { file, project };
-        }
-
-        private getOutliningSpans(args: protocol.FileRequestArgs, simplifiedResult: boolean): protocol.OutliningSpan[] | OutliningSpan[] {
-            const { file, languageService } = this.getFileAndLanguageServiceForSyntacticOperation(args);
-            const spans = languageService.getOutliningSpans(file);
-            if (simplifiedResult) {
-                const scriptInfo = this.projectService.getScriptInfoForNormalizedPath(file)!;
-                return spans.map(s => ({
-                    textSpan: this.toLocationTextSpan(s.textSpan, scriptInfo),
-                    hintSpan: this.toLocationTextSpan(s.hintSpan, scriptInfo),
-                    bannerText: s.bannerText,
-                    autoCollapse: s.autoCollapse,
-                    kind: s.kind
-                }));
-            }
-            else {
-                return spans;
-            }
-        }
-
-        private getTodoComments(args: protocol.TodoCommentRequestArgs) {
-            const { file, project } = this.getFileAndProject(args);
-            return project.getLanguageService().getTodoComments(file, args.descriptors);
-        }
-
-        private getDocCommentTemplate(args: protocol.FileLocationRequestArgs) {
-            const { file, languageService } = this.getFileAndLanguageServiceForSyntacticOperation(args);
-            const position = this.getPositionInFile(args, file);
-            return languageService.getDocCommentTemplateAtPosition(file, position);
-        }
-
-        private getSpanOfEnclosingComment(args: protocol.SpanOfEnclosingCommentRequestArgs) {
-            const { file, languageService } = this.getFileAndLanguageServiceForSyntacticOperation(args);
-            const onlyMultiLine = args.onlyMultiLine;
-            const position = this.getPositionInFile(args, file);
-            return languageService.getSpanOfEnclosingComment(file, position, onlyMultiLine);
-        }
-
-        private getIndentation(args: protocol.IndentationRequestArgs) {
-            const { file, languageService } = this.getFileAndLanguageServiceForSyntacticOperation(args);
-            const position = this.getPositionInFile(args, file);
-            const options = args.options ? convertFormatOptions(args.options) : this.getFormatOptions(file);
-            const indentation = languageService.getIndentationAtPosition(file, position, options);
-            return { position, indentation };
-        }
-
-        private getBreakpointStatement(args: protocol.FileLocationRequestArgs) {
-            const { file, languageService } = this.getFileAndLanguageServiceForSyntacticOperation(args);
-            const position = this.getPositionInFile(args, file);
-            return languageService.getBreakpointStatementAtPosition(file, position);
-        }
-
-        private getNameOrDottedNameSpan(args: protocol.FileLocationRequestArgs) {
-            const { file, languageService } = this.getFileAndLanguageServiceForSyntacticOperation(args);
-            const position = this.getPositionInFile(args, file);
-            return languageService.getNameOrDottedNameSpan(file, position, position);
-        }
-
-        private isValidBraceCompletion(args: protocol.BraceCompletionRequestArgs) {
-            const { file, languageService } = this.getFileAndLanguageServiceForSyntacticOperation(args);
-            const position = this.getPositionInFile(args, file);
-            return languageService.isValidBraceCompletionAtPosition(file, position, args.openingBrace.charCodeAt(0));
-        }
-
-        private getQuickInfoWorker(args: protocol.FileLocationRequestArgs, simplifiedResult: boolean): protocol.QuickInfoResponseBody | QuickInfo | undefined {
-            const { file, project } = this.getFileAndProject(args);
-            const scriptInfo = this.projectService.getScriptInfoForNormalizedPath(file)!;
-            const quickInfo = project.getLanguageService().getQuickInfoAtPosition(file, this.getPosition(args, scriptInfo));
-            if (!quickInfo) {
-                return undefined;
-            }
-
-            if (simplifiedResult) {
-                const displayString = displayPartsToString(quickInfo.displayParts);
-                const docString = displayPartsToString(quickInfo.documentation);
-
-                return {
-                    kind: quickInfo.kind,
-                    kindModifiers: quickInfo.kindModifiers,
-                    start: scriptInfo.positionToLineOffset(quickInfo.textSpan.start),
-                    end: scriptInfo.positionToLineOffset(textSpanEnd(quickInfo.textSpan)),
-                    displayString,
-                    documentation: docString,
-                    tags: quickInfo.tags || []
-                };
-            }
-            else {
-                return quickInfo;
-            }
-        }
-
-        private getFormattingEditsForRange(args: protocol.FormatRequestArgs): protocol.CodeEdit[] | undefined {
-            const { file, languageService } = this.getFileAndLanguageServiceForSyntacticOperation(args);
-            const scriptInfo = this.projectService.getScriptInfoForNormalizedPath(file)!;
-
-            const startPosition = scriptInfo.lineOffsetToPosition(args.line, args.offset);
-            const endPosition = scriptInfo.lineOffsetToPosition(args.endLine, args.endOffset);
-
-            // TODO: avoid duplicate code (with formatonkey)
-            const edits = languageService.getFormattingEditsForRange(file, startPosition, endPosition, this.getFormatOptions(file));
-            if (!edits) {
-                return undefined;
-            }
-
-            return edits.map(edit => this.convertTextChangeToCodeEdit(edit, scriptInfo));
-        }
-
-        private getFormattingEditsForRangeFull(args: protocol.FormatRequestArgs) {
-            const { file, languageService } = this.getFileAndLanguageServiceForSyntacticOperation(args);
-            const options = args.options ? convertFormatOptions(args.options) : this.getFormatOptions(file);
-            return languageService.getFormattingEditsForRange(file, args.position!, args.endPosition!, options); // TODO: GH#18217
-        }
-
-        private getFormattingEditsForDocumentFull(args: protocol.FormatRequestArgs) {
-            const { file, languageService } = this.getFileAndLanguageServiceForSyntacticOperation(args);
-            const options = args.options ? convertFormatOptions(args.options) : this.getFormatOptions(file);
-            return languageService.getFormattingEditsForDocument(file, options);
-        }
-
-        private getFormattingEditsAfterKeystrokeFull(args: protocol.FormatOnKeyRequestArgs) {
-            const { file, languageService } = this.getFileAndLanguageServiceForSyntacticOperation(args);
-            const options = args.options ? convertFormatOptions(args.options) : this.getFormatOptions(file);
-            return languageService.getFormattingEditsAfterKeystroke(file, args.position!, args.key, options); // TODO: GH#18217
-        }
-
-        private getFormattingEditsAfterKeystroke(args: protocol.FormatOnKeyRequestArgs): protocol.CodeEdit[] | undefined {
-            const { file, languageService } = this.getFileAndLanguageServiceForSyntacticOperation(args);
-            const scriptInfo = this.projectService.getScriptInfoForNormalizedPath(file)!;
-            const position = scriptInfo.lineOffsetToPosition(args.line, args.offset);
-            const formatOptions = this.getFormatOptions(file);
-            const edits = languageService.getFormattingEditsAfterKeystroke(file, position, args.key,
-                formatOptions);
-            // Check whether we should auto-indent. This will be when
-            // the position is on a line containing only whitespace.
-            // This should leave the edits returned from
-            // getFormattingEditsAfterKeystroke either empty or pertaining
-            // only to the previous line.  If all this is true, then
-            // add edits necessary to properly indent the current line.
-            if ((args.key === "\n") && ((!edits) || (edits.length === 0) || allEditsBeforePos(edits, position))) {
-                const { lineText, absolutePosition } = scriptInfo.getLineInfo(args.line);
-                if (lineText && lineText.search("\\S") < 0) {
-                    const preferredIndent = languageService.getIndentationAtPosition(file, position, formatOptions);
-                    let hasIndent = 0;
-                    let i: number, len: number;
-                    for (i = 0, len = lineText.length; i < len; i++) {
-                        if (lineText.charAt(i) === " ") {
-                            hasIndent++;
-                        }
-                        else if (lineText.charAt(i) === "\t") {
-                            hasIndent += formatOptions.tabSize!; // TODO: GH#18217
-                        }
-                        else {
-                            break;
-                        }
-                    }
-                    // i points to the first non whitespace character
-                    if (preferredIndent !== hasIndent) {
-                        const firstNoWhiteSpacePosition = absolutePosition + i;
-                        edits.push({
-                            span: createTextSpanFromBounds(absolutePosition, firstNoWhiteSpacePosition),
-                            newText: formatting.getIndentationString(preferredIndent, formatOptions)
-                        });
-                    }
-                }
-            }
-
-            if (!edits) {
-                return undefined;
-            }
-
-            return edits.map((edit) => {
-                return {
-                    start: scriptInfo.positionToLineOffset(edit.span.start),
-                    end: scriptInfo.positionToLineOffset(textSpanEnd(edit.span)),
-                    newText: edit.newText ? edit.newText : ""
-                };
-            });
-        }
-
-        private getCompletions(args: protocol.CompletionsRequestArgs, kind: protocol.CommandTypes.CompletionInfo | protocol.CommandTypes.Completions | protocol.CommandTypes.CompletionsFull): WithMetadata<ReadonlyArray<protocol.CompletionEntry>> | protocol.CompletionInfo | CompletionInfo | undefined {
-            const { file, project } = this.getFileAndProject(args);
-            const scriptInfo = this.projectService.getScriptInfoForNormalizedPath(file)!;
-            const position = this.getPosition(args, scriptInfo);
-
-            const completions = project.getLanguageService().getCompletionsAtPosition(file, position, {
-                ...convertUserPreferences(this.getPreferences(file)),
-                triggerCharacter: args.triggerCharacter,
-                includeExternalModuleExports: args.includeExternalModuleExports,
-                includeInsertTextCompletions: args.includeInsertTextCompletions
-            });
-            if (completions === undefined) return undefined;
-
-            if (kind === protocol.CommandTypes.CompletionsFull) return completions;
-
-            const prefix = args.prefix || "";
-            const entries = mapDefined<CompletionEntry, protocol.CompletionEntry>(completions.entries, entry => {
-                if (completions.isMemberCompletion || startsWith(entry.name.toLowerCase(), prefix.toLowerCase())) {
-                    const { name, kind, kindModifiers, sortText, insertText, replacementSpan, hasAction, source, isRecommended } = entry;
-                    const convertedSpan = replacementSpan ? this.toLocationTextSpan(replacementSpan, scriptInfo) : undefined;
-                    // Use `hasAction || undefined` to avoid serializing `false`.
-                    return { name, kind, kindModifiers, sortText, insertText, replacementSpan: convertedSpan, hasAction: hasAction || undefined, source, isRecommended };
-                }
-            }).sort((a, b) => compareStringsCaseSensitiveUI(a.name, b.name));
-
-            if (kind === protocol.CommandTypes.Completions) {
-                if (completions.metadata) (entries as WithMetadata<ReadonlyArray<protocol.CompletionEntry>>).metadata = completions.metadata;
-                return entries;
-            }
-
-            const res: protocol.CompletionInfo = {
-                ...completions,
-                entries,
-            };
-            return res;
-        }
-
-        private getCompletionEntryDetails(args: protocol.CompletionDetailsRequestArgs, simplifiedResult: boolean): ReadonlyArray<protocol.CompletionEntryDetails> | ReadonlyArray<CompletionEntryDetails> {
-            const { file, project } = this.getFileAndProject(args);
-            const scriptInfo = this.projectService.getScriptInfoForNormalizedPath(file)!;
-            const position = this.getPosition(args, scriptInfo);
-            const formattingOptions = project.projectService.getFormatCodeOptions(file);
-
-            const result = mapDefined(args.entryNames, entryName => {
-                const { name, source } = typeof entryName === "string" ? { name: entryName, source: undefined } : entryName;
-                return project.getLanguageService().getCompletionEntryDetails(file, position, name, formattingOptions, source, this.getPreferences(file));
-            });
-            return simplifiedResult
-                ? result.map(details => ({ ...details, codeActions: map(details.codeActions, action => this.mapCodeAction(action)) }))
-                : result;
-        }
-
-        private getCompileOnSaveAffectedFileList(args: protocol.FileRequestArgs): ReadonlyArray<protocol.CompileOnSaveAffectedFileListSingleProject> {
-            const projects = this.getProjects(args, /*getScriptInfoEnsuringProjectsUptoDate*/ true, /*ignoreNoProjectError*/ true);
-            const info = this.projectService.getScriptInfo(args.file);
-            if (!info) {
-                return emptyArray;
-            }
-
-            return combineProjectOutput(
-                info,
-                path => this.projectService.getScriptInfoForPath(path)!,
-                projects,
-                (project, info) => {
-                    let result: protocol.CompileOnSaveAffectedFileListSingleProject | undefined;
-                    if (project.compileOnSaveEnabled && project.languageServiceEnabled && !project.isOrphan() && !project.getCompilationSettings().noEmit) {
-                        result = {
-                            projectFileName: project.getProjectName(),
-                            fileNames: project.getCompileOnSaveAffectedFileList(info),
-                            projectUsesOutFile: !!project.getCompilationSettings().outFile || !!project.getCompilationSettings().out
-                        };
-                    }
-                    return result;
-                }
-            );
-        }
-
-        private emitFile(args: protocol.CompileOnSaveEmitFileRequestArgs) {
-            const { file, project } = this.getFileAndProject(args);
-            if (!project) {
-                Errors.ThrowNoProject();
-            }
-            if (!project.languageServiceEnabled) {
-                return false;
-            }
-            const scriptInfo = project.getScriptInfo(file)!;
-            return project.emitFile(scriptInfo, (path, data, writeByteOrderMark) => this.host.writeFile(path, data, writeByteOrderMark));
-        }
-
-        private getSignatureHelpItems(args: protocol.SignatureHelpRequestArgs, simplifiedResult: boolean): protocol.SignatureHelpItems | SignatureHelpItems | undefined {
-            const { file, project } = this.getFileAndProject(args);
-            const scriptInfo = this.projectService.getScriptInfoForNormalizedPath(file)!;
-            const position = this.getPosition(args, scriptInfo);
-            const helpItems = project.getLanguageService().getSignatureHelpItems(file, position, args);
-            if (!helpItems) {
-                return undefined;
-            }
-
-            if (simplifiedResult) {
-                const span = helpItems.applicableSpan;
-                return {
-                    items: helpItems.items,
-                    applicableSpan: {
-                        start: scriptInfo.positionToLineOffset(span.start),
-                        end: scriptInfo.positionToLineOffset(span.start + span.length)
-                    },
-                    selectedItemIndex: helpItems.selectedItemIndex,
-                    argumentIndex: helpItems.argumentIndex,
-                    argumentCount: helpItems.argumentCount,
-                };
-            }
-            else {
-                return helpItems;
-            }
-        }
-
-        private createCheckList(fileNames: string[], defaultProject?: Project): PendingErrorCheck[] {
-            return mapDefined<string, PendingErrorCheck>(fileNames, uncheckedFileName => {
-                const fileName = toNormalizedPath(uncheckedFileName);
-                const project = defaultProject || this.projectService.tryGetDefaultProjectForFile(fileName);
-                return project && { fileName, project };
-            });
-        }
-
-        private getDiagnostics(next: NextStep, delay: number, fileNames: string[]): void {
-            if (this.suppressDiagnosticEvents) {
-                return;
-            }
-
-            const checkList = this.createCheckList(fileNames);
-            if (checkList.length > 0) {
-                this.updateErrorCheck(next, checkList, delay);
-            }
-        }
-
-        private change(args: protocol.ChangeRequestArgs) {
-            const scriptInfo = this.projectService.getScriptInfo(args.file)!;
-            Debug.assert(!!scriptInfo);
-            const start = scriptInfo.lineOffsetToPosition(args.line, args.offset);
-            const end = scriptInfo.lineOffsetToPosition(args.endLine, args.endOffset);
-            if (start >= 0) {
-                this.changeSeq++;
-                this.projectService.applyChangesToFile(scriptInfo, [{
-                    span: { start, length: end - start },
-                    newText: args.insertString! // TODO: GH#18217
-                }]);
-            }
-        }
-
-        private reload(args: protocol.ReloadRequestArgs, reqSeq: number) {
-            const file = toNormalizedPath(args.file);
-            const tempFileName = args.tmpfile === undefined ? undefined : toNormalizedPath(args.tmpfile);
-            const info = this.projectService.getScriptInfoForNormalizedPath(file);
-            if (info) {
-                this.changeSeq++;
-                // make sure no changes happen before this one is finished
-                if (info.reloadFromFile(tempFileName)) {
-                    this.doOutput(/*info*/ undefined, CommandNames.Reload, reqSeq, /*success*/ true);
-                }
-            }
-        }
-
-        private saveToTmp(fileName: string, tempFileName: string) {
-            const scriptInfo = this.projectService.getScriptInfo(fileName);
-            if (scriptInfo) {
-                scriptInfo.saveTo(tempFileName);
-            }
-        }
-
-        private closeClientFile(fileName: string) {
-            if (!fileName) {
-                return;
-            }
-            const file = normalizePath(fileName);
-            this.projectService.closeClientFile(file);
-        }
-
-        private mapLocationNavigationBarItems(items: NavigationBarItem[], scriptInfo: ScriptInfo): protocol.NavigationBarItem[] {
-            return map(items, item => ({
-                text: item.text,
-                kind: item.kind,
-                kindModifiers: item.kindModifiers,
-                spans: item.spans.map(span => this.toLocationTextSpan(span, scriptInfo)),
-                childItems: this.mapLocationNavigationBarItems(item.childItems, scriptInfo),
-                indent: item.indent
-            }));
-        }
-
-        private getNavigationBarItems(args: protocol.FileRequestArgs, simplifiedResult: boolean): protocol.NavigationBarItem[] | NavigationBarItem[] | undefined {
-            const { file, languageService } = this.getFileAndLanguageServiceForSyntacticOperation(args);
-            const items = languageService.getNavigationBarItems(file);
-            return !items
-                ? undefined
-                : simplifiedResult
-                    ? this.mapLocationNavigationBarItems(items, this.projectService.getScriptInfoForNormalizedPath(file)!)
-                    : items;
-        }
-
-        private toLocationNavigationTree(tree: NavigationTree, scriptInfo: ScriptInfo): protocol.NavigationTree {
-            return {
-                text: tree.text,
-                kind: tree.kind,
-                kindModifiers: tree.kindModifiers,
-                spans: tree.spans.map(span => this.toLocationTextSpan(span, scriptInfo)),
-                nameSpan: tree.nameSpan && this.toLocationTextSpan(tree.nameSpan, scriptInfo),
-                childItems: map(tree.childItems, item => this.toLocationNavigationTree(item, scriptInfo))
-            };
-        }
-
-        private toLocationTextSpan(span: TextSpan, scriptInfo: ScriptInfo): protocol.TextSpan {
-            return {
-                start: scriptInfo.positionToLineOffset(span.start),
-                end: scriptInfo.positionToLineOffset(textSpanEnd(span))
-            };
-        }
-
-        private getNavigationTree(args: protocol.FileRequestArgs, simplifiedResult: boolean): protocol.NavigationTree | NavigationTree | undefined {
-            const { file, languageService } = this.getFileAndLanguageServiceForSyntacticOperation(args);
-            const tree = languageService.getNavigationTree(file);
-            return !tree
-                ? undefined
-                : simplifiedResult
-                    ? this.toLocationNavigationTree(tree, this.projectService.getScriptInfoForNormalizedPath(file)!)
-                    : tree;
-        }
-
-        private getNavigateToItems(args: protocol.NavtoRequestArgs, simplifiedResult: boolean): ReadonlyArray<protocol.NavtoItem> | ReadonlyArray<NavigateToItem> {
-            const full = this.getFullNavigateToItems(args);
-            return !simplifiedResult ? full : full.map((navItem) => {
-                const { file, project } = this.getFileAndProject({ file: navItem.fileName });
-                const scriptInfo = project.getScriptInfo(file)!;
-                const bakedItem: protocol.NavtoItem = {
-                    name: navItem.name,
-                    kind: navItem.kind,
-                    isCaseSensitive: navItem.isCaseSensitive,
-                    matchKind: navItem.matchKind,
-                    file: navItem.fileName,
-                    start: scriptInfo.positionToLineOffset(navItem.textSpan.start),
-                    end: scriptInfo.positionToLineOffset(textSpanEnd(navItem.textSpan))
-                };
-                if (navItem.kindModifiers && (navItem.kindModifiers !== "")) {
-                    bakedItem.kindModifiers = navItem.kindModifiers;
-                }
-                if (navItem.containerName && (navItem.containerName.length > 0)) {
-                    bakedItem.containerName = navItem.containerName;
-                }
-                if (navItem.containerKind && (navItem.containerKind.length > 0)) {
-                    bakedItem.containerKind = navItem.containerKind;
-                }
-                return bakedItem;
-            });
-        }
-
-        private getFullNavigateToItems(args: protocol.NavtoRequestArgs): ReadonlyArray<NavigateToItem> {
-            const { currentFileOnly, searchValue, maxResultCount } = args;
-            if (currentFileOnly) {
-                const { file, project } = this.getFileAndProject(args);
-                return project.getLanguageService().getNavigateToItems(searchValue, maxResultCount, file);
-            }
-            else {
-                return combineProjectOutputWhileOpeningReferencedProjects<NavigateToItem>(
-                    this.getProjects(args),
-                    this.getDefaultProject(args),
-                    project =>
-                        project.getLanguageService().getNavigateToItems(searchValue, maxResultCount, /*fileName*/ undefined, /*excludeDts*/ project.isNonTsProject()),
-                    documentSpanLocation,
-                    navigateToItemIsEqualTo);
-            }
-
-            function navigateToItemIsEqualTo(a: NavigateToItem, b: NavigateToItem): boolean {
-                if (a === b) {
-                    return true;
-                }
-                if (!a || !b) {
-                    return false;
-                }
-                return a.containerKind === b.containerKind &&
-                    a.containerName === b.containerName &&
-                    a.fileName === b.fileName &&
-                    a.isCaseSensitive === b.isCaseSensitive &&
-                    a.kind === b.kind &&
-                    a.kindModifiers === b.containerName &&
-                    a.matchKind === b.matchKind &&
-                    a.name === b.name &&
-                    a.textSpan.start === b.textSpan.start &&
-                    a.textSpan.length === b.textSpan.length;
-            }
-        }
-
-        private getSupportedCodeFixes(): string[] {
-            return getSupportedCodeFixes();
-        }
-
-        private isLocation(locationOrSpan: protocol.FileLocationOrRangeRequestArgs): locationOrSpan is protocol.FileLocationRequestArgs {
-            return (<protocol.FileLocationRequestArgs>locationOrSpan).line !== undefined;
-        }
-
-        private extractPositionAndRange(args: protocol.FileLocationOrRangeRequestArgs, scriptInfo: ScriptInfo): { position: number, textRange: TextRange } {
-            let position: number | undefined;
-            let textRange: TextRange | undefined;
-            if (this.isLocation(args)) {
-                position = getPosition(args);
-            }
-            else {
-                const { startPosition, endPosition } = this.getStartAndEndPosition(args, scriptInfo);
-                textRange = { pos: startPosition, end: endPosition };
-            }
-            return { position: position!, textRange: textRange! }; // TODO: GH#18217
-
-            function getPosition(loc: protocol.FileLocationRequestArgs) {
-                return loc.position !== undefined ? loc.position : scriptInfo.lineOffsetToPosition(loc.line, loc.offset);
-            }
-        }
-
-        private getApplicableRefactors(args: protocol.GetApplicableRefactorsRequestArgs): protocol.ApplicableRefactorInfo[] {
-            const { file, project } = this.getFileAndProject(args);
-            const scriptInfo = project.getScriptInfoForNormalizedPath(file)!;
-            const { position, textRange } = this.extractPositionAndRange(args, scriptInfo);
-            return project.getLanguageService().getApplicableRefactors(file, position || textRange, this.getPreferences(file));
-        }
-
-        private getEditsForRefactor(args: protocol.GetEditsForRefactorRequestArgs, simplifiedResult: boolean): RefactorEditInfo | protocol.RefactorEditInfo {
-            const { file, project } = this.getFileAndProject(args);
-            const scriptInfo = project.getScriptInfoForNormalizedPath(file)!;
-            const { position, textRange } = this.extractPositionAndRange(args, scriptInfo);
-
-            const result = project.getLanguageService().getEditsForRefactor(
-                file,
-                this.getFormatOptions(file),
-                position || textRange,
-                args.refactor,
-                args.action,
-                this.getPreferences(file),
-            );
-
-            if (result === undefined) {
-                return {
-                    edits: []
-                };
-            }
-
-            if (simplifiedResult) {
-                const { renameFilename, renameLocation, edits } = result;
-                let mappedRenameLocation: protocol.Location | undefined;
-                if (renameFilename !== undefined && renameLocation !== undefined) {
-                    const renameScriptInfo = project.getScriptInfoForNormalizedPath(toNormalizedPath(renameFilename))!;
-                    mappedRenameLocation = getLocationInNewDocument(getSnapshotText(renameScriptInfo.getSnapshot()), renameFilename, renameLocation, edits);
-                }
-                return { renameLocation: mappedRenameLocation, renameFilename, edits: this.mapTextChangesToCodeEdits(edits) };
-            }
-            else {
-                return result;
-            }
-        }
-
-        private organizeImports({ scope }: protocol.OrganizeImportsRequestArgs, simplifiedResult: boolean): ReadonlyArray<protocol.FileCodeEdits> | ReadonlyArray<FileTextChanges> {
-            Debug.assert(scope.type === "file");
-            const { file, project } = this.getFileAndProject(scope.args);
-            const changes = project.getLanguageService().organizeImports({ type: "file", fileName: file }, this.getFormatOptions(file), this.getPreferences(file));
-            if (simplifiedResult) {
-                return this.mapTextChangesToCodeEdits(changes);
-            }
-            else {
-                return changes;
-            }
-        }
-
-        private getEditsForFileRename(args: protocol.GetEditsForFileRenameRequestArgs, simplifiedResult: boolean): ReadonlyArray<protocol.FileCodeEdits> | ReadonlyArray<FileTextChanges> {
-            const oldPath = toNormalizedPath(args.oldFilePath);
-            const newPath = toNormalizedPath(args.newFilePath);
-            const formatOptions = this.getHostFormatOptions();
-            const preferences = this.getHostPreferences();
-            const changes = combineProjectOutputFromEveryProject(
-                this.projectService,
-                project => project.getLanguageService().getEditsForFileRename(oldPath, newPath, formatOptions, preferences),
-                (a, b) => a.fileName === b.fileName);
-            return simplifiedResult ? changes.map(c => this.mapTextChangeToCodeEdit(c)) : changes;
-        }
-
-        private getCodeFixes(args: protocol.CodeFixRequestArgs, simplifiedResult: boolean): ReadonlyArray<protocol.CodeFixAction> | ReadonlyArray<CodeFixAction> | undefined {
-            const { file, project } = this.getFileAndProject(args);
-
-            const scriptInfo = project.getScriptInfoForNormalizedPath(file)!;
-            const { startPosition, endPosition } = this.getStartAndEndPosition(args, scriptInfo);
-
-            const codeActions = project.getLanguageService().getCodeFixesAtPosition(file, startPosition, endPosition, args.errorCodes, this.getFormatOptions(file), this.getPreferences(file));
-            return simplifiedResult ? codeActions.map(codeAction => this.mapCodeFixAction(codeAction)) : codeActions;
-        }
-
-        private getCombinedCodeFix({ scope, fixId }: protocol.GetCombinedCodeFixRequestArgs, simplifiedResult: boolean): protocol.CombinedCodeActions | CombinedCodeActions {
-            Debug.assert(scope.type === "file");
-            const { file, project } = this.getFileAndProject(scope.args);
-            const res = project.getLanguageService().getCombinedCodeFix({ type: "file", fileName: file }, fixId, this.getFormatOptions(file), this.getPreferences(file));
-            if (simplifiedResult) {
-                return { changes: this.mapTextChangesToCodeEdits(res.changes), commands: res.commands };
-            }
-            else {
-                return res;
-            }
-        }
-
-        private applyCodeActionCommand(args: protocol.ApplyCodeActionCommandRequestArgs): {} {
-            const commands = args.command as CodeActionCommand | CodeActionCommand[]; // They should be sending back the command we sent them.
-            for (const command of toArray(commands)) {
-                const { file, project } = this.getFileAndProject(command);
-                project.getLanguageService().applyCodeActionCommand(command, this.getFormatOptions(file)).then(
-                    _result => { /* TODO: GH#20447 report success message? */ },
-                    _error => { /* TODO: GH#20447 report errors */ });
-            }
-            return {};
-        }
-
-        private getStartAndEndPosition(args: protocol.FileRangeRequestArgs, scriptInfo: ScriptInfo) {
-            let startPosition: number | undefined, endPosition: number | undefined;
-            if (args.startPosition !== undefined) {
-                startPosition = args.startPosition;
-            }
-            else {
-                startPosition = scriptInfo.lineOffsetToPosition(args.startLine, args.startOffset);
-                // save the result so we don't always recompute
-                args.startPosition = startPosition;
-            }
-
-            if (args.endPosition !== undefined) {
-                endPosition = args.endPosition;
-            }
-            else {
-                endPosition = scriptInfo.lineOffsetToPosition(args.endLine, args.endOffset);
-                args.endPosition = endPosition;
-            }
-
-            return { startPosition, endPosition };
-        }
-
-        private mapCodeAction({ description, changes, commands }: CodeAction): protocol.CodeAction {
-            return { description, changes: this.mapTextChangesToCodeEdits(changes), commands };
-        }
-
-        private mapCodeFixAction({ fixName, description, changes, commands, fixId, fixAllDescription }: CodeFixAction): protocol.CodeFixAction {
-            return { fixName, description, changes: this.mapTextChangesToCodeEdits(changes), commands, fixId, fixAllDescription };
-        }
-
-        private mapTextChangesToCodeEdits(textChanges: ReadonlyArray<FileTextChanges>): protocol.FileCodeEdits[] {
-            return textChanges.map(change => this.mapTextChangeToCodeEdit(change));
-        }
-
-        private mapTextChangeToCodeEdit(textChanges: FileTextChanges): protocol.FileCodeEdits {
-            const scriptInfo = this.projectService.getScriptInfoOrConfig(textChanges.fileName);
-            if (!!textChanges.isNewFile === !!scriptInfo) {
-                if (!scriptInfo) { // and !isNewFile
-                    this.projectService.logErrorForScriptInfoNotFound(textChanges.fileName);
-                }
-                Debug.fail("Expected isNewFile for (only) new files. " + JSON.stringify({ isNewFile: !!textChanges.isNewFile, hasScriptInfo: !!scriptInfo }));
-            }
-            return scriptInfo
-                ? { fileName: textChanges.fileName, textChanges: textChanges.textChanges.map(textChange => convertTextChangeToCodeEdit(textChange, scriptInfo)) }
-                : convertNewFileTextChangeToCodeEdit(textChanges);
-        }
-
-        private convertTextChangeToCodeEdit(change: TextChange, scriptInfo: ScriptInfo): protocol.CodeEdit {
-            return {
-                start: scriptInfo.positionToLineOffset(change.span.start),
-                end: scriptInfo.positionToLineOffset(change.span.start + change.span.length),
-                newText: change.newText ? change.newText : ""
-            };
-        }
-
-        private getBraceMatching(args: protocol.FileLocationRequestArgs, simplifiedResult: boolean): protocol.TextSpan[] | TextSpan[] | undefined {
-            const { file, languageService } = this.getFileAndLanguageServiceForSyntacticOperation(args);
-            const scriptInfo = this.projectService.getScriptInfoForNormalizedPath(file)!;
-            const position = this.getPosition(args, scriptInfo);
-
-            const spans = languageService.getBraceMatchingAtPosition(file, position);
-            return !spans
-                ? undefined
-                : simplifiedResult
-                    ? spans.map(span => this.toLocationTextSpan(span, scriptInfo))
-                    : spans;
-        }
-
-        private getDiagnosticsForProject(next: NextStep, delay: number, fileName: string): void {
-            if (this.suppressDiagnosticEvents) {
-                return;
-            }
-
-            const { fileNames, languageServiceDisabled } = this.getProjectInfoWorker(fileName, /*projectFileName*/ undefined, /*needFileNameList*/ true, /*excludeConfigFiles*/ true);
-            if (languageServiceDisabled) {
-                return;
-            }
-
-            // No need to analyze lib.d.ts
-            const fileNamesInProject = fileNames!.filter(value => !stringContains(value, "lib.d.ts")); // TODO: GH#18217
-            if (fileNamesInProject.length === 0) {
-                return;
-            }
-
-            // Sort the file name list to make the recently touched files come first
-            const highPriorityFiles: NormalizedPath[] = [];
-            const mediumPriorityFiles: NormalizedPath[] = [];
-            const lowPriorityFiles: NormalizedPath[] = [];
-            const veryLowPriorityFiles: NormalizedPath[] = [];
-            const normalizedFileName = toNormalizedPath(fileName);
-            const project = this.projectService.ensureDefaultProjectForFile(normalizedFileName);
-            for (const fileNameInProject of fileNamesInProject) {
-                if (this.getCanonicalFileName(fileNameInProject) === this.getCanonicalFileName(fileName)) {
-                    highPriorityFiles.push(fileNameInProject);
-                }
-                else {
-                    const info = this.projectService.getScriptInfo(fileNameInProject)!; // TODO: GH#18217
-                    if (!info.isScriptOpen()) {
-                        if (fileExtensionIs(fileNameInProject, Extension.Dts)) {
-                            veryLowPriorityFiles.push(fileNameInProject);
-                        }
-                        else {
-                            lowPriorityFiles.push(fileNameInProject);
-                        }
-                    }
-                    else {
-                        mediumPriorityFiles.push(fileNameInProject);
-                    }
-                }
-            }
-
-            const sortedFiles = [...highPriorityFiles, ...mediumPriorityFiles, ...lowPriorityFiles, ...veryLowPriorityFiles];
-            const checkList = sortedFiles.map(fileName => ({ fileName, project }));
-            // Project level error analysis runs on background files too, therefore
-            // doesn't require the file to be opened
-            this.updateErrorCheck(next, checkList, delay, /*requireOpen*/ false);
-        }
-
-        private configurePlugin(args: protocol.ConfigurePluginRequestArguments) {
-            this.projectService.configurePlugin(args);
-        }
-
-        getCanonicalFileName(fileName: string) {
-            const name = this.host.useCaseSensitiveFileNames ? fileName : fileName.toLowerCase();
-            return normalizePath(name);
-        }
-
-        exit() { /*overridden*/ }
-
-        private notRequired(): HandlerResponse {
-            return { responseRequired: false };
-        }
-
-        private requiredResponse(response: {} | undefined): HandlerResponse {
-            return { response, responseRequired: true };
-        }
-
-        private handlers = createMapFromTemplate<(request: protocol.Request) => HandlerResponse>({
-            [CommandNames.Status]: () => {
-                const response: protocol.StatusResponseBody = { version };
-                return this.requiredResponse(response);
-            },
-            [CommandNames.OpenExternalProject]: (request: protocol.OpenExternalProjectRequest) => {
-                this.projectService.openExternalProject(request.arguments);
-                // TODO: GH#20447 report errors
-                return this.requiredResponse(/*response*/ true);
-            },
-            [CommandNames.OpenExternalProjects]: (request: protocol.OpenExternalProjectsRequest) => {
-                this.projectService.openExternalProjects(request.arguments.projects);
-                // TODO: GH#20447 report errors
-                return this.requiredResponse(/*response*/ true);
-            },
-            [CommandNames.CloseExternalProject]: (request: protocol.CloseExternalProjectRequest) => {
-                this.projectService.closeExternalProject(request.arguments.projectFileName);
-                // TODO: GH#20447 report errors
-                return this.requiredResponse(/*response*/ true);
-            },
-            [CommandNames.SynchronizeProjectList]: (request: protocol.SynchronizeProjectListRequest) => {
-                const result = this.projectService.synchronizeProjectList(request.arguments.knownProjects);
-                if (!result.some(p => p.projectErrors && p.projectErrors.length !== 0)) {
-                    return this.requiredResponse(result);
-                }
-                const converted = map(result, p => {
-                    if (!p.projectErrors || p.projectErrors.length === 0) {
-                        return p;
-                    }
-                    return {
-                        info: p.info,
-                        changes: p.changes,
-                        files: p.files,
-                        projectErrors: this.convertToDiagnosticsWithLinePosition(p.projectErrors, /*scriptInfo*/ undefined)
-                    };
-                });
-                return this.requiredResponse(converted);
-            },
-            [CommandNames.ApplyChangedToOpenFiles]: (request: protocol.ApplyChangedToOpenFilesRequest) => {
-                this.changeSeq++;
-                this.projectService.applyChangesInOpenFiles(request.arguments.openFiles, request.arguments.changedFiles!, request.arguments.closedFiles!); // TODO: GH#18217
-                // TODO: report errors
-                return this.requiredResponse(/*response*/ true);
-            },
-            [CommandNames.Exit]: () => {
-                this.exit();
-                return this.notRequired();
-            },
-            [CommandNames.Definition]: (request: protocol.DefinitionRequest) => {
-                return this.requiredResponse(this.getDefinition(request.arguments, /*simplifiedResult*/ true));
-            },
-            [CommandNames.DefinitionFull]: (request: protocol.DefinitionRequest) => {
-                return this.requiredResponse(this.getDefinition(request.arguments, /*simplifiedResult*/ false));
-            },
-            [CommandNames.DefinitionAndBoundSpan]: (request: protocol.DefinitionRequest) => {
-                return this.requiredResponse(this.getDefinitionAndBoundSpan(request.arguments, /*simplifiedResult*/ true));
-            },
-            [CommandNames.DefinitionAndBoundSpanFull]: (request: protocol.DefinitionRequest) => {
-                return this.requiredResponse(this.getDefinitionAndBoundSpan(request.arguments, /*simplifiedResult*/ false));
-            },
-            [CommandNames.EmitOutput]: (request: protocol.EmitOutputRequest) => {
-                return this.requiredResponse(this.getEmitOutput(request.arguments));
-            },
-            [CommandNames.TypeDefinition]: (request: protocol.FileLocationRequest) => {
-                return this.requiredResponse(this.getTypeDefinition(request.arguments));
-            },
-            [CommandNames.Implementation]: (request: protocol.Request) => {
-                return this.requiredResponse(this.getImplementation(request.arguments, /*simplifiedResult*/ true));
-            },
-            [CommandNames.ImplementationFull]: (request: protocol.Request) => {
-                return this.requiredResponse(this.getImplementation(request.arguments, /*simplifiedResult*/ false));
-            },
-            [CommandNames.References]: (request: protocol.FileLocationRequest) => {
-                return this.requiredResponse(this.getReferences(request.arguments, /*simplifiedResult*/ true));
-            },
-            [CommandNames.ReferencesFull]: (request: protocol.FileLocationRequest) => {
-                return this.requiredResponse(this.getReferences(request.arguments, /*simplifiedResult*/ false));
-            },
-            [CommandNames.Rename]: (request: protocol.RenameRequest) => {
-                return this.requiredResponse(this.getRenameLocations(request.arguments, /*simplifiedResult*/ true));
-            },
-            [CommandNames.RenameLocationsFull]: (request: protocol.RenameFullRequest) => {
-                return this.requiredResponse(this.getRenameLocations(request.arguments, /*simplifiedResult*/ false));
-            },
-            [CommandNames.RenameInfoFull]: (request: protocol.FileLocationRequest) => {
-                return this.requiredResponse(this.getRenameInfo(request.arguments));
-            },
-            [CommandNames.Open]: (request: protocol.OpenRequest) => {
-                this.openClientFile(
-                    toNormalizedPath(request.arguments.file),
-                    request.arguments.fileContent,
-                    convertScriptKindName(request.arguments.scriptKindName!), // TODO: GH#18217
-                    request.arguments.projectRootPath ? toNormalizedPath(request.arguments.projectRootPath) : undefined);
-                return this.notRequired();
-            },
-            [CommandNames.Quickinfo]: (request: protocol.QuickInfoRequest) => {
-                return this.requiredResponse(this.getQuickInfoWorker(request.arguments, /*simplifiedResult*/ true));
-            },
-            [CommandNames.QuickinfoFull]: (request: protocol.QuickInfoRequest) => {
-                return this.requiredResponse(this.getQuickInfoWorker(request.arguments, /*simplifiedResult*/ false));
-            },
-            [CommandNames.GetOutliningSpans]: (request: protocol.FileRequest) => {
-                return this.requiredResponse(this.getOutliningSpans(request.arguments, /*simplifiedResult*/ true));
-            },
-            [CommandNames.GetOutliningSpansFull]: (request: protocol.FileRequest) => {
-                return this.requiredResponse(this.getOutliningSpans(request.arguments, /*simplifiedResult*/ false));
-            },
-            [CommandNames.TodoComments]: (request: protocol.TodoCommentRequest) => {
-                return this.requiredResponse(this.getTodoComments(request.arguments));
-            },
-            [CommandNames.Indentation]: (request: protocol.IndentationRequest) => {
-                return this.requiredResponse(this.getIndentation(request.arguments));
-            },
-            [CommandNames.NameOrDottedNameSpan]: (request: protocol.FileLocationRequest) => {
-                return this.requiredResponse(this.getNameOrDottedNameSpan(request.arguments));
-            },
-            [CommandNames.BreakpointStatement]: (request: protocol.FileLocationRequest) => {
-                return this.requiredResponse(this.getBreakpointStatement(request.arguments));
-            },
-            [CommandNames.BraceCompletion]: (request: protocol.BraceCompletionRequest) => {
-                return this.requiredResponse(this.isValidBraceCompletion(request.arguments));
-            },
-            [CommandNames.DocCommentTemplate]: (request: protocol.DocCommentTemplateRequest) => {
-                return this.requiredResponse(this.getDocCommentTemplate(request.arguments));
-            },
-            [CommandNames.GetSpanOfEnclosingComment]: (request: protocol.SpanOfEnclosingCommentRequest) => {
-                return this.requiredResponse(this.getSpanOfEnclosingComment(request.arguments));
-            },
-            [CommandNames.Format]: (request: protocol.FormatRequest) => {
-                return this.requiredResponse(this.getFormattingEditsForRange(request.arguments));
-            },
-            [CommandNames.Formatonkey]: (request: protocol.FormatOnKeyRequest) => {
-                return this.requiredResponse(this.getFormattingEditsAfterKeystroke(request.arguments));
-            },
-            [CommandNames.FormatFull]: (request: protocol.FormatRequest) => {
-                return this.requiredResponse(this.getFormattingEditsForDocumentFull(request.arguments));
-            },
-            [CommandNames.FormatonkeyFull]: (request: protocol.FormatOnKeyRequest) => {
-                return this.requiredResponse(this.getFormattingEditsAfterKeystrokeFull(request.arguments));
-            },
-            [CommandNames.FormatRangeFull]: (request: protocol.FormatRequest) => {
-                return this.requiredResponse(this.getFormattingEditsForRangeFull(request.arguments));
-            },
-            [CommandNames.CompletionInfo]: (request: protocol.CompletionsRequest) => {
-                return this.requiredResponse(this.getCompletions(request.arguments, CommandNames.CompletionInfo));
-            },
-            [CommandNames.Completions]: (request: protocol.CompletionsRequest) => {
-                return this.requiredResponse(this.getCompletions(request.arguments, CommandNames.Completions));
-            },
-            [CommandNames.CompletionsFull]: (request: protocol.CompletionsRequest) => {
-                return this.requiredResponse(this.getCompletions(request.arguments, CommandNames.CompletionsFull));
-            },
-            [CommandNames.CompletionDetails]: (request: protocol.CompletionDetailsRequest) => {
-                return this.requiredResponse(this.getCompletionEntryDetails(request.arguments, /*simplifiedResult*/ true));
-            },
-            [CommandNames.CompletionDetailsFull]: (request: protocol.CompletionDetailsRequest) => {
-                return this.requiredResponse(this.getCompletionEntryDetails(request.arguments, /*simplifiedResult*/ false));
-            },
-            [CommandNames.CompileOnSaveAffectedFileList]: (request: protocol.CompileOnSaveAffectedFileListRequest) => {
-                return this.requiredResponse(this.getCompileOnSaveAffectedFileList(request.arguments));
-            },
-            [CommandNames.CompileOnSaveEmitFile]: (request: protocol.CompileOnSaveEmitFileRequest) => {
-                return this.requiredResponse(this.emitFile(request.arguments));
-            },
-            [CommandNames.SignatureHelp]: (request: protocol.SignatureHelpRequest) => {
-                return this.requiredResponse(this.getSignatureHelpItems(request.arguments, /*simplifiedResult*/ true));
-            },
-            [CommandNames.SignatureHelpFull]: (request: protocol.SignatureHelpRequest) => {
-                return this.requiredResponse(this.getSignatureHelpItems(request.arguments, /*simplifiedResult*/ false));
-            },
-            [CommandNames.CompilerOptionsDiagnosticsFull]: (request: protocol.CompilerOptionsDiagnosticsRequest) => {
-                return this.requiredResponse(this.getCompilerOptionsDiagnostics(request.arguments));
-            },
-            [CommandNames.EncodedSemanticClassificationsFull]: (request: protocol.EncodedSemanticClassificationsRequest) => {
-                return this.requiredResponse(this.getEncodedSemanticClassifications(request.arguments));
-            },
-            [CommandNames.Cleanup]: () => {
-                this.cleanup();
-                return this.requiredResponse(/*response*/ true);
-            },
-            [CommandNames.SemanticDiagnosticsSync]: (request: protocol.SemanticDiagnosticsSyncRequest) => {
-                return this.requiredResponse(this.getSemanticDiagnosticsSync(request.arguments));
-            },
-            [CommandNames.SyntacticDiagnosticsSync]: (request: protocol.SyntacticDiagnosticsSyncRequest) => {
-                return this.requiredResponse(this.getSyntacticDiagnosticsSync(request.arguments));
-            },
-            [CommandNames.SuggestionDiagnosticsSync]: (request: protocol.SuggestionDiagnosticsSyncRequest) => {
-                return this.requiredResponse(this.getSuggestionDiagnosticsSync(request.arguments));
-            },
-            [CommandNames.Geterr]: (request: protocol.GeterrRequest) => {
-                this.errorCheck.startNew(next => this.getDiagnostics(next, request.arguments.delay, request.arguments.files));
-                return this.notRequired();
-            },
-            [CommandNames.GeterrForProject]: (request: protocol.GeterrForProjectRequest) => {
-                this.errorCheck.startNew(next => this.getDiagnosticsForProject(next, request.arguments.delay, request.arguments.file));
-                return this.notRequired();
-            },
-            [CommandNames.Change]: (request: protocol.ChangeRequest) => {
-                this.change(request.arguments);
-                return this.notRequired();
-            },
-            [CommandNames.Configure]: (request: protocol.ConfigureRequest) => {
-                this.projectService.setHostConfiguration(request.arguments);
-                this.doOutput(/*info*/ undefined, CommandNames.Configure, request.seq, /*success*/ true);
-                return this.notRequired();
-            },
-            [CommandNames.Reload]: (request: protocol.ReloadRequest) => {
-                this.reload(request.arguments, request.seq);
-                return this.requiredResponse({ reloadFinished: true });
-            },
-            [CommandNames.Saveto]: (request: protocol.Request) => {
-                const savetoArgs = <protocol.SavetoRequestArgs>request.arguments;
-                this.saveToTmp(savetoArgs.file, savetoArgs.tmpfile);
-                return this.notRequired();
-            },
-            [CommandNames.Close]: (request: protocol.Request) => {
-                const closeArgs = <protocol.FileRequestArgs>request.arguments;
-                this.closeClientFile(closeArgs.file);
-                return this.notRequired();
-            },
-            [CommandNames.Navto]: (request: protocol.NavtoRequest) => {
-                return this.requiredResponse(this.getNavigateToItems(request.arguments, /*simplifiedResult*/ true));
-            },
-            [CommandNames.NavtoFull]: (request: protocol.NavtoRequest) => {
-                return this.requiredResponse(this.getNavigateToItems(request.arguments, /*simplifiedResult*/ false));
-            },
-            [CommandNames.Brace]: (request: protocol.FileLocationRequest) => {
-                return this.requiredResponse(this.getBraceMatching(request.arguments, /*simplifiedResult*/ true));
-            },
-            [CommandNames.BraceFull]: (request: protocol.FileLocationRequest) => {
-                return this.requiredResponse(this.getBraceMatching(request.arguments, /*simplifiedResult*/ false));
-            },
-            [CommandNames.NavBar]: (request: protocol.FileRequest) => {
-                return this.requiredResponse(this.getNavigationBarItems(request.arguments, /*simplifiedResult*/ true));
-            },
-            [CommandNames.NavBarFull]: (request: protocol.FileRequest) => {
-                return this.requiredResponse(this.getNavigationBarItems(request.arguments, /*simplifiedResult*/ false));
-            },
-            [CommandNames.NavTree]: (request: protocol.FileRequest) => {
-                return this.requiredResponse(this.getNavigationTree(request.arguments, /*simplifiedResult*/ true));
-            },
-            [CommandNames.NavTreeFull]: (request: protocol.FileRequest) => {
-                return this.requiredResponse(this.getNavigationTree(request.arguments, /*simplifiedResult*/ false));
-            },
-            [CommandNames.Occurrences]: (request: protocol.FileLocationRequest) => {
-                return this.requiredResponse(this.getOccurrences(request.arguments));
-            },
-            [CommandNames.DocumentHighlights]: (request: protocol.DocumentHighlightsRequest) => {
-                return this.requiredResponse(this.getDocumentHighlights(request.arguments, /*simplifiedResult*/ true));
-            },
-            [CommandNames.DocumentHighlightsFull]: (request: protocol.DocumentHighlightsRequest) => {
-                return this.requiredResponse(this.getDocumentHighlights(request.arguments, /*simplifiedResult*/ false));
-            },
-            [CommandNames.CompilerOptionsForInferredProjects]: (request: protocol.SetCompilerOptionsForInferredProjectsRequest) => {
-                this.setCompilerOptionsForInferredProjects(request.arguments);
-                return this.requiredResponse(/*response*/ true);
-            },
-            [CommandNames.ProjectInfo]: (request: protocol.ProjectInfoRequest) => {
-                return this.requiredResponse(this.getProjectInfo(request.arguments));
-            },
-            [CommandNames.ReloadProjects]: () => {
-                this.projectService.reloadProjects();
-                return this.notRequired();
-            },
-            [CommandNames.JsxClosingTag]: (request: protocol.JsxClosingTagRequest) => {
-                return this.requiredResponse(this.getJsxClosingTag(request.arguments));
-            },
-            [CommandNames.GetCodeFixes]: (request: protocol.CodeFixRequest) => {
-                return this.requiredResponse(this.getCodeFixes(request.arguments, /*simplifiedResult*/ true));
-            },
-            [CommandNames.GetCodeFixesFull]: (request: protocol.CodeFixRequest) => {
-                return this.requiredResponse(this.getCodeFixes(request.arguments, /*simplifiedResult*/ false));
-            },
-            [CommandNames.GetCombinedCodeFix]: (request: protocol.GetCombinedCodeFixRequest) => {
-                return this.requiredResponse(this.getCombinedCodeFix(request.arguments, /*simplifiedResult*/ true));
-            },
-            [CommandNames.GetCombinedCodeFixFull]: (request: protocol.GetCombinedCodeFixRequest) => {
-                return this.requiredResponse(this.getCombinedCodeFix(request.arguments, /*simplifiedResult*/ false));
-            },
-            [CommandNames.ApplyCodeActionCommand]: (request: protocol.ApplyCodeActionCommandRequest) => {
-                return this.requiredResponse(this.applyCodeActionCommand(request.arguments));
-            },
-            [CommandNames.GetSupportedCodeFixes]: () => {
-                return this.requiredResponse(this.getSupportedCodeFixes());
-            },
-            [CommandNames.GetApplicableRefactors]: (request: protocol.GetApplicableRefactorsRequest) => {
-                return this.requiredResponse(this.getApplicableRefactors(request.arguments));
-            },
-            [CommandNames.GetEditsForRefactor]: (request: protocol.GetEditsForRefactorRequest) => {
-                return this.requiredResponse(this.getEditsForRefactor(request.arguments, /*simplifiedResult*/ true));
-            },
-            [CommandNames.GetEditsForRefactorFull]: (request: protocol.GetEditsForRefactorRequest) => {
-                return this.requiredResponse(this.getEditsForRefactor(request.arguments, /*simplifiedResult*/ false));
-            },
-            [CommandNames.OrganizeImports]: (request: protocol.OrganizeImportsRequest) => {
-                return this.requiredResponse(this.organizeImports(request.arguments, /*simplifiedResult*/ true));
-            },
-            [CommandNames.OrganizeImportsFull]: (request: protocol.OrganizeImportsRequest) => {
-                return this.requiredResponse(this.organizeImports(request.arguments, /*simplifiedResult*/ false));
-            },
-            [CommandNames.GetEditsForFileRename]: (request: protocol.GetEditsForFileRenameRequest) => {
-                return this.requiredResponse(this.getEditsForFileRename(request.arguments, /*simplifiedResult*/ true));
-            },
-            [CommandNames.GetEditsForFileRenameFull]: (request: protocol.GetEditsForFileRenameRequest) => {
-                return this.requiredResponse(this.getEditsForFileRename(request.arguments, /*simplifiedResult*/ false));
-            },
-            [CommandNames.ConfigurePlugin]: (request: protocol.ConfigurePluginRequest) => {
-                this.configurePlugin(request.arguments);
-                return this.notRequired();
-            }
-        });
-
-        public addProtocolHandler(command: string, handler: (request: protocol.Request) => HandlerResponse) {
-            if (this.handlers.has(command)) {
-                throw new Error(`Protocol handler already exists for command "${command}"`);
-            }
-            this.handlers.set(command, handler);
-        }
-
-        private setCurrentRequest(requestId: number): void {
-            Debug.assert(this.currentRequestId === undefined);
-            this.currentRequestId = requestId;
-            this.cancellationToken.setRequest(requestId);
-        }
-
-        private resetCurrentRequest(requestId: number): void {
-            Debug.assert(this.currentRequestId === requestId);
-            this.currentRequestId = undefined!; // TODO: GH#18217
-            this.cancellationToken.resetRequest(requestId);
-        }
-
-        public executeWithRequestId<T>(requestId: number, f: () => T) {
-            try {
-                this.setCurrentRequest(requestId);
-                return f();
-            }
-            finally {
-                this.resetCurrentRequest(requestId);
-            }
-        }
-
-        public executeCommand(request: protocol.Request): HandlerResponse {
-            const handler = this.handlers.get(request.command);
-            if (handler) {
-                return this.executeWithRequestId(request.seq, () => handler(request));
-            }
-            else {
-                this.logger.msg(`Unrecognized JSON command:${stringifyIndented(request)}`, Msg.Err);
-                this.doOutput(/*info*/ undefined, CommandNames.Unknown, request.seq, /*success*/ false, `Unrecognized JSON command: ${request.command}`);
-                return { responseRequired: false };
-            }
-        }
-
-        public onMessage(message: string) {
-            this.gcTimer.scheduleCollect();
-            let start: number[] | undefined;
-            if (this.logger.hasLevel(LogLevel.requestTime)) {
-                start = this.hrtime();
-                if (this.logger.hasLevel(LogLevel.verbose)) {
-                    this.logger.info(`request:${indent(message)}`);
-                }
-            }
-
-            let request: protocol.Request | undefined;
-            let relevantFile: protocol.FileRequestArgs | undefined;
-            try {
-                request = <protocol.Request>JSON.parse(message);
-                relevantFile = request.arguments && (request as protocol.FileRequest).arguments.file ? (request as protocol.FileRequest).arguments : undefined;
-                const { response, responseRequired } = this.executeCommand(request);
-
-                if (this.logger.hasLevel(LogLevel.requestTime)) {
-                    const elapsedTime = hrTimeToMilliseconds(this.hrtime(start)).toFixed(4);
-                    if (responseRequired) {
-                        this.logger.perftrc(`${request.seq}::${request.command}: elapsed time (in milliseconds) ${elapsedTime}`);
-                    }
-                    else {
-                        this.logger.perftrc(`${request.seq}::${request.command}: async elapsed time (in milliseconds) ${elapsedTime}`);
-                    }
-                }
-
-                if (response) {
-                    this.doOutput(response, request.command, request.seq, /*success*/ true);
-                }
-                else if (responseRequired) {
-                    this.doOutput(/*info*/ undefined, request.command, request.seq, /*success*/ false, "No content available.");
-                }
-            }
-            catch (err) {
-                if (err instanceof OperationCanceledException) {
-                    // Handle cancellation exceptions
-                    this.doOutput({ canceled: true }, request!.command, request!.seq, /*success*/ true);
-                    return;
-                }
-                this.logErrorWorker(err, message, relevantFile);
-                this.doOutput(
-                    /*info*/ undefined,
-                    request ? request.command : CommandNames.Unknown,
-                    request ? request.seq : 0,
-                    /*success*/ false,
-                    "Error processing request. " + (<StackTraceError>err).message + "\n" + (<StackTraceError>err).stack);
-            }
-        }
-
-        private getFormatOptions(file: NormalizedPath): FormatCodeSettings {
-            return this.projectService.getFormatCodeOptions(file);
-        }
-
-        private getPreferences(file: NormalizedPath): protocol.UserPreferences {
-            return this.projectService.getPreferences(file);
-        }
-
-        private getHostFormatOptions(): FormatCodeSettings {
-            return this.projectService.getHostFormatCodeOptions();
-        }
-
-        private getHostPreferences(): protocol.UserPreferences {
-            return this.projectService.getHostPreferences();
-        }
-    }
-
-    interface FileAndProject {
-        readonly file: NormalizedPath;
-        readonly project: Project;
-    }
-
-    function toFileSpan(fileName: string, textSpan: TextSpan, scriptInfo: ScriptInfo): protocol.FileSpan {
-        return { file: fileName, start: scriptInfo.positionToLineOffset(textSpan.start), end: scriptInfo.positionToLineOffset(textSpanEnd(textSpan)) };
-    }
-
-    function convertTextChangeToCodeEdit(change: TextChange, scriptInfo: ScriptInfoOrConfig): protocol.CodeEdit {
-        return { start: positionToLineOffset(scriptInfo, change.span.start), end: positionToLineOffset(scriptInfo, textSpanEnd(change.span)), newText: change.newText };
-    }
-
-    function positionToLineOffset(info: ScriptInfoOrConfig, position: number): protocol.Location {
-        return isConfigFile(info) ? locationFromLineAndCharacter(info.getLineAndCharacterOfPosition(position)) : info.positionToLineOffset(position);
-    }
-
-    function locationFromLineAndCharacter(lc: LineAndCharacter): protocol.Location {
-        return { line: lc.line + 1, offset: lc.character + 1 };
-    }
-
-    function convertNewFileTextChangeToCodeEdit(textChanges: FileTextChanges): protocol.FileCodeEdits {
-        Debug.assert(textChanges.textChanges.length === 1);
-        const change = first(textChanges.textChanges);
-        Debug.assert(change.span.start === 0 && change.span.length === 0);
-        return { fileName: textChanges.fileName, textChanges: [{ start: { line: 0, offset: 0 }, end: { line: 0, offset: 0 }, newText: change.newText }] };
-    }
-
-    export interface HandlerResponse {
-        response?: {};
-        responseRequired?: boolean;
-    }
-
-    /* @internal */ // Exported only for tests
-    export function getLocationInNewDocument(oldText: string, renameFilename: string, renameLocation: number, edits: ReadonlyArray<FileTextChanges>): protocol.Location {
-        const newText = applyEdits(oldText, renameFilename, edits);
-        const { line, character } = computeLineAndCharacterOfPosition(computeLineStarts(newText), renameLocation);
-        return { line: line + 1, offset: character + 1 };
-    }
-
-    function applyEdits(text: string, textFilename: string, edits: ReadonlyArray<FileTextChanges>): string {
-        for (const { fileName, textChanges } of edits) {
-            if (fileName !== textFilename) {
-                continue;
-            }
-
-            for (let i = textChanges.length - 1; i >= 0; i--) {
-                const { newText, span: { start, length } } = textChanges[i];
-                text = text.slice(0, start) + newText + text.slice(start + length);
-            }
-        }
-
-        return text;
-    }
-}
+namespace ts.server {
+    interface StackTraceError extends Error {
+        stack?: string;
+    }
+
+    export interface ServerCancellationToken extends HostCancellationToken {
+        setRequest(requestId: number): void;
+        resetRequest(requestId: number): void;
+    }
+
+    export const nullCancellationToken: ServerCancellationToken = {
+        isCancellationRequested: () => false,
+        setRequest: () => void 0,
+        resetRequest: () => void 0
+    };
+
+    function hrTimeToMilliseconds(time: number[]): number {
+        const seconds = time[0];
+        const nanoseconds = time[1];
+        return ((1e9 * seconds) + nanoseconds) / 1000000.0;
+    }
+
+    function isDeclarationFileInJSOnlyNonConfiguredProject(project: Project, file: NormalizedPath) {
+        // Checking for semantic diagnostics is an expensive process. We want to avoid it if we
+        // know for sure it is not needed.
+        // For instance, .d.ts files injected by ATA automatically do not produce any relevant
+        // errors to a JS- only project.
+        //
+        // Note that configured projects can set skipLibCheck (on by default in jsconfig.json) to
+        // disable checking for declaration files. We only need to verify for inferred projects (e.g.
+        // miscellaneous context in VS) and external projects(e.g.VS.csproj project) with only JS
+        // files.
+        //
+        // We still want to check .js files in a JS-only inferred or external project (e.g. if the
+        // file has '// @ts-check').
+
+        if ((project.projectKind === ProjectKind.Inferred || project.projectKind === ProjectKind.External) &&
+            project.isJsOnlyProject()) {
+            const scriptInfo = project.getScriptInfoForNormalizedPath(file);
+            return scriptInfo && !scriptInfo.isJavaScript();
+        }
+        return false;
+    }
+
+    function formatDiag(fileName: NormalizedPath, project: Project, diag: Diagnostic): protocol.Diagnostic {
+        const scriptInfo = project.getScriptInfoForNormalizedPath(fileName)!; // TODO: GH#18217
+        return {
+            start: scriptInfo.positionToLineOffset(diag.start!),
+            end: scriptInfo.positionToLineOffset(diag.start! + diag.length!), // TODO: GH#18217
+            text: flattenDiagnosticMessageText(diag.messageText, "\n"),
+            code: diag.code,
+            category: diagnosticCategoryName(diag),
+            reportsUnnecessary: diag.reportsUnnecessary,
+            source: diag.source,
+            relatedInformation: map(diag.relatedInformation, formatRelatedInformation),
+        };
+    }
+
+    function formatRelatedInformation(info: DiagnosticRelatedInformation): protocol.DiagnosticRelatedInformation {
+        if (!info.file) {
+            return {
+                message: flattenDiagnosticMessageText(info.messageText, "\n"),
+                category: diagnosticCategoryName(info),
+                code: info.code
+            };
+        }
+        return {
+            span: {
+                start: convertToLocation(getLineAndCharacterOfPosition(info.file, info.start!)),
+                end: convertToLocation(getLineAndCharacterOfPosition(info.file, info.start! + info.length!)), // TODO: GH#18217
+                file: info.file.fileName
+            },
+            message: flattenDiagnosticMessageText(info.messageText, "\n"),
+            category: diagnosticCategoryName(info),
+            code: info.code
+        };
+    }
+
+    function convertToLocation(lineAndCharacter: LineAndCharacter): protocol.Location {
+        return { line: lineAndCharacter.line + 1, offset: lineAndCharacter.character + 1 };
+    }
+
+    function formatConfigFileDiag(diag: Diagnostic, includeFileName: true): protocol.DiagnosticWithFileName;
+    function formatConfigFileDiag(diag: Diagnostic, includeFileName: false): protocol.Diagnostic;
+    function formatConfigFileDiag(diag: Diagnostic, includeFileName: boolean): protocol.Diagnostic | protocol.DiagnosticWithFileName {
+        const start = (diag.file && convertToLocation(getLineAndCharacterOfPosition(diag.file, diag.start!)))!; // TODO: GH#18217
+        const end = (diag.file && convertToLocation(getLineAndCharacterOfPosition(diag.file, diag.start! + diag.length!)))!; // TODO: GH#18217
+        const text = flattenDiagnosticMessageText(diag.messageText, "\n");
+        const { code, source } = diag;
+        const category = diagnosticCategoryName(diag);
+        const common = {
+            start,
+            end,
+            text,
+            code,
+            category,
+            reportsUnnecessary: diag.reportsUnnecessary,
+            source,
+            relatedInformation: map(diag.relatedInformation, formatRelatedInformation),
+        };
+        return includeFileName
+            ? { ...common, fileName: diag.file && diag.file.fileName }
+            : common;
+    }
+
+    export interface PendingErrorCheck {
+        fileName: NormalizedPath;
+        project: Project;
+    }
+
+    function allEditsBeforePos(edits: ReadonlyArray<TextChange>, pos: number): boolean {
+        return edits.every(edit => textSpanEnd(edit.span) < pos);
+    }
+
+    // CommandNames used to be exposed before TS 2.4 as a namespace
+    // In TS 2.4 we switched to an enum, keep this for backward compatibility
+    // The var assignment ensures that even though CommandTypes are a const enum
+    // we want to ensure the value is maintained in the out since the file is
+    // built using --preseveConstEnum.
+    export type CommandNames = protocol.CommandTypes;
+    export const CommandNames = (<any>protocol).CommandTypes; // tslint:disable-line variable-name
+
+    export function formatMessage<T extends protocol.Message>(msg: T, logger: Logger, byteLength: (s: string, encoding: string) => number, newLine: string): string {
+        const verboseLogging = logger.hasLevel(LogLevel.verbose);
+
+        const json = JSON.stringify(msg);
+        if (verboseLogging) {
+            logger.info(`${msg.type}:${indent(json)}`);
+        }
+
+        const len = byteLength(json, "utf8");
+        return `Content-Length: ${1 + len}\r\n\r\n${json}${newLine}`;
+    }
+
+    /**
+     * Allows to schedule next step in multistep operation
+     */
+    interface NextStep {
+        immediate(action: () => void): void;
+        delay(ms: number, action: () => void): void;
+    }
+
+    /**
+     * External capabilities used by multistep operation
+     */
+    interface MultistepOperationHost {
+        getCurrentRequestId(): number;
+        sendRequestCompletedEvent(requestId: number): void;
+        getServerHost(): ServerHost;
+        isCancellationRequested(): boolean;
+        executeWithRequestId(requestId: number, action: () => void): void;
+        logError(error: Error, message: string): void;
+    }
+
+    /**
+     * Represents operation that can schedule its next step to be executed later.
+     * Scheduling is done via instance of NextStep. If on current step subsequent step was not scheduled - operation is assumed to be completed.
+     */
+    class MultistepOperation implements NextStep {
+        private requestId: number | undefined;
+        private timerHandle: any;
+        private immediateId: number | undefined;
+
+        constructor(private readonly operationHost: MultistepOperationHost) { }
+
+        public startNew(action: (next: NextStep) => void) {
+            this.complete();
+            this.requestId = this.operationHost.getCurrentRequestId();
+            this.executeAction(action);
+        }
+
+        private complete() {
+            if (this.requestId !== undefined) {
+                this.operationHost.sendRequestCompletedEvent(this.requestId);
+                this.requestId = undefined;
+            }
+            this.setTimerHandle(undefined);
+            this.setImmediateId(undefined);
+        }
+
+        public immediate(action: () => void) {
+            const requestId = this.requestId!;
+            Debug.assert(requestId === this.operationHost.getCurrentRequestId(), "immediate: incorrect request id");
+            this.setImmediateId(this.operationHost.getServerHost().setImmediate(() => {
+                this.immediateId = undefined;
+                this.operationHost.executeWithRequestId(requestId, () => this.executeAction(action));
+            }));
+        }
+
+        public delay(ms: number, action: () => void) {
+            const requestId = this.requestId!;
+            Debug.assert(requestId === this.operationHost.getCurrentRequestId(), "delay: incorrect request id");
+            this.setTimerHandle(this.operationHost.getServerHost().setTimeout(() => {
+                this.timerHandle = undefined;
+                this.operationHost.executeWithRequestId(requestId, () => this.executeAction(action));
+            }, ms));
+        }
+
+        private executeAction(action: (next: NextStep) => void) {
+            let stop = false;
+            try {
+                if (this.operationHost.isCancellationRequested()) {
+                    stop = true;
+                }
+                else {
+                    action(this);
+                }
+            }
+            catch (e) {
+                stop = true;
+                // ignore cancellation request
+                if (!(e instanceof OperationCanceledException)) {
+                    this.operationHost.logError(e, `delayed processing of request ${this.requestId}`);
+                }
+            }
+            if (stop || !this.hasPendingWork()) {
+                this.complete();
+            }
+        }
+
+        private setTimerHandle(timerHandle: any) {
+            if (this.timerHandle !== undefined) {
+                this.operationHost.getServerHost().clearTimeout(this.timerHandle);
+            }
+            this.timerHandle = timerHandle;
+        }
+
+        private setImmediateId(immediateId: number | undefined) {
+            if (this.immediateId !== undefined) {
+                this.operationHost.getServerHost().clearImmediate(this.immediateId);
+            }
+            this.immediateId = immediateId;
+        }
+
+        private hasPendingWork() {
+            return !!this.timerHandle || !!this.immediateId;
+        }
+    }
+
+    export type Event = <T extends object>(body: T, eventName: string) => void;
+
+    export interface EventSender {
+        event: Event;
+    }
+
+    /** @internal */
+    export function toEvent(eventName: string, body: object): protocol.Event {
+        return {
+            seq: 0,
+            type: "event",
+            event: eventName,
+            body
+        };
+    }
+
+    type Projects = ReadonlyArray<Project> | {
+        readonly projects: ReadonlyArray<Project>;
+        readonly symLinkedProjects: MultiMap<Project>;
+    };
+
+    /**
+     * This helper function processes a list of projects and return the concatenated, sortd and deduplicated output of processing each project.
+     */
+    function combineProjectOutput<T, U>(
+        defaultValue: T,
+        getValue: (path: Path) => T,
+        projects: Projects,
+        action: (project: Project, value: T) => ReadonlyArray<U> | U | undefined,
+    ): U[] {
+        const outputs = flatMapToMutable(isArray(projects) ? projects : projects.projects, project => action(project, defaultValue));
+        if (!isArray(projects) && projects.symLinkedProjects) {
+            projects.symLinkedProjects.forEach((projects, path) => {
+                const value = getValue(path as Path);
+                outputs.push(...flatMap(projects, project => action(project, value)));
+            });
+        }
+        return deduplicate(outputs, equateValues);
+    }
+
+    function combineProjectOutputFromEveryProject<T>(projectService: ProjectService, action: (project: Project) => ReadonlyArray<T>, areEqual: (a: T, b: T) => boolean) {
+        const outputs: T[] = [];
+        projectService.forEachEnabledProject(project => {
+            const theseOutputs = action(project);
+            outputs.push(...theseOutputs.filter(output => !outputs.some(o => areEqual(o, output))));
+        });
+        return outputs;
+    }
+
+    function combineProjectOutputWhileOpeningReferencedProjects<T>(
+        projects: Projects,
+        defaultProject: Project,
+        action: (project: Project) => ReadonlyArray<T>,
+        getLocation: (t: T) => DocumentPosition,
+        resultsEqual: (a: T, b: T) => boolean,
+    ): T[] {
+        const outputs: T[] = [];
+        combineProjectOutputWorker<undefined>(
+            projects,
+            defaultProject,
+            /*initialLocation*/ undefined,
+            ({ project }, tryAddToTodo) => {
+                for (const output of action(project)) {
+                    if (!contains(outputs, output, resultsEqual) && !tryAddToTodo(project, getLocation(output))) {
+                        outputs.push(output);
+                    }
+                }
+            },
+            /*getDefinition*/ undefined);
+        return outputs;
+    }
+
+    function combineProjectOutputForRenameLocations(
+        projects: Projects,
+        defaultProject: Project,
+        initialLocation: DocumentPosition,
+        findInStrings: boolean,
+        findInComments: boolean
+    ): ReadonlyArray<RenameLocation> {
+        const outputs: RenameLocation[] = [];
+
+        combineProjectOutputWorker<DocumentPosition>(
+            projects,
+            defaultProject,
+            initialLocation,
+            ({ project, location }, tryAddToTodo) => {
+            for (const output of project.getLanguageService().findRenameLocations(location.fileName, location.pos, findInStrings, findInComments) || emptyArray) {
+                    if (!contains(outputs, output, documentSpansEqual) && !tryAddToTodo(project, documentSpanLocation(output))) {
+                        outputs.push(output);
+                    }
+                }
+            },
+            () => getDefinitionLocation(defaultProject, initialLocation)
+        );
+
+        return outputs;
+    }
+
+    function getDefinitionLocation(defaultProject: Project, initialLocation: DocumentPosition): DocumentPosition | undefined {
+        const infos = defaultProject.getLanguageService().getDefinitionAtPosition(initialLocation.fileName, initialLocation.pos);
+        const info = infos && firstOrUndefined(infos);
+        return info && { fileName: info.fileName, pos: info.textSpan.start };
+    }
+
+    function combineProjectOutputForReferences(
+        projects: Projects,
+        defaultProject: Project,
+        initialLocation: DocumentPosition
+    ): ReadonlyArray<ReferencedSymbol> {
+        const outputs: ReferencedSymbol[] = [];
+
+        combineProjectOutputWorker<DocumentPosition>(
+            projects,
+            defaultProject,
+            initialLocation,
+            ({ project, location }, getMappedLocation) => {
+            for (const outputReferencedSymbol of project.getLanguageService().findReferences(location.fileName, location.pos) || emptyArray) {
+                    const mappedDefinitionFile = getMappedLocation(project, documentSpanLocation(outputReferencedSymbol.definition));
+                    const definition: ReferencedSymbolDefinitionInfo = mappedDefinitionFile === undefined ? outputReferencedSymbol.definition : {
+                        ...outputReferencedSymbol.definition,
+                        textSpan: createTextSpan(mappedDefinitionFile.pos, outputReferencedSymbol.definition.textSpan.length),
+                        fileName: mappedDefinitionFile.fileName,
+                    };
+                    let symbolToAddTo = find(outputs, o => documentSpansEqual(o.definition, definition));
+                    if (!symbolToAddTo) {
+                        symbolToAddTo = { definition, references: [] };
+                        outputs.push(symbolToAddTo);
+                    }
+
+                    for (const ref of outputReferencedSymbol.references) {
+                        // If it's in a mapped file, that is added to the todo list by `getMappedLocation`.
+                        if (!contains(symbolToAddTo.references, ref, documentSpansEqual) && !getMappedLocation(project, documentSpanLocation(ref))) {
+                            symbolToAddTo.references.push(ref);
+                        }
+                    }
+                }
+            },
+            () => getDefinitionLocation(defaultProject, initialLocation)
+        );
+
+        return outputs.filter(o => o.references.length !== 0);
+    }
+
+    interface ProjectAndLocation<TLocation extends DocumentPosition | undefined> {
+        readonly project: Project;
+        readonly location: TLocation;
+    }
+
+    function forEachProjectInProjects(projects: Projects, path: string | undefined, cb: (project: Project, path: string | undefined) => void): void {
+        for (const project of isArray(projects) ? projects : projects.projects) {
+            cb(project, path);
+        }
+        if (!isArray(projects) && projects.symLinkedProjects) {
+            projects.symLinkedProjects.forEach((symlinkedProjects, symlinkedPath) => {
+                for (const project of symlinkedProjects) {
+                    cb(project, symlinkedPath);
+                }
+            });
+        }
+    }
+
+    type CombineProjectOutputCallback<TLocation extends DocumentPosition | undefined> = (
+        where: ProjectAndLocation<TLocation>,
+        getMappedLocation: (project: Project, location: DocumentPosition) => DocumentPosition | undefined,
+    ) => void;
+
+    function combineProjectOutputWorker<TLocation extends DocumentPosition | undefined>(
+        projects: Projects,
+        defaultProject: Project,
+        initialLocation: TLocation,
+        cb: CombineProjectOutputCallback<TLocation>,
+        getDefinition: (() => DocumentPosition | undefined) | undefined,
+    ): void {
+        const projectService = defaultProject.projectService;
+        let toDo: ProjectAndLocation<TLocation>[] | undefined;
+        const seenProjects = createMap<true>();
+        forEachProjectInProjects(projects, initialLocation && initialLocation.fileName, (project, path) => {
+            // TLocation shoud be either `DocumentPosition` or `undefined`. Since `initialLocation` is `TLocation` this cast should be valid.
+            const location = (initialLocation ? { fileName: path, pos: initialLocation.pos } : undefined) as TLocation;
+            toDo = callbackProjectAndLocation({ project, location }, projectService, toDo, seenProjects, cb);
+        });
+
+        // After initial references are collected, go over every other project and see if it has a reference for the symbol definition.
+        if (getDefinition) {
+            const memGetDefinition = memoize(getDefinition);
+            projectService.forEachEnabledProject(project => {
+                if (!addToSeen(seenProjects, project.projectName)) return;
+                const definition = getDefinitionInProject(memGetDefinition(), defaultProject, project);
+                if (definition) {
+                    toDo = callbackProjectAndLocation<TLocation>({ project, location: definition as TLocation }, projectService, toDo, seenProjects, cb);
+                }
+            });
+        }
+
+        while (toDo && toDo.length) {
+            toDo = callbackProjectAndLocation(Debug.assertDefined(toDo.pop()), projectService, toDo, seenProjects, cb);
+        }
+    }
+
+    function getDefinitionInProject(definition: DocumentPosition | undefined, definingProject: Project, project: Project): DocumentPosition | undefined {
+        if (!definition || project.containsFile(toNormalizedPath(definition.fileName))) return definition;
+        const mappedDefinition = definingProject.getLanguageService().getSourceMapper().tryGetGeneratedPosition(definition);
+        return mappedDefinition && project.containsFile(toNormalizedPath(mappedDefinition.fileName)) ? mappedDefinition : undefined;
+    }
+
+    function callbackProjectAndLocation<TLocation extends DocumentPosition | undefined>(
+        projectAndLocation: ProjectAndLocation<TLocation>,
+        projectService: ProjectService,
+        toDo: ProjectAndLocation<TLocation>[] | undefined,
+        seenProjects: Map<true>,
+        cb: CombineProjectOutputCallback<TLocation>,
+    ): ProjectAndLocation<TLocation>[] | undefined {
+        if (projectAndLocation.project.getCancellationToken().isCancellationRequested()) return undefined; // Skip rest of toDo if cancelled
+        cb(projectAndLocation, (project, location) => {
+            seenProjects.set(projectAndLocation.project.projectName, true);
+            const originalLocation = projectService.getOriginalLocationEnsuringConfiguredProject(project, location);
+            if (!originalLocation) return undefined;
+
+            const originalScriptInfo = projectService.getScriptInfo(originalLocation.fileName)!;
+            toDo = toDo || [];
+
+            for (const project of originalScriptInfo.containingProjects) {
+                addToTodo({ project, location: originalLocation as TLocation }, toDo, seenProjects);
+            }
+            const symlinkedProjectsMap = projectService.getSymlinkedProjects(originalScriptInfo);
+            if (symlinkedProjectsMap) {
+                symlinkedProjectsMap.forEach((symlinkedProjects) => {
+                    for (const symlinkedProject of symlinkedProjects) addToTodo({ project: symlinkedProject, location: originalLocation as TLocation }, toDo!, seenProjects);
+                });
+            }
+            return originalLocation;
+        });
+        return toDo;
+    }
+
+    function addToTodo<TLocation extends DocumentPosition | undefined>(projectAndLocation: ProjectAndLocation<TLocation>, toDo: Push<ProjectAndLocation<TLocation>>, seenProjects: Map<true>): void {
+        if (addToSeen(seenProjects, projectAndLocation.project.projectName)) toDo.push(projectAndLocation);
+    }
+
+    function documentSpanLocation({ fileName, textSpan }: DocumentSpan): DocumentPosition {
+        return { fileName, pos: textSpan.start };
+    }
+
+    function getMappedLocation(location: DocumentPosition, projectService: ProjectService, project: Project): DocumentPosition | undefined {
+        const mapsTo = project.getSourceMapper().tryGetSourcePosition(location);
+        return mapsTo && projectService.fileExists(toNormalizedPath(mapsTo.fileName)) ? mapsTo : undefined;
+    }
+
+    export interface SessionOptions {
+        host: ServerHost;
+        cancellationToken: ServerCancellationToken;
+        useSingleInferredProject: boolean;
+        useInferredProjectPerProjectRoot: boolean;
+        typingsInstaller: ITypingsInstaller;
+        byteLength: (buf: string, encoding?: string) => number;
+        hrtime: (start?: number[]) => number[];
+        logger: Logger;
+        /**
+         * If falsy, all events are suppressed.
+         */
+        canUseEvents: boolean;
+        eventHandler?: ProjectServiceEventHandler;
+        /** Has no effect if eventHandler is also specified. */
+        suppressDiagnosticEvents?: boolean;
+        syntaxOnly?: boolean;
+        throttleWaitMilliseconds?: number;
+        noGetErrOnBackgroundUpdate?: boolean;
+
+        globalPlugins?: ReadonlyArray<string>;
+        pluginProbeLocations?: ReadonlyArray<string>;
+        allowLocalPluginLoads?: boolean;
+        typesMapLocation?: string;
+    }
+
+    export class Session implements EventSender {
+        private readonly gcTimer: GcTimer;
+        protected projectService: ProjectService;
+        private changeSeq = 0;
+
+        private currentRequestId: number;
+        private errorCheck: MultistepOperation;
+
+        protected host: ServerHost;
+        private readonly cancellationToken: ServerCancellationToken;
+        protected readonly typingsInstaller: ITypingsInstaller;
+        protected byteLength: (buf: string, encoding?: string) => number;
+        private hrtime: (start?: number[]) => number[];
+        protected logger: Logger;
+
+        protected canUseEvents: boolean;
+        private suppressDiagnosticEvents?: boolean;
+        private eventHandler: ProjectServiceEventHandler | undefined;
+        private readonly noGetErrOnBackgroundUpdate?: boolean;
+
+        constructor(opts: SessionOptions) {
+            this.host = opts.host;
+            this.cancellationToken = opts.cancellationToken;
+            this.typingsInstaller = opts.typingsInstaller;
+            this.byteLength = opts.byteLength;
+            this.hrtime = opts.hrtime;
+            this.logger = opts.logger;
+            this.canUseEvents = opts.canUseEvents;
+            this.suppressDiagnosticEvents = opts.suppressDiagnosticEvents;
+            this.noGetErrOnBackgroundUpdate = opts.noGetErrOnBackgroundUpdate;
+
+            const { throttleWaitMilliseconds } = opts;
+
+            this.eventHandler = this.canUseEvents
+                ? opts.eventHandler || (event => this.defaultEventHandler(event))
+                : undefined;
+            const multistepOperationHost: MultistepOperationHost = {
+                executeWithRequestId: (requestId, action) => this.executeWithRequestId(requestId, action),
+                getCurrentRequestId: () => this.currentRequestId,
+                getServerHost: () => this.host,
+                logError: (err, cmd) => this.logError(err, cmd),
+                sendRequestCompletedEvent: requestId => this.sendRequestCompletedEvent(requestId),
+                isCancellationRequested: () => this.cancellationToken.isCancellationRequested()
+            };
+            this.errorCheck = new MultistepOperation(multistepOperationHost);
+            const settings: ProjectServiceOptions = {
+                host: this.host,
+                logger: this.logger,
+                cancellationToken: this.cancellationToken,
+                useSingleInferredProject: opts.useSingleInferredProject,
+                useInferredProjectPerProjectRoot: opts.useInferredProjectPerProjectRoot,
+                typingsInstaller: this.typingsInstaller,
+                throttleWaitMilliseconds,
+                eventHandler: this.eventHandler,
+                suppressDiagnosticEvents: this.suppressDiagnosticEvents,
+                globalPlugins: opts.globalPlugins,
+                pluginProbeLocations: opts.pluginProbeLocations,
+                allowLocalPluginLoads: opts.allowLocalPluginLoads,
+                typesMapLocation: opts.typesMapLocation,
+                syntaxOnly: opts.syntaxOnly,
+            };
+            this.projectService = new ProjectService(settings);
+            this.gcTimer = new GcTimer(this.host, /*delay*/ 7000, this.logger);
+        }
+
+        private sendRequestCompletedEvent(requestId: number): void {
+            this.event<protocol.RequestCompletedEventBody>({ request_seq: requestId }, "requestCompleted");
+        }
+
+        private defaultEventHandler(event: ProjectServiceEvent) {
+            switch (event.eventName) {
+                case ProjectsUpdatedInBackgroundEvent:
+                    const { openFiles } = event.data;
+                    this.projectsUpdatedInBackgroundEvent(openFiles);
+                    break;
+                case ProjectLoadingStartEvent:
+                    const { project, reason } = event.data;
+                    this.event<protocol.ProjectLoadingStartEventBody>(
+                        { projectName: project.getProjectName(), reason },
+                        ProjectLoadingStartEvent);
+                    break;
+                case ProjectLoadingFinishEvent:
+                    const { project: finishProject } = event.data;
+                    this.event<protocol.ProjectLoadingFinishEventBody>({ projectName: finishProject.getProjectName() }, ProjectLoadingFinishEvent);
+                    break;
+                case LargeFileReferencedEvent:
+                    const { file, fileSize, maxFileSize } = event.data;
+                    this.event<protocol.LargeFileReferencedEventBody>({ file, fileSize, maxFileSize }, LargeFileReferencedEvent);
+                    break;
+                case ConfigFileDiagEvent:
+                    const { triggerFile, configFileName: configFile, diagnostics } = event.data;
+                    const bakedDiags = map(diagnostics, diagnostic => formatConfigFileDiag(diagnostic, /*includeFileName*/ true));
+                    this.event<protocol.ConfigFileDiagnosticEventBody>({
+                        triggerFile,
+                        configFile,
+                        diagnostics: bakedDiags
+                    }, ConfigFileDiagEvent);
+                    break;
+                case SurveyReady:
+                    const { surveyId } = event.data;
+                    this.event<protocol.SurveyReadyEventBody>({ surveyId }, SurveyReady);
+                    break;
+                case ProjectLanguageServiceStateEvent: {
+                    const eventName: protocol.ProjectLanguageServiceStateEventName = ProjectLanguageServiceStateEvent;
+                    this.event<protocol.ProjectLanguageServiceStateEventBody>({
+                        projectName: event.data.project.getProjectName(),
+                        languageServiceEnabled: event.data.languageServiceEnabled
+                    }, eventName);
+                    break;
+                }
+                case ProjectInfoTelemetryEvent: {
+                    const eventName: protocol.TelemetryEventName = "telemetry";
+                    this.event<protocol.TelemetryEventBody>({
+                        telemetryEventName: event.eventName,
+                        payload: event.data,
+                    }, eventName);
+                    break;
+                }
+            }
+        }
+
+        private projectsUpdatedInBackgroundEvent(openFiles: string[]): void {
+            this.projectService.logger.info(`got projects updated in background, updating diagnostics for ${openFiles}`);
+            if (openFiles.length) {
+                if (!this.suppressDiagnosticEvents && !this.noGetErrOnBackgroundUpdate) {
+                    const checkList = this.createCheckList(openFiles);
+
+                    // For now only queue error checking for open files. We can change this to include non open files as well
+                    this.errorCheck.startNew(next => this.updateErrorCheck(next, checkList, 100, /*requireOpen*/ true));
+                }
+
+                // Send project changed event
+                this.event<protocol.ProjectsUpdatedInBackgroundEventBody>({
+                    openFiles
+                }, ProjectsUpdatedInBackgroundEvent);
+            }
+        }
+
+        public logError(err: Error, cmd: string): void {
+            this.logErrorWorker(err, cmd);
+        }
+
+        private logErrorWorker(err: Error, cmd: string, fileRequest?: protocol.FileRequestArgs): void {
+            let msg = "Exception on executing command " + cmd;
+            if (err.message) {
+                msg += ":\n" + indent(err.message);
+                if ((<StackTraceError>err).stack) {
+                    msg += "\n" + indent((<StackTraceError>err).stack!);
+                }
+            }
+
+            if (fileRequest && this.logger.hasLevel(LogLevel.verbose)) {
+                try {
+                    const { file, project } = this.getFileAndProject(fileRequest);
+                    const scriptInfo = project.getScriptInfoForNormalizedPath(file);
+                    if (scriptInfo) {
+                        const text = getSnapshotText(scriptInfo.getSnapshot());
+                        msg += `\n\nFile text of ${fileRequest.file}:${indent(text)}\n`;
+                    }
+                }
+                catch {} // tslint:disable-line no-empty
+            }
+
+            this.logger.msg(msg, Msg.Err);
+        }
+
+        public send(msg: protocol.Message) {
+            if (msg.type === "event" && !this.canUseEvents) {
+                if (this.logger.hasLevel(LogLevel.verbose)) {
+                    this.logger.info(`Session does not support events: ignored event: ${JSON.stringify(msg)}`);
+                }
+                return;
+            }
+            this.host.write(formatMessage(msg, this.logger, this.byteLength, this.host.newLine));
+        }
+
+        public event<T extends object>(body: T, eventName: string): void {
+            this.send(toEvent(eventName, body));
+        }
+
+        // For backwards-compatibility only.
+        /** @deprecated */
+        public output(info: any, cmdName: string, reqSeq?: number, errorMsg?: string): void {
+            this.doOutput(info, cmdName, reqSeq!, /*success*/ !errorMsg, errorMsg); // TODO: GH#18217
+        }
+
+        private doOutput(info: {} | undefined, cmdName: string, reqSeq: number, success: boolean, message?: string): void {
+            const res: protocol.Response = {
+                seq: 0,
+                type: "response",
+                command: cmdName,
+                request_seq: reqSeq,
+                success,
+            };
+            if (success) {
+                let metadata: unknown;
+                if (isArray(info)) {
+                    res.body = info;
+                    metadata = (info as WithMetadata<ReadonlyArray<any>>).metadata;
+                    delete (info as WithMetadata<ReadonlyArray<any>>).metadata;
+                }
+                else if (typeof info === "object") {
+                    if ((info as WithMetadata<{}>).metadata) {
+                        const { metadata: infoMetadata, ...body } = (info as WithMetadata<{}>);
+                        res.body = body;
+                        metadata = infoMetadata;
+                    }
+                    else {
+                        res.body = info;
+                    }
+                }
+                else {
+                    res.body = info;
+                }
+                if (metadata) res.metadata = metadata;
+            }
+            else {
+                Debug.assert(info === undefined);
+            }
+            if (message) {
+                res.message = message;
+            }
+            this.send(res);
+        }
+
+        private semanticCheck(file: NormalizedPath, project: Project) {
+            const diags = isDeclarationFileInJSOnlyNonConfiguredProject(project, file)
+                ? emptyArray
+                : project.getLanguageService().getSemanticDiagnostics(file);
+            this.sendDiagnosticsEvent(file, project, diags, "semanticDiag");
+        }
+
+        private syntacticCheck(file: NormalizedPath, project: Project) {
+            this.sendDiagnosticsEvent(file, project, project.getLanguageService().getSyntacticDiagnostics(file), "syntaxDiag");
+        }
+
+        private suggestionCheck(file: NormalizedPath, project: Project) {
+            this.sendDiagnosticsEvent(file, project, project.getLanguageService().getSuggestionDiagnostics(file), "suggestionDiag");
+        }
+
+        private sendDiagnosticsEvent(file: NormalizedPath, project: Project, diagnostics: ReadonlyArray<Diagnostic>, kind: protocol.DiagnosticEventKind): void {
+            try {
+                this.event<protocol.DiagnosticEventBody>({ file, diagnostics: diagnostics.map(diag => formatDiag(file, project, diag)) }, kind);
+            }
+            catch (err) {
+                this.logError(err, kind);
+            }
+        }
+
+        /** It is the caller's responsibility to verify that `!this.suppressDiagnosticEvents`. */
+        private updateErrorCheck(next: NextStep, checkList: PendingErrorCheck[], ms: number, requireOpen = true) {
+            Debug.assert(!this.suppressDiagnosticEvents); // Caller's responsibility
+
+            const seq = this.changeSeq;
+            const followMs = Math.min(ms, 200);
+
+            let index = 0;
+            const checkOne = () => {
+                if (this.changeSeq !== seq) {
+                    return;
+                }
+
+                const { fileName, project } = checkList[index];
+                index++;
+                // Ensure the project is upto date before checking if this file is present in the project
+                updateProjectIfDirty(project);
+                if (!project.containsFile(fileName, requireOpen)) {
+                    return;
+                }
+
+                this.syntacticCheck(fileName, project);
+                if (this.changeSeq !== seq) {
+                    return;
+                }
+
+                next.immediate(() => {
+                    this.semanticCheck(fileName, project);
+                    if (this.changeSeq !== seq) {
+                        return;
+                    }
+
+                    const goNext = () => {
+                        if (checkList.length > index) {
+                            next.delay(followMs, checkOne);
+                        }
+                    };
+                    if (this.getPreferences(fileName).disableSuggestions) {
+                        goNext();
+                    }
+                    else {
+                        next.immediate(() => {
+                            this.suggestionCheck(fileName, project);
+                            goNext();
+                        });
+                    }
+                });
+            };
+
+            if (checkList.length > index && this.changeSeq === seq) {
+                next.delay(ms, checkOne);
+            }
+        }
+
+        private cleanProjects(caption: string, projects: Project[]) {
+            if (!projects) {
+                return;
+            }
+            this.logger.info(`cleaning ${caption}`);
+            for (const p of projects) {
+                p.getLanguageService(/*ensureSynchronized*/ false).cleanupSemanticCache();
+            }
+        }
+
+        private cleanup() {
+            this.cleanProjects("inferred projects", this.projectService.inferredProjects);
+            this.cleanProjects("configured projects", arrayFrom(this.projectService.configuredProjects.values()));
+            this.cleanProjects("external projects", this.projectService.externalProjects);
+            if (this.host.gc) {
+                this.logger.info(`host.gc()`);
+                this.host.gc();
+            }
+        }
+
+        private getEncodedSemanticClassifications(args: protocol.EncodedSemanticClassificationsRequestArgs) {
+            const { file, project } = this.getFileAndProject(args);
+            return project.getLanguageService().getEncodedSemanticClassifications(file, args);
+        }
+
+        private getProject(projectFileName: string | undefined): Project | undefined {
+            return projectFileName === undefined ? undefined : this.projectService.findProject(projectFileName);
+        }
+
+        private getConfigFileAndProject(args: protocol.FileRequestArgs): { configFile: NormalizedPath | undefined, project: Project | undefined } {
+            const project = this.getProject(args.projectFileName);
+            const file = toNormalizedPath(args.file);
+
+            return {
+                configFile: project && project.hasConfigFile(file) ? file : undefined,
+                project
+            };
+        }
+
+        private getConfigFileDiagnostics(configFile: NormalizedPath, project: Project, includeLinePosition: boolean) {
+            const projectErrors = project.getAllProjectErrors();
+            const optionsErrors = project.getLanguageService().getCompilerOptionsDiagnostics();
+            const diagnosticsForConfigFile = filter(
+                concatenate(projectErrors, optionsErrors),
+                diagnostic => !!diagnostic.file && diagnostic.file.fileName === configFile
+            );
+            return includeLinePosition ?
+                this.convertToDiagnosticsWithLinePositionFromDiagnosticFile(diagnosticsForConfigFile) :
+                map(
+                    diagnosticsForConfigFile,
+                    diagnostic => formatConfigFileDiag(diagnostic, /*includeFileName*/ false)
+                );
+        }
+
+        private convertToDiagnosticsWithLinePositionFromDiagnosticFile(diagnostics: ReadonlyArray<Diagnostic>): protocol.DiagnosticWithLinePosition[] {
+            return diagnostics.map<protocol.DiagnosticWithLinePosition>(d => ({
+                message: flattenDiagnosticMessageText(d.messageText, this.host.newLine),
+                start: d.start!, // TODO: GH#18217
+                length: d.length!, // TODO: GH#18217
+                category: diagnosticCategoryName(d),
+                code: d.code,
+                startLocation: (d.file && convertToLocation(getLineAndCharacterOfPosition(d.file, d.start!)))!, // TODO: GH#18217
+                endLocation: (d.file && convertToLocation(getLineAndCharacterOfPosition(d.file, d.start! + d.length!)))!, // TODO: GH#18217
+                relatedInformation: map(d.relatedInformation, formatRelatedInformation)
+            }));
+        }
+
+        private getCompilerOptionsDiagnostics(args: protocol.CompilerOptionsDiagnosticsRequestArgs) {
+            const project = this.getProject(args.projectFileName)!;
+            // Get diagnostics that dont have associated file with them
+            // The diagnostics which have file would be in config file and
+            // would be reported as part of configFileDiagnostics
+            return this.convertToDiagnosticsWithLinePosition(
+                filter(
+                    project.getLanguageService().getCompilerOptionsDiagnostics(),
+                    diagnostic => !diagnostic.file
+                ),
+                /*scriptInfo*/ undefined
+            );
+        }
+
+        private convertToDiagnosticsWithLinePosition(diagnostics: ReadonlyArray<Diagnostic>, scriptInfo: ScriptInfo | undefined): protocol.DiagnosticWithLinePosition[] {
+            return diagnostics.map(d => <protocol.DiagnosticWithLinePosition>{
+                message: flattenDiagnosticMessageText(d.messageText, this.host.newLine),
+                start: d.start,
+                length: d.length,
+                category: diagnosticCategoryName(d),
+                code: d.code,
+                source: d.source,
+                startLocation: scriptInfo && scriptInfo.positionToLineOffset(d.start!), // TODO: GH#18217
+                endLocation: scriptInfo && scriptInfo.positionToLineOffset(d.start! + d.length!),
+                reportsUnnecessary: d.reportsUnnecessary,
+                relatedInformation: map(d.relatedInformation, formatRelatedInformation),
+            });
+        }
+
+        private getDiagnosticsWorker(
+            args: protocol.FileRequestArgs, isSemantic: boolean, selector: (project: Project, file: string) => ReadonlyArray<Diagnostic>, includeLinePosition: boolean
+        ): ReadonlyArray<protocol.DiagnosticWithLinePosition> | ReadonlyArray<protocol.Diagnostic> {
+            const { project, file } = this.getFileAndProject(args);
+            if (isSemantic && isDeclarationFileInJSOnlyNonConfiguredProject(project, file)) {
+                return emptyArray;
+            }
+            const scriptInfo = project.getScriptInfoForNormalizedPath(file);
+            const diagnostics = selector(project, file);
+            return includeLinePosition
+                ? this.convertToDiagnosticsWithLinePosition(diagnostics, scriptInfo)
+                : diagnostics.map(d => formatDiag(file, project, d));
+        }
+
+        private getDefinition(args: protocol.FileLocationRequestArgs, simplifiedResult: boolean): ReadonlyArray<protocol.FileSpan> | ReadonlyArray<DefinitionInfo> {
+            const { file, project } = this.getFileAndProject(args);
+            const position = this.getPositionInFile(args, file);
+            const definitions = this.mapDefinitionInfoLocations(project.getLanguageService().getDefinitionAtPosition(file, position) || emptyArray, project);
+            return simplifiedResult ? this.mapDefinitionInfo(definitions, project) : definitions.map(Session.mapToOriginalLocation);
+        }
+
+        private mapDefinitionInfoLocations(definitions: ReadonlyArray<DefinitionInfo>, project: Project): ReadonlyArray<DefinitionInfo> {
+            return definitions.map((info): DefinitionInfo => {
+                const newLoc = getMappedLocation(documentSpanLocation(info), this.projectService, project);
+                return !newLoc ? info : {
+                    containerKind: info.containerKind,
+                    containerName: info.containerName,
+                    fileName: newLoc.fileName,
+                    kind: info.kind,
+                    name: info.name,
+                    textSpan: {
+                        start: newLoc.pos,
+                        length: info.textSpan.length
+                    },
+                    originalFileName: info.fileName,
+                    originalTextSpan: info.textSpan,
+                };
+            });
+        }
+
+        private getDefinitionAndBoundSpan(args: protocol.FileLocationRequestArgs, simplifiedResult: boolean): protocol.DefinitionInfoAndBoundSpan | DefinitionInfoAndBoundSpan {
+            const { file, project } = this.getFileAndProject(args);
+            const position = this.getPositionInFile(args, file);
+            const scriptInfo = Debug.assertDefined(project.getScriptInfo(file));
+
+            const unmappedDefinitionAndBoundSpan = project.getLanguageService().getDefinitionAndBoundSpan(file, position);
+
+            if (!unmappedDefinitionAndBoundSpan || !unmappedDefinitionAndBoundSpan.definitions) {
+                return {
+                    definitions: emptyArray,
+                    textSpan: undefined! // TODO: GH#18217
+                };
+            }
+
+            const definitions = this.mapDefinitionInfoLocations(unmappedDefinitionAndBoundSpan.definitions, project);
+            const { textSpan } = unmappedDefinitionAndBoundSpan;
+
+            if (simplifiedResult) {
+                return {
+                    definitions: this.mapDefinitionInfo(definitions, project),
+                    textSpan: this.toLocationTextSpan(textSpan, scriptInfo)
+                };
+            }
+
+            return {
+                definitions: definitions.map(Session.mapToOriginalLocation),
+                textSpan,
+            };
+        }
+
+        private getEmitOutput(args: protocol.FileRequestArgs): EmitOutput {
+            const { file, project } = this.getFileAndProject(args);
+            return project.getLanguageService().getEmitOutput(file);
+        }
+
+        private mapDefinitionInfo(definitions: ReadonlyArray<DefinitionInfo>, project: Project): ReadonlyArray<protocol.FileSpan> {
+            return definitions.map(def => this.toFileSpan(def.fileName, def.textSpan, project));
+        }
+
+        /*
+         * When we map a .d.ts location to .ts, Visual Studio gets confused because there's no associated Roslyn Document in
+         * the same project which corresponds to the file. VS Code has no problem with this, and luckily we have two protocols.
+         * This retains the existing behavior for the "simplified" (VS Code) protocol but stores the .d.ts location in a
+         * set of additional fields, and does the reverse for VS (store the .d.ts location where
+         * it used to be and stores the .ts location in the additional fields).
+        */
+        private static mapToOriginalLocation<T extends DocumentSpan>(def: T): T {
+            if (def.originalFileName) {
+                Debug.assert(def.originalTextSpan !== undefined, "originalTextSpan should be present if originalFileName is");
+                return {
+                    ...<any>def,
+                    fileName: def.originalFileName,
+                    textSpan: def.originalTextSpan,
+                    targetFileName: def.fileName,
+                    targetTextSpan: def.textSpan
+                };
+            }
+            return def;
+        }
+
+        private toFileSpan(fileName: string, textSpan: TextSpan, project: Project): protocol.FileSpan {
+            const ls = project.getLanguageService();
+            const start = ls.toLineColumnOffset!(fileName, textSpan.start); // TODO: GH#18217
+            const end = ls.toLineColumnOffset!(fileName, textSpanEnd(textSpan));
+
+            return {
+                file: fileName,
+                start: { line: start.line + 1, offset: start.character + 1 },
+                end: { line: end.line + 1, offset: end.character + 1 }
+            };
+        }
+
+        private getTypeDefinition(args: protocol.FileLocationRequestArgs): ReadonlyArray<protocol.FileSpan> {
+            const { file, project } = this.getFileAndProject(args);
+            const position = this.getPositionInFile(args, file);
+
+            const definitions = this.mapDefinitionInfoLocations(project.getLanguageService().getTypeDefinitionAtPosition(file, position) || emptyArray, project);
+            return this.mapDefinitionInfo(definitions, project);
+        }
+
+        private mapImplementationLocations(implementations: ReadonlyArray<ImplementationLocation>, project: Project): ReadonlyArray<ImplementationLocation> {
+            return implementations.map((info): ImplementationLocation => {
+                const newLoc = getMappedLocation(documentSpanLocation(info), this.projectService, project);
+                return !newLoc ? info : {
+                    fileName: newLoc.fileName,
+                    kind: info.kind,
+                    displayParts: info.displayParts,
+                    textSpan: {
+                        start: newLoc.pos,
+                        length: info.textSpan.length
+                    },
+                    originalFileName: info.fileName,
+                    originalTextSpan: info.textSpan,
+                };
+            });
+        }
+
+        private getImplementation(args: protocol.FileLocationRequestArgs, simplifiedResult: boolean): ReadonlyArray<protocol.FileSpan> | ReadonlyArray<ImplementationLocation> {
+            const { file, project } = this.getFileAndProject(args);
+            const position = this.getPositionInFile(args, file);
+            const implementations = this.mapImplementationLocations(project.getLanguageService().getImplementationAtPosition(file, position) || emptyArray, project);
+            if (simplifiedResult) {
+                return implementations.map(({ fileName, textSpan }) => this.toFileSpan(fileName, textSpan, project));
+            }
+
+            return implementations.map(Session.mapToOriginalLocation);
+        }
+
+        private getOccurrences(args: protocol.FileLocationRequestArgs): ReadonlyArray<protocol.OccurrencesResponseItem> {
+            const { file, project } = this.getFileAndProject(args);
+
+            const position = this.getPositionInFile(args, file);
+
+            const occurrences = project.getLanguageService().getOccurrencesAtPosition(file, position);
+
+            if (!occurrences) {
+                return emptyArray;
+            }
+
+            return occurrences.map(occurrence => {
+                const { fileName, isWriteAccess, textSpan, isInString } = occurrence;
+                const scriptInfo = project.getScriptInfo(fileName)!;
+                const result: protocol.OccurrencesResponseItem = {
+                    start: scriptInfo.positionToLineOffset(textSpan.start),
+                    end: scriptInfo.positionToLineOffset(textSpanEnd(textSpan)),
+                    file: fileName,
+                    isWriteAccess,
+                };
+                // no need to serialize the property if it is not true
+                if (isInString) {
+                    result.isInString = isInString;
+                }
+                return result;
+            });
+        }
+
+        private getSyntacticDiagnosticsSync(args: protocol.SyntacticDiagnosticsSyncRequestArgs): ReadonlyArray<protocol.Diagnostic> | ReadonlyArray<protocol.DiagnosticWithLinePosition> {
+            const { configFile } = this.getConfigFileAndProject(args);
+            if (configFile) {
+                // all the config file errors are reported as part of semantic check so nothing to report here
+                return emptyArray;
+            }
+
+            return this.getDiagnosticsWorker(args, /*isSemantic*/ false, (project, file) => project.getLanguageService().getSyntacticDiagnostics(file), !!args.includeLinePosition);
+        }
+
+        private getSemanticDiagnosticsSync(args: protocol.SemanticDiagnosticsSyncRequestArgs): ReadonlyArray<protocol.Diagnostic> | ReadonlyArray<protocol.DiagnosticWithLinePosition> {
+            const { configFile, project } = this.getConfigFileAndProject(args);
+            if (configFile) {
+                return this.getConfigFileDiagnostics(configFile, project!, !!args.includeLinePosition); // TODO: GH#18217
+            }
+            return this.getDiagnosticsWorker(args, /*isSemantic*/ true, (project, file) => project.getLanguageService().getSemanticDiagnostics(file), !!args.includeLinePosition);
+        }
+
+        private getSuggestionDiagnosticsSync(args: protocol.SuggestionDiagnosticsSyncRequestArgs): ReadonlyArray<protocol.Diagnostic> | ReadonlyArray<protocol.DiagnosticWithLinePosition> {
+            const { configFile } = this.getConfigFileAndProject(args);
+            if (configFile) {
+                // Currently there are no info diagnostics for config files.
+                return emptyArray;
+            }
+            // isSemantic because we don't want to info diagnostics in declaration files for JS-only users
+            return this.getDiagnosticsWorker(args, /*isSemantic*/ true, (project, file) => project.getLanguageService().getSuggestionDiagnostics(file), !!args.includeLinePosition);
+        }
+
+        private getJsxClosingTag(args: protocol.JsxClosingTagRequestArgs): TextInsertion | undefined {
+            const { file, project } = this.getFileAndProject(args);
+            const position = this.getPositionInFile(args, file);
+            const tag = project.getLanguageService().getJsxClosingTagAtPosition(file, position);
+            return tag === undefined ? undefined : { newText: tag.newText, caretOffset: 0 };
+        }
+
+        private getDocumentHighlights(args: protocol.DocumentHighlightsRequestArgs, simplifiedResult: boolean): ReadonlyArray<protocol.DocumentHighlightsItem> | ReadonlyArray<DocumentHighlights> {
+            const { file, project } = this.getFileAndProject(args);
+            const position = this.getPositionInFile(args, file);
+            const documentHighlights = project.getLanguageService().getDocumentHighlights(file, position, args.filesToSearch);
+
+            if (!documentHighlights) {
+                return emptyArray;
+            }
+
+            if (simplifiedResult) {
+                return documentHighlights.map(convertToDocumentHighlightsItem);
+            }
+            else {
+                return documentHighlights;
+            }
+
+            function convertToDocumentHighlightsItem(documentHighlights: DocumentHighlights): protocol.DocumentHighlightsItem {
+                const { fileName, highlightSpans } = documentHighlights;
+
+                const scriptInfo = project.getScriptInfo(fileName)!;
+                return {
+                    file: fileName,
+                    highlightSpans: highlightSpans.map(convertHighlightSpan)
+                };
+
+                function convertHighlightSpan(highlightSpan: HighlightSpan): protocol.HighlightSpan {
+                    const { textSpan, kind } = highlightSpan;
+                    const start = scriptInfo.positionToLineOffset(textSpan.start);
+                    const end = scriptInfo.positionToLineOffset(textSpanEnd(textSpan));
+                    return { start, end, kind };
+                }
+            }
+        }
+
+        private setCompilerOptionsForInferredProjects(args: protocol.SetCompilerOptionsForInferredProjectsArgs): void {
+            this.projectService.setCompilerOptionsForInferredProjects(args.options, args.projectRootPath);
+        }
+
+        private getProjectInfo(args: protocol.ProjectInfoRequestArgs): protocol.ProjectInfo {
+            return this.getProjectInfoWorker(args.file, args.projectFileName, args.needFileNameList, /*excludeConfigFiles*/ false);
+        }
+
+        private getProjectInfoWorker(uncheckedFileName: string, projectFileName: string | undefined, needFileNameList: boolean, excludeConfigFiles: boolean) {
+            const { project } = this.getFileAndProjectWorker(uncheckedFileName, projectFileName);
+            updateProjectIfDirty(project);
+            const projectInfo = {
+                configFileName: project.getProjectName(),
+                languageServiceDisabled: !project.languageServiceEnabled,
+                fileNames: needFileNameList ? project.getFileNames(/*excludeFilesFromExternalLibraries*/ false, excludeConfigFiles) : undefined
+            };
+            return projectInfo;
+        }
+
+        private getRenameInfo(args: protocol.FileLocationRequestArgs): RenameInfo {
+            const { file, project } = this.getFileAndProject(args);
+            const position = this.getPositionInFile(args, file);
+            return project.getLanguageService().getRenameInfo(file, position);
+        }
+
+        private getProjects(args: protocol.FileRequestArgs, getScriptInfoEnsuringProjectsUptoDate?: boolean, ignoreNoProjectError?: boolean): Projects {
+            let projects: ReadonlyArray<Project> | undefined;
+            let symLinkedProjects: MultiMap<Project> | undefined;
+            if (args.projectFileName) {
+                const project = this.getProject(args.projectFileName);
+                if (project) {
+                    projects = [project];
+                }
+            }
+            else {
+                const scriptInfo = getScriptInfoEnsuringProjectsUptoDate ?
+                    this.projectService.getScriptInfoEnsuringProjectsUptoDate(args.file) :
+                    this.projectService.getScriptInfo(args.file);
+                if (!scriptInfo) {
+                    if (ignoreNoProjectError) return emptyArray;
+                    this.projectService.logErrorForScriptInfoNotFound(args.file);
+                    return Errors.ThrowNoProject();
+                }
+                projects = scriptInfo.containingProjects;
+                symLinkedProjects = this.projectService.getSymlinkedProjects(scriptInfo);
+            }
+            // filter handles case when 'projects' is undefined
+            projects = filter(projects, p => p.languageServiceEnabled && !p.isOrphan());
+            if (!ignoreNoProjectError && (!projects || !projects.length) && !symLinkedProjects) {
+                this.projectService.logErrorForScriptInfoNotFound(args.file);
+                return Errors.ThrowNoProject();
+            }
+            return symLinkedProjects ? { projects: projects!, symLinkedProjects } : projects!; // TODO: GH#18217
+        }
+
+        private getDefaultProject(args: protocol.FileRequestArgs) {
+            if (args.projectFileName) {
+                const project = this.getProject(args.projectFileName);
+                if (project) {
+                    return project;
+                }
+            }
+            const info = this.projectService.getScriptInfo(args.file)!;
+            return info.getDefaultProject();
+        }
+
+        private getRenameLocations(args: protocol.RenameRequestArgs, simplifiedResult: boolean): protocol.RenameResponseBody | ReadonlyArray<RenameLocation> {
+            const file = toNormalizedPath(args.file);
+            const position = this.getPositionInFile(args, file);
+            const projects = this.getProjects(args);
+
+            const locations = combineProjectOutputForRenameLocations(
+                projects,
+                this.getDefaultProject(args),
+                { fileName: args.file, pos: position },
+                !!args.findInStrings,
+                !!args.findInComments
+            );
+            if (!simplifiedResult) return locations;
+
+            const defaultProject = this.getDefaultProject(args);
+            const renameInfo: protocol.RenameInfo = this.mapRenameInfo(defaultProject.getLanguageService().getRenameInfo(file, position), Debug.assertDefined(this.projectService.getScriptInfo(file)));
+            return { info: renameInfo, locs: this.toSpanGroups(locations) };
+        }
+
+        private mapRenameInfo(info: RenameInfo, scriptInfo: ScriptInfo): protocol.RenameInfo {
+            if (info.canRename) {
+                const { canRename, fileToRename, displayName, fullDisplayName, kind, kindModifiers, triggerSpan } = info;
+                return identity<protocol.RenameInfoSuccess>(
+                    { canRename, fileToRename, displayName, fullDisplayName, kind, kindModifiers, triggerSpan: this.toLocationTextSpan(triggerSpan, scriptInfo) });
+            }
+            else {
+                return info;
+            }
+        }
+
+        private toSpanGroups(locations: ReadonlyArray<RenameLocation>): ReadonlyArray<protocol.SpanGroup> {
+            const map = createMap<protocol.SpanGroup>();
+            for (const { fileName, textSpan, originalTextSpan: _, originalFileName: _1, ...prefixSuffixText } of locations) {
+                let group = map.get(fileName);
+                if (!group) map.set(fileName, group = { file: fileName, locs: [] });
+                const scriptInfo = Debug.assertDefined(this.projectService.getScriptInfo(fileName));
+                group.locs.push({ ...this.toLocationTextSpan(textSpan, scriptInfo), ...prefixSuffixText });
+            }
+            return arrayFrom(map.values());
+        }
+
+        private getReferences(args: protocol.FileLocationRequestArgs, simplifiedResult: boolean): protocol.ReferencesResponseBody | undefined | ReadonlyArray<ReferencedSymbol> {
+            const file = toNormalizedPath(args.file);
+            const projects = this.getProjects(args);
+            const position = this.getPositionInFile(args, file);
+            const references = combineProjectOutputForReferences(
+                projects,
+                this.getDefaultProject(args),
+                { fileName: args.file, pos: position },
+            );
+
+            if (simplifiedResult) {
+                const defaultProject = this.getDefaultProject(args);
+                const scriptInfo = defaultProject.getScriptInfoForNormalizedPath(file)!;
+                const nameInfo = defaultProject.getLanguageService().getQuickInfoAtPosition(file, position);
+                const symbolDisplayString = nameInfo ? displayPartsToString(nameInfo.displayParts) : "";
+                const nameSpan = nameInfo && nameInfo.textSpan;
+                const symbolStartOffset = nameSpan ? scriptInfo.positionToLineOffset(nameSpan.start).offset : 0;
+                const symbolName = nameSpan ? scriptInfo.getSnapshot().getText(nameSpan.start, textSpanEnd(nameSpan)) : "";
+                const refs: ReadonlyArray<protocol.ReferencesResponseItem> = flatMap(references, referencedSymbol =>
+                    referencedSymbol.references.map(({ fileName, textSpan, isWriteAccess, isDefinition }): protocol.ReferencesResponseItem => {
+                        const scriptInfo = Debug.assertDefined(this.projectService.getScriptInfo(fileName));
+                        const start = scriptInfo.positionToLineOffset(textSpan.start);
+                        const lineSpan = scriptInfo.lineToTextSpan(start.line - 1);
+                        const lineText = scriptInfo.getSnapshot().getText(lineSpan.start, textSpanEnd(lineSpan)).replace(/\r|\n/g, "");
+                        return { ...toFileSpan(fileName, textSpan, scriptInfo), lineText, isWriteAccess, isDefinition };
+                    }));
+                const result: protocol.ReferencesResponseBody = { refs, symbolName, symbolStartOffset, symbolDisplayString };
+                return result;
+            }
+            else {
+                return references;
+            }
+        }
+
+        /**
+         * @param fileName is the name of the file to be opened
+         * @param fileContent is a version of the file content that is known to be more up to date than the one on disk
+         */
+        private openClientFile(fileName: NormalizedPath, fileContent?: string, scriptKind?: ScriptKind, projectRootPath?: NormalizedPath) {
+            this.projectService.openClientFileWithNormalizedPath(fileName, fileContent, scriptKind, /*hasMixedContent*/ false, projectRootPath);
+        }
+
+        private getPosition(args: protocol.FileLocationRequestArgs, scriptInfo: ScriptInfo): number {
+            return args.position !== undefined ? args.position : scriptInfo.lineOffsetToPosition(args.line, args.offset);
+        }
+
+        private getPositionInFile(args: protocol.FileLocationRequestArgs, file: NormalizedPath): number {
+            const scriptInfo = this.projectService.getScriptInfoForNormalizedPath(file)!;
+            return this.getPosition(args, scriptInfo);
+        }
+
+        private getFileAndProject(args: protocol.FileRequestArgs): FileAndProject {
+            return this.getFileAndProjectWorker(args.file, args.projectFileName);
+        }
+
+        private getFileAndLanguageServiceForSyntacticOperation(args: protocol.FileRequestArgs) {
+            // Since this is syntactic operation, there should always be project for the file
+            // we wouldnt have to ensure project but rather throw if we dont get project
+            const file = toNormalizedPath(args.file);
+            const project = this.getProject(args.projectFileName) || this.projectService.tryGetDefaultProjectForFile(file);
+            if (!project) {
+                return Errors.ThrowNoProject();
+            }
+            return {
+                file,
+                languageService: project.getLanguageService(/*ensureSynchronized*/ false)
+            };
+        }
+
+        private getFileAndProjectWorker(uncheckedFileName: string, projectFileName: string | undefined): { file: NormalizedPath, project: Project } {
+            const file = toNormalizedPath(uncheckedFileName);
+            const project = this.getProject(projectFileName) || this.projectService.ensureDefaultProjectForFile(file);
+            return { file, project };
+        }
+
+        private getOutliningSpans(args: protocol.FileRequestArgs, simplifiedResult: boolean): protocol.OutliningSpan[] | OutliningSpan[] {
+            const { file, languageService } = this.getFileAndLanguageServiceForSyntacticOperation(args);
+            const spans = languageService.getOutliningSpans(file);
+            if (simplifiedResult) {
+                const scriptInfo = this.projectService.getScriptInfoForNormalizedPath(file)!;
+                return spans.map(s => ({
+                    textSpan: this.toLocationTextSpan(s.textSpan, scriptInfo),
+                    hintSpan: this.toLocationTextSpan(s.hintSpan, scriptInfo),
+                    bannerText: s.bannerText,
+                    autoCollapse: s.autoCollapse,
+                    kind: s.kind
+                }));
+            }
+            else {
+                return spans;
+            }
+        }
+
+        private getTodoComments(args: protocol.TodoCommentRequestArgs) {
+            const { file, project } = this.getFileAndProject(args);
+            return project.getLanguageService().getTodoComments(file, args.descriptors);
+        }
+
+        private getDocCommentTemplate(args: protocol.FileLocationRequestArgs) {
+            const { file, languageService } = this.getFileAndLanguageServiceForSyntacticOperation(args);
+            const position = this.getPositionInFile(args, file);
+            return languageService.getDocCommentTemplateAtPosition(file, position);
+        }
+
+        private getSpanOfEnclosingComment(args: protocol.SpanOfEnclosingCommentRequestArgs) {
+            const { file, languageService } = this.getFileAndLanguageServiceForSyntacticOperation(args);
+            const onlyMultiLine = args.onlyMultiLine;
+            const position = this.getPositionInFile(args, file);
+            return languageService.getSpanOfEnclosingComment(file, position, onlyMultiLine);
+        }
+
+        private getIndentation(args: protocol.IndentationRequestArgs) {
+            const { file, languageService } = this.getFileAndLanguageServiceForSyntacticOperation(args);
+            const position = this.getPositionInFile(args, file);
+            const options = args.options ? convertFormatOptions(args.options) : this.getFormatOptions(file);
+            const indentation = languageService.getIndentationAtPosition(file, position, options);
+            return { position, indentation };
+        }
+
+        private getBreakpointStatement(args: protocol.FileLocationRequestArgs) {
+            const { file, languageService } = this.getFileAndLanguageServiceForSyntacticOperation(args);
+            const position = this.getPositionInFile(args, file);
+            return languageService.getBreakpointStatementAtPosition(file, position);
+        }
+
+        private getNameOrDottedNameSpan(args: protocol.FileLocationRequestArgs) {
+            const { file, languageService } = this.getFileAndLanguageServiceForSyntacticOperation(args);
+            const position = this.getPositionInFile(args, file);
+            return languageService.getNameOrDottedNameSpan(file, position, position);
+        }
+
+        private isValidBraceCompletion(args: protocol.BraceCompletionRequestArgs) {
+            const { file, languageService } = this.getFileAndLanguageServiceForSyntacticOperation(args);
+            const position = this.getPositionInFile(args, file);
+            return languageService.isValidBraceCompletionAtPosition(file, position, args.openingBrace.charCodeAt(0));
+        }
+
+        private getQuickInfoWorker(args: protocol.FileLocationRequestArgs, simplifiedResult: boolean): protocol.QuickInfoResponseBody | QuickInfo | undefined {
+            const { file, project } = this.getFileAndProject(args);
+            const scriptInfo = this.projectService.getScriptInfoForNormalizedPath(file)!;
+            const quickInfo = project.getLanguageService().getQuickInfoAtPosition(file, this.getPosition(args, scriptInfo));
+            if (!quickInfo) {
+                return undefined;
+            }
+
+            if (simplifiedResult) {
+                const displayString = displayPartsToString(quickInfo.displayParts);
+                const docString = displayPartsToString(quickInfo.documentation);
+
+                return {
+                    kind: quickInfo.kind,
+                    kindModifiers: quickInfo.kindModifiers,
+                    start: scriptInfo.positionToLineOffset(quickInfo.textSpan.start),
+                    end: scriptInfo.positionToLineOffset(textSpanEnd(quickInfo.textSpan)),
+                    displayString,
+                    documentation: docString,
+                    tags: quickInfo.tags || []
+                };
+            }
+            else {
+                return quickInfo;
+            }
+        }
+
+        private getFormattingEditsForRange(args: protocol.FormatRequestArgs): protocol.CodeEdit[] | undefined {
+            const { file, languageService } = this.getFileAndLanguageServiceForSyntacticOperation(args);
+            const scriptInfo = this.projectService.getScriptInfoForNormalizedPath(file)!;
+
+            const startPosition = scriptInfo.lineOffsetToPosition(args.line, args.offset);
+            const endPosition = scriptInfo.lineOffsetToPosition(args.endLine, args.endOffset);
+
+            // TODO: avoid duplicate code (with formatonkey)
+            const edits = languageService.getFormattingEditsForRange(file, startPosition, endPosition, this.getFormatOptions(file));
+            if (!edits) {
+                return undefined;
+            }
+
+            return edits.map(edit => this.convertTextChangeToCodeEdit(edit, scriptInfo));
+        }
+
+        private getFormattingEditsForRangeFull(args: protocol.FormatRequestArgs) {
+            const { file, languageService } = this.getFileAndLanguageServiceForSyntacticOperation(args);
+            const options = args.options ? convertFormatOptions(args.options) : this.getFormatOptions(file);
+            return languageService.getFormattingEditsForRange(file, args.position!, args.endPosition!, options); // TODO: GH#18217
+        }
+
+        private getFormattingEditsForDocumentFull(args: protocol.FormatRequestArgs) {
+            const { file, languageService } = this.getFileAndLanguageServiceForSyntacticOperation(args);
+            const options = args.options ? convertFormatOptions(args.options) : this.getFormatOptions(file);
+            return languageService.getFormattingEditsForDocument(file, options);
+        }
+
+        private getFormattingEditsAfterKeystrokeFull(args: protocol.FormatOnKeyRequestArgs) {
+            const { file, languageService } = this.getFileAndLanguageServiceForSyntacticOperation(args);
+            const options = args.options ? convertFormatOptions(args.options) : this.getFormatOptions(file);
+            return languageService.getFormattingEditsAfterKeystroke(file, args.position!, args.key, options); // TODO: GH#18217
+        }
+
+        private getFormattingEditsAfterKeystroke(args: protocol.FormatOnKeyRequestArgs): protocol.CodeEdit[] | undefined {
+            const { file, languageService } = this.getFileAndLanguageServiceForSyntacticOperation(args);
+            const scriptInfo = this.projectService.getScriptInfoForNormalizedPath(file)!;
+            const position = scriptInfo.lineOffsetToPosition(args.line, args.offset);
+            const formatOptions = this.getFormatOptions(file);
+            const edits = languageService.getFormattingEditsAfterKeystroke(file, position, args.key,
+                formatOptions);
+            // Check whether we should auto-indent. This will be when
+            // the position is on a line containing only whitespace.
+            // This should leave the edits returned from
+            // getFormattingEditsAfterKeystroke either empty or pertaining
+            // only to the previous line.  If all this is true, then
+            // add edits necessary to properly indent the current line.
+            if ((args.key === "\n") && ((!edits) || (edits.length === 0) || allEditsBeforePos(edits, position))) {
+                const { lineText, absolutePosition } = scriptInfo.getLineInfo(args.line);
+                if (lineText && lineText.search("\\S") < 0) {
+                    const preferredIndent = languageService.getIndentationAtPosition(file, position, formatOptions);
+                    let hasIndent = 0;
+                    let i: number, len: number;
+                    for (i = 0, len = lineText.length; i < len; i++) {
+                        if (lineText.charAt(i) === " ") {
+                            hasIndent++;
+                        }
+                        else if (lineText.charAt(i) === "\t") {
+                            hasIndent += formatOptions.tabSize!; // TODO: GH#18217
+                        }
+                        else {
+                            break;
+                        }
+                    }
+                    // i points to the first non whitespace character
+                    if (preferredIndent !== hasIndent) {
+                        const firstNoWhiteSpacePosition = absolutePosition + i;
+                        edits.push({
+                            span: createTextSpanFromBounds(absolutePosition, firstNoWhiteSpacePosition),
+                            newText: formatting.getIndentationString(preferredIndent, formatOptions)
+                        });
+                    }
+                }
+            }
+
+            if (!edits) {
+                return undefined;
+            }
+
+            return edits.map((edit) => {
+                return {
+                    start: scriptInfo.positionToLineOffset(edit.span.start),
+                    end: scriptInfo.positionToLineOffset(textSpanEnd(edit.span)),
+                    newText: edit.newText ? edit.newText : ""
+                };
+            });
+        }
+
+        private getCompletions(args: protocol.CompletionsRequestArgs, kind: protocol.CommandTypes.CompletionInfo | protocol.CommandTypes.Completions | protocol.CommandTypes.CompletionsFull): WithMetadata<ReadonlyArray<protocol.CompletionEntry>> | protocol.CompletionInfo | CompletionInfo | undefined {
+            const { file, project } = this.getFileAndProject(args);
+            const scriptInfo = this.projectService.getScriptInfoForNormalizedPath(file)!;
+            const position = this.getPosition(args, scriptInfo);
+
+            const completions = project.getLanguageService().getCompletionsAtPosition(file, position, {
+                ...convertUserPreferences(this.getPreferences(file)),
+                triggerCharacter: args.triggerCharacter,
+                includeExternalModuleExports: args.includeExternalModuleExports,
+                includeInsertTextCompletions: args.includeInsertTextCompletions
+            });
+            if (completions === undefined) return undefined;
+
+            if (kind === protocol.CommandTypes.CompletionsFull) return completions;
+
+            const prefix = args.prefix || "";
+            const entries = mapDefined<CompletionEntry, protocol.CompletionEntry>(completions.entries, entry => {
+                if (completions.isMemberCompletion || startsWith(entry.name.toLowerCase(), prefix.toLowerCase())) {
+                    const { name, kind, kindModifiers, sortText, insertText, replacementSpan, hasAction, source, isRecommended } = entry;
+                    const convertedSpan = replacementSpan ? this.toLocationTextSpan(replacementSpan, scriptInfo) : undefined;
+                    // Use `hasAction || undefined` to avoid serializing `false`.
+                    return { name, kind, kindModifiers, sortText, insertText, replacementSpan: convertedSpan, hasAction: hasAction || undefined, source, isRecommended };
+                }
+            }).sort((a, b) => compareStringsCaseSensitiveUI(a.name, b.name));
+
+            if (kind === protocol.CommandTypes.Completions) {
+                if (completions.metadata) (entries as WithMetadata<ReadonlyArray<protocol.CompletionEntry>>).metadata = completions.metadata;
+                return entries;
+            }
+
+            const res: protocol.CompletionInfo = {
+                ...completions,
+                entries,
+            };
+            return res;
+        }
+
+        private getCompletionEntryDetails(args: protocol.CompletionDetailsRequestArgs, simplifiedResult: boolean): ReadonlyArray<protocol.CompletionEntryDetails> | ReadonlyArray<CompletionEntryDetails> {
+            const { file, project } = this.getFileAndProject(args);
+            const scriptInfo = this.projectService.getScriptInfoForNormalizedPath(file)!;
+            const position = this.getPosition(args, scriptInfo);
+            const formattingOptions = project.projectService.getFormatCodeOptions(file);
+
+            const result = mapDefined(args.entryNames, entryName => {
+                const { name, source } = typeof entryName === "string" ? { name: entryName, source: undefined } : entryName;
+                return project.getLanguageService().getCompletionEntryDetails(file, position, name, formattingOptions, source, this.getPreferences(file));
+            });
+            return simplifiedResult
+                ? result.map(details => ({ ...details, codeActions: map(details.codeActions, action => this.mapCodeAction(action)) }))
+                : result;
+        }
+
+        private getCompileOnSaveAffectedFileList(args: protocol.FileRequestArgs): ReadonlyArray<protocol.CompileOnSaveAffectedFileListSingleProject> {
+            const projects = this.getProjects(args, /*getScriptInfoEnsuringProjectsUptoDate*/ true, /*ignoreNoProjectError*/ true);
+            const info = this.projectService.getScriptInfo(args.file);
+            if (!info) {
+                return emptyArray;
+            }
+
+            return combineProjectOutput(
+                info,
+                path => this.projectService.getScriptInfoForPath(path)!,
+                projects,
+                (project, info) => {
+                    let result: protocol.CompileOnSaveAffectedFileListSingleProject | undefined;
+                    if (project.compileOnSaveEnabled && project.languageServiceEnabled && !project.isOrphan() && !project.getCompilationSettings().noEmit) {
+                        result = {
+                            projectFileName: project.getProjectName(),
+                            fileNames: project.getCompileOnSaveAffectedFileList(info),
+                            projectUsesOutFile: !!project.getCompilationSettings().outFile || !!project.getCompilationSettings().out
+                        };
+                    }
+                    return result;
+                }
+            );
+        }
+
+        private emitFile(args: protocol.CompileOnSaveEmitFileRequestArgs) {
+            const { file, project } = this.getFileAndProject(args);
+            if (!project) {
+                Errors.ThrowNoProject();
+            }
+            if (!project.languageServiceEnabled) {
+                return false;
+            }
+            const scriptInfo = project.getScriptInfo(file)!;
+            return project.emitFile(scriptInfo, (path, data, writeByteOrderMark) => this.host.writeFile(path, data, writeByteOrderMark));
+        }
+
+        private getSignatureHelpItems(args: protocol.SignatureHelpRequestArgs, simplifiedResult: boolean): protocol.SignatureHelpItems | SignatureHelpItems | undefined {
+            const { file, project } = this.getFileAndProject(args);
+            const scriptInfo = this.projectService.getScriptInfoForNormalizedPath(file)!;
+            const position = this.getPosition(args, scriptInfo);
+            const helpItems = project.getLanguageService().getSignatureHelpItems(file, position, args);
+            if (!helpItems) {
+                return undefined;
+            }
+
+            if (simplifiedResult) {
+                const span = helpItems.applicableSpan;
+                return {
+                    items: helpItems.items,
+                    applicableSpan: {
+                        start: scriptInfo.positionToLineOffset(span.start),
+                        end: scriptInfo.positionToLineOffset(span.start + span.length)
+                    },
+                    selectedItemIndex: helpItems.selectedItemIndex,
+                    argumentIndex: helpItems.argumentIndex,
+                    argumentCount: helpItems.argumentCount,
+                };
+            }
+            else {
+                return helpItems;
+            }
+        }
+
+        private createCheckList(fileNames: string[], defaultProject?: Project): PendingErrorCheck[] {
+            return mapDefined<string, PendingErrorCheck>(fileNames, uncheckedFileName => {
+                const fileName = toNormalizedPath(uncheckedFileName);
+                const project = defaultProject || this.projectService.tryGetDefaultProjectForFile(fileName);
+                return project && { fileName, project };
+            });
+        }
+
+        private getDiagnostics(next: NextStep, delay: number, fileNames: string[]): void {
+            if (this.suppressDiagnosticEvents) {
+                return;
+            }
+
+            const checkList = this.createCheckList(fileNames);
+            if (checkList.length > 0) {
+                this.updateErrorCheck(next, checkList, delay);
+            }
+        }
+
+        private change(args: protocol.ChangeRequestArgs) {
+            const scriptInfo = this.projectService.getScriptInfo(args.file)!;
+            Debug.assert(!!scriptInfo);
+            const start = scriptInfo.lineOffsetToPosition(args.line, args.offset);
+            const end = scriptInfo.lineOffsetToPosition(args.endLine, args.endOffset);
+            if (start >= 0) {
+                this.changeSeq++;
+                this.projectService.applyChangesToFile(scriptInfo, [{
+                    span: { start, length: end - start },
+                    newText: args.insertString! // TODO: GH#18217
+                }]);
+            }
+        }
+
+        private reload(args: protocol.ReloadRequestArgs, reqSeq: number) {
+            const file = toNormalizedPath(args.file);
+            const tempFileName = args.tmpfile === undefined ? undefined : toNormalizedPath(args.tmpfile);
+            const info = this.projectService.getScriptInfoForNormalizedPath(file);
+            if (info) {
+                this.changeSeq++;
+                // make sure no changes happen before this one is finished
+                if (info.reloadFromFile(tempFileName)) {
+                    this.doOutput(/*info*/ undefined, CommandNames.Reload, reqSeq, /*success*/ true);
+                }
+            }
+        }
+
+        private saveToTmp(fileName: string, tempFileName: string) {
+            const scriptInfo = this.projectService.getScriptInfo(fileName);
+            if (scriptInfo) {
+                scriptInfo.saveTo(tempFileName);
+            }
+        }
+
+        private closeClientFile(fileName: string) {
+            if (!fileName) {
+                return;
+            }
+            const file = normalizePath(fileName);
+            this.projectService.closeClientFile(file);
+        }
+
+        private mapLocationNavigationBarItems(items: NavigationBarItem[], scriptInfo: ScriptInfo): protocol.NavigationBarItem[] {
+            return map(items, item => ({
+                text: item.text,
+                kind: item.kind,
+                kindModifiers: item.kindModifiers,
+                spans: item.spans.map(span => this.toLocationTextSpan(span, scriptInfo)),
+                childItems: this.mapLocationNavigationBarItems(item.childItems, scriptInfo),
+                indent: item.indent
+            }));
+        }
+
+        private getNavigationBarItems(args: protocol.FileRequestArgs, simplifiedResult: boolean): protocol.NavigationBarItem[] | NavigationBarItem[] | undefined {
+            const { file, languageService } = this.getFileAndLanguageServiceForSyntacticOperation(args);
+            const items = languageService.getNavigationBarItems(file);
+            return !items
+                ? undefined
+                : simplifiedResult
+                    ? this.mapLocationNavigationBarItems(items, this.projectService.getScriptInfoForNormalizedPath(file)!)
+                    : items;
+        }
+
+        private toLocationNavigationTree(tree: NavigationTree, scriptInfo: ScriptInfo): protocol.NavigationTree {
+            return {
+                text: tree.text,
+                kind: tree.kind,
+                kindModifiers: tree.kindModifiers,
+                spans: tree.spans.map(span => this.toLocationTextSpan(span, scriptInfo)),
+                nameSpan: tree.nameSpan && this.toLocationTextSpan(tree.nameSpan, scriptInfo),
+                childItems: map(tree.childItems, item => this.toLocationNavigationTree(item, scriptInfo))
+            };
+        }
+
+        private toLocationTextSpan(span: TextSpan, scriptInfo: ScriptInfo): protocol.TextSpan {
+            return {
+                start: scriptInfo.positionToLineOffset(span.start),
+                end: scriptInfo.positionToLineOffset(textSpanEnd(span))
+            };
+        }
+
+        private getNavigationTree(args: protocol.FileRequestArgs, simplifiedResult: boolean): protocol.NavigationTree | NavigationTree | undefined {
+            const { file, languageService } = this.getFileAndLanguageServiceForSyntacticOperation(args);
+            const tree = languageService.getNavigationTree(file);
+            return !tree
+                ? undefined
+                : simplifiedResult
+                    ? this.toLocationNavigationTree(tree, this.projectService.getScriptInfoForNormalizedPath(file)!)
+                    : tree;
+        }
+
+        private getNavigateToItems(args: protocol.NavtoRequestArgs, simplifiedResult: boolean): ReadonlyArray<protocol.NavtoItem> | ReadonlyArray<NavigateToItem> {
+            const full = this.getFullNavigateToItems(args);
+            return !simplifiedResult ? full : full.map((navItem) => {
+                const { file, project } = this.getFileAndProject({ file: navItem.fileName });
+                const scriptInfo = project.getScriptInfo(file)!;
+                const bakedItem: protocol.NavtoItem = {
+                    name: navItem.name,
+                    kind: navItem.kind,
+                    isCaseSensitive: navItem.isCaseSensitive,
+                    matchKind: navItem.matchKind,
+                    file: navItem.fileName,
+                    start: scriptInfo.positionToLineOffset(navItem.textSpan.start),
+                    end: scriptInfo.positionToLineOffset(textSpanEnd(navItem.textSpan))
+                };
+                if (navItem.kindModifiers && (navItem.kindModifiers !== "")) {
+                    bakedItem.kindModifiers = navItem.kindModifiers;
+                }
+                if (navItem.containerName && (navItem.containerName.length > 0)) {
+                    bakedItem.containerName = navItem.containerName;
+                }
+                if (navItem.containerKind && (navItem.containerKind.length > 0)) {
+                    bakedItem.containerKind = navItem.containerKind;
+                }
+                return bakedItem;
+            });
+        }
+
+        private getFullNavigateToItems(args: protocol.NavtoRequestArgs): ReadonlyArray<NavigateToItem> {
+            const { currentFileOnly, searchValue, maxResultCount } = args;
+            if (currentFileOnly) {
+                const { file, project } = this.getFileAndProject(args);
+                return project.getLanguageService().getNavigateToItems(searchValue, maxResultCount, file);
+            }
+            else {
+                return combineProjectOutputWhileOpeningReferencedProjects<NavigateToItem>(
+                    this.getProjects(args),
+                    this.getDefaultProject(args),
+                    project =>
+                        project.getLanguageService().getNavigateToItems(searchValue, maxResultCount, /*fileName*/ undefined, /*excludeDts*/ project.isNonTsProject()),
+                    documentSpanLocation,
+                    navigateToItemIsEqualTo);
+            }
+
+            function navigateToItemIsEqualTo(a: NavigateToItem, b: NavigateToItem): boolean {
+                if (a === b) {
+                    return true;
+                }
+                if (!a || !b) {
+                    return false;
+                }
+                return a.containerKind === b.containerKind &&
+                    a.containerName === b.containerName &&
+                    a.fileName === b.fileName &&
+                    a.isCaseSensitive === b.isCaseSensitive &&
+                    a.kind === b.kind &&
+                    a.kindModifiers === b.containerName &&
+                    a.matchKind === b.matchKind &&
+                    a.name === b.name &&
+                    a.textSpan.start === b.textSpan.start &&
+                    a.textSpan.length === b.textSpan.length;
+            }
+        }
+
+        private getSupportedCodeFixes(): string[] {
+            return getSupportedCodeFixes();
+        }
+
+        private isLocation(locationOrSpan: protocol.FileLocationOrRangeRequestArgs): locationOrSpan is protocol.FileLocationRequestArgs {
+            return (<protocol.FileLocationRequestArgs>locationOrSpan).line !== undefined;
+        }
+
+        private extractPositionAndRange(args: protocol.FileLocationOrRangeRequestArgs, scriptInfo: ScriptInfo): { position: number, textRange: TextRange } {
+            let position: number | undefined;
+            let textRange: TextRange | undefined;
+            if (this.isLocation(args)) {
+                position = getPosition(args);
+            }
+            else {
+                const { startPosition, endPosition } = this.getStartAndEndPosition(args, scriptInfo);
+                textRange = { pos: startPosition, end: endPosition };
+            }
+            return { position: position!, textRange: textRange! }; // TODO: GH#18217
+
+            function getPosition(loc: protocol.FileLocationRequestArgs) {
+                return loc.position !== undefined ? loc.position : scriptInfo.lineOffsetToPosition(loc.line, loc.offset);
+            }
+        }
+
+        private getApplicableRefactors(args: protocol.GetApplicableRefactorsRequestArgs): protocol.ApplicableRefactorInfo[] {
+            const { file, project } = this.getFileAndProject(args);
+            const scriptInfo = project.getScriptInfoForNormalizedPath(file)!;
+            const { position, textRange } = this.extractPositionAndRange(args, scriptInfo);
+            return project.getLanguageService().getApplicableRefactors(file, position || textRange, this.getPreferences(file));
+        }
+
+        private getEditsForRefactor(args: protocol.GetEditsForRefactorRequestArgs, simplifiedResult: boolean): RefactorEditInfo | protocol.RefactorEditInfo {
+            const { file, project } = this.getFileAndProject(args);
+            const scriptInfo = project.getScriptInfoForNormalizedPath(file)!;
+            const { position, textRange } = this.extractPositionAndRange(args, scriptInfo);
+
+            const result = project.getLanguageService().getEditsForRefactor(
+                file,
+                this.getFormatOptions(file),
+                position || textRange,
+                args.refactor,
+                args.action,
+                this.getPreferences(file),
+            );
+
+            if (result === undefined) {
+                return {
+                    edits: []
+                };
+            }
+
+            if (simplifiedResult) {
+                const { renameFilename, renameLocation, edits } = result;
+                let mappedRenameLocation: protocol.Location | undefined;
+                if (renameFilename !== undefined && renameLocation !== undefined) {
+                    const renameScriptInfo = project.getScriptInfoForNormalizedPath(toNormalizedPath(renameFilename))!;
+                    mappedRenameLocation = getLocationInNewDocument(getSnapshotText(renameScriptInfo.getSnapshot()), renameFilename, renameLocation, edits);
+                }
+                return { renameLocation: mappedRenameLocation, renameFilename, edits: this.mapTextChangesToCodeEdits(edits) };
+            }
+            else {
+                return result;
+            }
+        }
+
+        private organizeImports({ scope }: protocol.OrganizeImportsRequestArgs, simplifiedResult: boolean): ReadonlyArray<protocol.FileCodeEdits> | ReadonlyArray<FileTextChanges> {
+            Debug.assert(scope.type === "file");
+            const { file, project } = this.getFileAndProject(scope.args);
+            const changes = project.getLanguageService().organizeImports({ type: "file", fileName: file }, this.getFormatOptions(file), this.getPreferences(file));
+            if (simplifiedResult) {
+                return this.mapTextChangesToCodeEdits(changes);
+            }
+            else {
+                return changes;
+            }
+        }
+
+        private getEditsForFileRename(args: protocol.GetEditsForFileRenameRequestArgs, simplifiedResult: boolean): ReadonlyArray<protocol.FileCodeEdits> | ReadonlyArray<FileTextChanges> {
+            const oldPath = toNormalizedPath(args.oldFilePath);
+            const newPath = toNormalizedPath(args.newFilePath);
+            const formatOptions = this.getHostFormatOptions();
+            const preferences = this.getHostPreferences();
+            const changes = combineProjectOutputFromEveryProject(
+                this.projectService,
+                project => project.getLanguageService().getEditsForFileRename(oldPath, newPath, formatOptions, preferences),
+                (a, b) => a.fileName === b.fileName);
+            return simplifiedResult ? changes.map(c => this.mapTextChangeToCodeEdit(c)) : changes;
+        }
+
+        private getCodeFixes(args: protocol.CodeFixRequestArgs, simplifiedResult: boolean): ReadonlyArray<protocol.CodeFixAction> | ReadonlyArray<CodeFixAction> | undefined {
+            const { file, project } = this.getFileAndProject(args);
+
+            const scriptInfo = project.getScriptInfoForNormalizedPath(file)!;
+            const { startPosition, endPosition } = this.getStartAndEndPosition(args, scriptInfo);
+
+            const codeActions = project.getLanguageService().getCodeFixesAtPosition(file, startPosition, endPosition, args.errorCodes, this.getFormatOptions(file), this.getPreferences(file));
+            return simplifiedResult ? codeActions.map(codeAction => this.mapCodeFixAction(codeAction)) : codeActions;
+        }
+
+        private getCombinedCodeFix({ scope, fixId }: protocol.GetCombinedCodeFixRequestArgs, simplifiedResult: boolean): protocol.CombinedCodeActions | CombinedCodeActions {
+            Debug.assert(scope.type === "file");
+            const { file, project } = this.getFileAndProject(scope.args);
+            const res = project.getLanguageService().getCombinedCodeFix({ type: "file", fileName: file }, fixId, this.getFormatOptions(file), this.getPreferences(file));
+            if (simplifiedResult) {
+                return { changes: this.mapTextChangesToCodeEdits(res.changes), commands: res.commands };
+            }
+            else {
+                return res;
+            }
+        }
+
+        private applyCodeActionCommand(args: protocol.ApplyCodeActionCommandRequestArgs): {} {
+            const commands = args.command as CodeActionCommand | CodeActionCommand[]; // They should be sending back the command we sent them.
+            for (const command of toArray(commands)) {
+                const { file, project } = this.getFileAndProject(command);
+                project.getLanguageService().applyCodeActionCommand(command, this.getFormatOptions(file)).then(
+                    _result => { /* TODO: GH#20447 report success message? */ },
+                    _error => { /* TODO: GH#20447 report errors */ });
+            }
+            return {};
+        }
+
+        private getStartAndEndPosition(args: protocol.FileRangeRequestArgs, scriptInfo: ScriptInfo) {
+            let startPosition: number | undefined, endPosition: number | undefined;
+            if (args.startPosition !== undefined) {
+                startPosition = args.startPosition;
+            }
+            else {
+                startPosition = scriptInfo.lineOffsetToPosition(args.startLine, args.startOffset);
+                // save the result so we don't always recompute
+                args.startPosition = startPosition;
+            }
+
+            if (args.endPosition !== undefined) {
+                endPosition = args.endPosition;
+            }
+            else {
+                endPosition = scriptInfo.lineOffsetToPosition(args.endLine, args.endOffset);
+                args.endPosition = endPosition;
+            }
+
+            return { startPosition, endPosition };
+        }
+
+        private mapCodeAction({ description, changes, commands }: CodeAction): protocol.CodeAction {
+            return { description, changes: this.mapTextChangesToCodeEdits(changes), commands };
+        }
+
+        private mapCodeFixAction({ fixName, description, changes, commands, fixId, fixAllDescription }: CodeFixAction): protocol.CodeFixAction {
+            return { fixName, description, changes: this.mapTextChangesToCodeEdits(changes), commands, fixId, fixAllDescription };
+        }
+
+        private mapTextChangesToCodeEdits(textChanges: ReadonlyArray<FileTextChanges>): protocol.FileCodeEdits[] {
+            return textChanges.map(change => this.mapTextChangeToCodeEdit(change));
+        }
+
+        private mapTextChangeToCodeEdit(textChanges: FileTextChanges): protocol.FileCodeEdits {
+            const scriptInfo = this.projectService.getScriptInfoOrConfig(textChanges.fileName);
+            if (!!textChanges.isNewFile === !!scriptInfo) {
+                if (!scriptInfo) { // and !isNewFile
+                    this.projectService.logErrorForScriptInfoNotFound(textChanges.fileName);
+                }
+                Debug.fail("Expected isNewFile for (only) new files. " + JSON.stringify({ isNewFile: !!textChanges.isNewFile, hasScriptInfo: !!scriptInfo }));
+            }
+            return scriptInfo
+                ? { fileName: textChanges.fileName, textChanges: textChanges.textChanges.map(textChange => convertTextChangeToCodeEdit(textChange, scriptInfo)) }
+                : convertNewFileTextChangeToCodeEdit(textChanges);
+        }
+
+        private convertTextChangeToCodeEdit(change: TextChange, scriptInfo: ScriptInfo): protocol.CodeEdit {
+            return {
+                start: scriptInfo.positionToLineOffset(change.span.start),
+                end: scriptInfo.positionToLineOffset(change.span.start + change.span.length),
+                newText: change.newText ? change.newText : ""
+            };
+        }
+
+        private getBraceMatching(args: protocol.FileLocationRequestArgs, simplifiedResult: boolean): protocol.TextSpan[] | TextSpan[] | undefined {
+            const { file, languageService } = this.getFileAndLanguageServiceForSyntacticOperation(args);
+            const scriptInfo = this.projectService.getScriptInfoForNormalizedPath(file)!;
+            const position = this.getPosition(args, scriptInfo);
+
+            const spans = languageService.getBraceMatchingAtPosition(file, position);
+            return !spans
+                ? undefined
+                : simplifiedResult
+                    ? spans.map(span => this.toLocationTextSpan(span, scriptInfo))
+                    : spans;
+        }
+
+        private getDiagnosticsForProject(next: NextStep, delay: number, fileName: string): void {
+            if (this.suppressDiagnosticEvents) {
+                return;
+            }
+
+            const { fileNames, languageServiceDisabled } = this.getProjectInfoWorker(fileName, /*projectFileName*/ undefined, /*needFileNameList*/ true, /*excludeConfigFiles*/ true);
+            if (languageServiceDisabled) {
+                return;
+            }
+
+            // No need to analyze lib.d.ts
+            const fileNamesInProject = fileNames!.filter(value => !stringContains(value, "lib.d.ts")); // TODO: GH#18217
+            if (fileNamesInProject.length === 0) {
+                return;
+            }
+
+            // Sort the file name list to make the recently touched files come first
+            const highPriorityFiles: NormalizedPath[] = [];
+            const mediumPriorityFiles: NormalizedPath[] = [];
+            const lowPriorityFiles: NormalizedPath[] = [];
+            const veryLowPriorityFiles: NormalizedPath[] = [];
+            const normalizedFileName = toNormalizedPath(fileName);
+            const project = this.projectService.ensureDefaultProjectForFile(normalizedFileName);
+            for (const fileNameInProject of fileNamesInProject) {
+                if (this.getCanonicalFileName(fileNameInProject) === this.getCanonicalFileName(fileName)) {
+                    highPriorityFiles.push(fileNameInProject);
+                }
+                else {
+                    const info = this.projectService.getScriptInfo(fileNameInProject)!; // TODO: GH#18217
+                    if (!info.isScriptOpen()) {
+                        if (fileExtensionIs(fileNameInProject, Extension.Dts)) {
+                            veryLowPriorityFiles.push(fileNameInProject);
+                        }
+                        else {
+                            lowPriorityFiles.push(fileNameInProject);
+                        }
+                    }
+                    else {
+                        mediumPriorityFiles.push(fileNameInProject);
+                    }
+                }
+            }
+
+            const sortedFiles = [...highPriorityFiles, ...mediumPriorityFiles, ...lowPriorityFiles, ...veryLowPriorityFiles];
+            const checkList = sortedFiles.map(fileName => ({ fileName, project }));
+            // Project level error analysis runs on background files too, therefore
+            // doesn't require the file to be opened
+            this.updateErrorCheck(next, checkList, delay, /*requireOpen*/ false);
+        }
+
+        private configurePlugin(args: protocol.ConfigurePluginRequestArguments) {
+            this.projectService.configurePlugin(args);
+        }
+
+        getCanonicalFileName(fileName: string) {
+            const name = this.host.useCaseSensitiveFileNames ? fileName : fileName.toLowerCase();
+            return normalizePath(name);
+        }
+
+        exit() { /*overridden*/ }
+
+        private notRequired(): HandlerResponse {
+            return { responseRequired: false };
+        }
+
+        private requiredResponse(response: {} | undefined): HandlerResponse {
+            return { response, responseRequired: true };
+        }
+
+        private handlers = createMapFromTemplate<(request: protocol.Request) => HandlerResponse>({
+            [CommandNames.Status]: () => {
+                const response: protocol.StatusResponseBody = { version };
+                return this.requiredResponse(response);
+            },
+            [CommandNames.OpenExternalProject]: (request: protocol.OpenExternalProjectRequest) => {
+                this.projectService.openExternalProject(request.arguments);
+                // TODO: GH#20447 report errors
+                return this.requiredResponse(/*response*/ true);
+            },
+            [CommandNames.OpenExternalProjects]: (request: protocol.OpenExternalProjectsRequest) => {
+                this.projectService.openExternalProjects(request.arguments.projects);
+                // TODO: GH#20447 report errors
+                return this.requiredResponse(/*response*/ true);
+            },
+            [CommandNames.CloseExternalProject]: (request: protocol.CloseExternalProjectRequest) => {
+                this.projectService.closeExternalProject(request.arguments.projectFileName);
+                // TODO: GH#20447 report errors
+                return this.requiredResponse(/*response*/ true);
+            },
+            [CommandNames.SynchronizeProjectList]: (request: protocol.SynchronizeProjectListRequest) => {
+                const result = this.projectService.synchronizeProjectList(request.arguments.knownProjects);
+                if (!result.some(p => p.projectErrors && p.projectErrors.length !== 0)) {
+                    return this.requiredResponse(result);
+                }
+                const converted = map(result, p => {
+                    if (!p.projectErrors || p.projectErrors.length === 0) {
+                        return p;
+                    }
+                    return {
+                        info: p.info,
+                        changes: p.changes,
+                        files: p.files,
+                        projectErrors: this.convertToDiagnosticsWithLinePosition(p.projectErrors, /*scriptInfo*/ undefined)
+                    };
+                });
+                return this.requiredResponse(converted);
+            },
+            [CommandNames.ApplyChangedToOpenFiles]: (request: protocol.ApplyChangedToOpenFilesRequest) => {
+                this.changeSeq++;
+                this.projectService.applyChangesInOpenFiles(request.arguments.openFiles, request.arguments.changedFiles!, request.arguments.closedFiles!); // TODO: GH#18217
+                // TODO: report errors
+                return this.requiredResponse(/*response*/ true);
+            },
+            [CommandNames.Exit]: () => {
+                this.exit();
+                return this.notRequired();
+            },
+            [CommandNames.Definition]: (request: protocol.DefinitionRequest) => {
+                return this.requiredResponse(this.getDefinition(request.arguments, /*simplifiedResult*/ true));
+            },
+            [CommandNames.DefinitionFull]: (request: protocol.DefinitionRequest) => {
+                return this.requiredResponse(this.getDefinition(request.arguments, /*simplifiedResult*/ false));
+            },
+            [CommandNames.DefinitionAndBoundSpan]: (request: protocol.DefinitionRequest) => {
+                return this.requiredResponse(this.getDefinitionAndBoundSpan(request.arguments, /*simplifiedResult*/ true));
+            },
+            [CommandNames.DefinitionAndBoundSpanFull]: (request: protocol.DefinitionRequest) => {
+                return this.requiredResponse(this.getDefinitionAndBoundSpan(request.arguments, /*simplifiedResult*/ false));
+            },
+            [CommandNames.EmitOutput]: (request: protocol.EmitOutputRequest) => {
+                return this.requiredResponse(this.getEmitOutput(request.arguments));
+            },
+            [CommandNames.TypeDefinition]: (request: protocol.FileLocationRequest) => {
+                return this.requiredResponse(this.getTypeDefinition(request.arguments));
+            },
+            [CommandNames.Implementation]: (request: protocol.Request) => {
+                return this.requiredResponse(this.getImplementation(request.arguments, /*simplifiedResult*/ true));
+            },
+            [CommandNames.ImplementationFull]: (request: protocol.Request) => {
+                return this.requiredResponse(this.getImplementation(request.arguments, /*simplifiedResult*/ false));
+            },
+            [CommandNames.References]: (request: protocol.FileLocationRequest) => {
+                return this.requiredResponse(this.getReferences(request.arguments, /*simplifiedResult*/ true));
+            },
+            [CommandNames.ReferencesFull]: (request: protocol.FileLocationRequest) => {
+                return this.requiredResponse(this.getReferences(request.arguments, /*simplifiedResult*/ false));
+            },
+            [CommandNames.Rename]: (request: protocol.RenameRequest) => {
+                return this.requiredResponse(this.getRenameLocations(request.arguments, /*simplifiedResult*/ true));
+            },
+            [CommandNames.RenameLocationsFull]: (request: protocol.RenameFullRequest) => {
+                return this.requiredResponse(this.getRenameLocations(request.arguments, /*simplifiedResult*/ false));
+            },
+            [CommandNames.RenameInfoFull]: (request: protocol.FileLocationRequest) => {
+                return this.requiredResponse(this.getRenameInfo(request.arguments));
+            },
+            [CommandNames.Open]: (request: protocol.OpenRequest) => {
+                this.openClientFile(
+                    toNormalizedPath(request.arguments.file),
+                    request.arguments.fileContent,
+                    convertScriptKindName(request.arguments.scriptKindName!), // TODO: GH#18217
+                    request.arguments.projectRootPath ? toNormalizedPath(request.arguments.projectRootPath) : undefined);
+                return this.notRequired();
+            },
+            [CommandNames.Quickinfo]: (request: protocol.QuickInfoRequest) => {
+                return this.requiredResponse(this.getQuickInfoWorker(request.arguments, /*simplifiedResult*/ true));
+            },
+            [CommandNames.QuickinfoFull]: (request: protocol.QuickInfoRequest) => {
+                return this.requiredResponse(this.getQuickInfoWorker(request.arguments, /*simplifiedResult*/ false));
+            },
+            [CommandNames.GetOutliningSpans]: (request: protocol.FileRequest) => {
+                return this.requiredResponse(this.getOutliningSpans(request.arguments, /*simplifiedResult*/ true));
+            },
+            [CommandNames.GetOutliningSpansFull]: (request: protocol.FileRequest) => {
+                return this.requiredResponse(this.getOutliningSpans(request.arguments, /*simplifiedResult*/ false));
+            },
+            [CommandNames.TodoComments]: (request: protocol.TodoCommentRequest) => {
+                return this.requiredResponse(this.getTodoComments(request.arguments));
+            },
+            [CommandNames.Indentation]: (request: protocol.IndentationRequest) => {
+                return this.requiredResponse(this.getIndentation(request.arguments));
+            },
+            [CommandNames.NameOrDottedNameSpan]: (request: protocol.FileLocationRequest) => {
+                return this.requiredResponse(this.getNameOrDottedNameSpan(request.arguments));
+            },
+            [CommandNames.BreakpointStatement]: (request: protocol.FileLocationRequest) => {
+                return this.requiredResponse(this.getBreakpointStatement(request.arguments));
+            },
+            [CommandNames.BraceCompletion]: (request: protocol.BraceCompletionRequest) => {
+                return this.requiredResponse(this.isValidBraceCompletion(request.arguments));
+            },
+            [CommandNames.DocCommentTemplate]: (request: protocol.DocCommentTemplateRequest) => {
+                return this.requiredResponse(this.getDocCommentTemplate(request.arguments));
+            },
+            [CommandNames.GetSpanOfEnclosingComment]: (request: protocol.SpanOfEnclosingCommentRequest) => {
+                return this.requiredResponse(this.getSpanOfEnclosingComment(request.arguments));
+            },
+            [CommandNames.Format]: (request: protocol.FormatRequest) => {
+                return this.requiredResponse(this.getFormattingEditsForRange(request.arguments));
+            },
+            [CommandNames.Formatonkey]: (request: protocol.FormatOnKeyRequest) => {
+                return this.requiredResponse(this.getFormattingEditsAfterKeystroke(request.arguments));
+            },
+            [CommandNames.FormatFull]: (request: protocol.FormatRequest) => {
+                return this.requiredResponse(this.getFormattingEditsForDocumentFull(request.arguments));
+            },
+            [CommandNames.FormatonkeyFull]: (request: protocol.FormatOnKeyRequest) => {
+                return this.requiredResponse(this.getFormattingEditsAfterKeystrokeFull(request.arguments));
+            },
+            [CommandNames.FormatRangeFull]: (request: protocol.FormatRequest) => {
+                return this.requiredResponse(this.getFormattingEditsForRangeFull(request.arguments));
+            },
+            [CommandNames.CompletionInfo]: (request: protocol.CompletionsRequest) => {
+                return this.requiredResponse(this.getCompletions(request.arguments, CommandNames.CompletionInfo));
+            },
+            [CommandNames.Completions]: (request: protocol.CompletionsRequest) => {
+                return this.requiredResponse(this.getCompletions(request.arguments, CommandNames.Completions));
+            },
+            [CommandNames.CompletionsFull]: (request: protocol.CompletionsRequest) => {
+                return this.requiredResponse(this.getCompletions(request.arguments, CommandNames.CompletionsFull));
+            },
+            [CommandNames.CompletionDetails]: (request: protocol.CompletionDetailsRequest) => {
+                return this.requiredResponse(this.getCompletionEntryDetails(request.arguments, /*simplifiedResult*/ true));
+            },
+            [CommandNames.CompletionDetailsFull]: (request: protocol.CompletionDetailsRequest) => {
+                return this.requiredResponse(this.getCompletionEntryDetails(request.arguments, /*simplifiedResult*/ false));
+            },
+            [CommandNames.CompileOnSaveAffectedFileList]: (request: protocol.CompileOnSaveAffectedFileListRequest) => {
+                return this.requiredResponse(this.getCompileOnSaveAffectedFileList(request.arguments));
+            },
+            [CommandNames.CompileOnSaveEmitFile]: (request: protocol.CompileOnSaveEmitFileRequest) => {
+                return this.requiredResponse(this.emitFile(request.arguments));
+            },
+            [CommandNames.SignatureHelp]: (request: protocol.SignatureHelpRequest) => {
+                return this.requiredResponse(this.getSignatureHelpItems(request.arguments, /*simplifiedResult*/ true));
+            },
+            [CommandNames.SignatureHelpFull]: (request: protocol.SignatureHelpRequest) => {
+                return this.requiredResponse(this.getSignatureHelpItems(request.arguments, /*simplifiedResult*/ false));
+            },
+            [CommandNames.CompilerOptionsDiagnosticsFull]: (request: protocol.CompilerOptionsDiagnosticsRequest) => {
+                return this.requiredResponse(this.getCompilerOptionsDiagnostics(request.arguments));
+            },
+            [CommandNames.EncodedSemanticClassificationsFull]: (request: protocol.EncodedSemanticClassificationsRequest) => {
+                return this.requiredResponse(this.getEncodedSemanticClassifications(request.arguments));
+            },
+            [CommandNames.Cleanup]: () => {
+                this.cleanup();
+                return this.requiredResponse(/*response*/ true);
+            },
+            [CommandNames.SemanticDiagnosticsSync]: (request: protocol.SemanticDiagnosticsSyncRequest) => {
+                return this.requiredResponse(this.getSemanticDiagnosticsSync(request.arguments));
+            },
+            [CommandNames.SyntacticDiagnosticsSync]: (request: protocol.SyntacticDiagnosticsSyncRequest) => {
+                return this.requiredResponse(this.getSyntacticDiagnosticsSync(request.arguments));
+            },
+            [CommandNames.SuggestionDiagnosticsSync]: (request: protocol.SuggestionDiagnosticsSyncRequest) => {
+                return this.requiredResponse(this.getSuggestionDiagnosticsSync(request.arguments));
+            },
+            [CommandNames.Geterr]: (request: protocol.GeterrRequest) => {
+                this.errorCheck.startNew(next => this.getDiagnostics(next, request.arguments.delay, request.arguments.files));
+                return this.notRequired();
+            },
+            [CommandNames.GeterrForProject]: (request: protocol.GeterrForProjectRequest) => {
+                this.errorCheck.startNew(next => this.getDiagnosticsForProject(next, request.arguments.delay, request.arguments.file));
+                return this.notRequired();
+            },
+            [CommandNames.Change]: (request: protocol.ChangeRequest) => {
+                this.change(request.arguments);
+                return this.notRequired();
+            },
+            [CommandNames.Configure]: (request: protocol.ConfigureRequest) => {
+                this.projectService.setHostConfiguration(request.arguments);
+                this.doOutput(/*info*/ undefined, CommandNames.Configure, request.seq, /*success*/ true);
+                return this.notRequired();
+            },
+            [CommandNames.Reload]: (request: protocol.ReloadRequest) => {
+                this.reload(request.arguments, request.seq);
+                return this.requiredResponse({ reloadFinished: true });
+            },
+            [CommandNames.Saveto]: (request: protocol.Request) => {
+                const savetoArgs = <protocol.SavetoRequestArgs>request.arguments;
+                this.saveToTmp(savetoArgs.file, savetoArgs.tmpfile);
+                return this.notRequired();
+            },
+            [CommandNames.Close]: (request: protocol.Request) => {
+                const closeArgs = <protocol.FileRequestArgs>request.arguments;
+                this.closeClientFile(closeArgs.file);
+                return this.notRequired();
+            },
+            [CommandNames.Navto]: (request: protocol.NavtoRequest) => {
+                return this.requiredResponse(this.getNavigateToItems(request.arguments, /*simplifiedResult*/ true));
+            },
+            [CommandNames.NavtoFull]: (request: protocol.NavtoRequest) => {
+                return this.requiredResponse(this.getNavigateToItems(request.arguments, /*simplifiedResult*/ false));
+            },
+            [CommandNames.Brace]: (request: protocol.FileLocationRequest) => {
+                return this.requiredResponse(this.getBraceMatching(request.arguments, /*simplifiedResult*/ true));
+            },
+            [CommandNames.BraceFull]: (request: protocol.FileLocationRequest) => {
+                return this.requiredResponse(this.getBraceMatching(request.arguments, /*simplifiedResult*/ false));
+            },
+            [CommandNames.NavBar]: (request: protocol.FileRequest) => {
+                return this.requiredResponse(this.getNavigationBarItems(request.arguments, /*simplifiedResult*/ true));
+            },
+            [CommandNames.NavBarFull]: (request: protocol.FileRequest) => {
+                return this.requiredResponse(this.getNavigationBarItems(request.arguments, /*simplifiedResult*/ false));
+            },
+            [CommandNames.NavTree]: (request: protocol.FileRequest) => {
+                return this.requiredResponse(this.getNavigationTree(request.arguments, /*simplifiedResult*/ true));
+            },
+            [CommandNames.NavTreeFull]: (request: protocol.FileRequest) => {
+                return this.requiredResponse(this.getNavigationTree(request.arguments, /*simplifiedResult*/ false));
+            },
+            [CommandNames.Occurrences]: (request: protocol.FileLocationRequest) => {
+                return this.requiredResponse(this.getOccurrences(request.arguments));
+            },
+            [CommandNames.DocumentHighlights]: (request: protocol.DocumentHighlightsRequest) => {
+                return this.requiredResponse(this.getDocumentHighlights(request.arguments, /*simplifiedResult*/ true));
+            },
+            [CommandNames.DocumentHighlightsFull]: (request: protocol.DocumentHighlightsRequest) => {
+                return this.requiredResponse(this.getDocumentHighlights(request.arguments, /*simplifiedResult*/ false));
+            },
+            [CommandNames.CompilerOptionsForInferredProjects]: (request: protocol.SetCompilerOptionsForInferredProjectsRequest) => {
+                this.setCompilerOptionsForInferredProjects(request.arguments);
+                return this.requiredResponse(/*response*/ true);
+            },
+            [CommandNames.ProjectInfo]: (request: protocol.ProjectInfoRequest) => {
+                return this.requiredResponse(this.getProjectInfo(request.arguments));
+            },
+            [CommandNames.ReloadProjects]: () => {
+                this.projectService.reloadProjects();
+                return this.notRequired();
+            },
+            [CommandNames.JsxClosingTag]: (request: protocol.JsxClosingTagRequest) => {
+                return this.requiredResponse(this.getJsxClosingTag(request.arguments));
+            },
+            [CommandNames.GetCodeFixes]: (request: protocol.CodeFixRequest) => {
+                return this.requiredResponse(this.getCodeFixes(request.arguments, /*simplifiedResult*/ true));
+            },
+            [CommandNames.GetCodeFixesFull]: (request: protocol.CodeFixRequest) => {
+                return this.requiredResponse(this.getCodeFixes(request.arguments, /*simplifiedResult*/ false));
+            },
+            [CommandNames.GetCombinedCodeFix]: (request: protocol.GetCombinedCodeFixRequest) => {
+                return this.requiredResponse(this.getCombinedCodeFix(request.arguments, /*simplifiedResult*/ true));
+            },
+            [CommandNames.GetCombinedCodeFixFull]: (request: protocol.GetCombinedCodeFixRequest) => {
+                return this.requiredResponse(this.getCombinedCodeFix(request.arguments, /*simplifiedResult*/ false));
+            },
+            [CommandNames.ApplyCodeActionCommand]: (request: protocol.ApplyCodeActionCommandRequest) => {
+                return this.requiredResponse(this.applyCodeActionCommand(request.arguments));
+            },
+            [CommandNames.GetSupportedCodeFixes]: () => {
+                return this.requiredResponse(this.getSupportedCodeFixes());
+            },
+            [CommandNames.GetApplicableRefactors]: (request: protocol.GetApplicableRefactorsRequest) => {
+                return this.requiredResponse(this.getApplicableRefactors(request.arguments));
+            },
+            [CommandNames.GetEditsForRefactor]: (request: protocol.GetEditsForRefactorRequest) => {
+                return this.requiredResponse(this.getEditsForRefactor(request.arguments, /*simplifiedResult*/ true));
+            },
+            [CommandNames.GetEditsForRefactorFull]: (request: protocol.GetEditsForRefactorRequest) => {
+                return this.requiredResponse(this.getEditsForRefactor(request.arguments, /*simplifiedResult*/ false));
+            },
+            [CommandNames.OrganizeImports]: (request: protocol.OrganizeImportsRequest) => {
+                return this.requiredResponse(this.organizeImports(request.arguments, /*simplifiedResult*/ true));
+            },
+            [CommandNames.OrganizeImportsFull]: (request: protocol.OrganizeImportsRequest) => {
+                return this.requiredResponse(this.organizeImports(request.arguments, /*simplifiedResult*/ false));
+            },
+            [CommandNames.GetEditsForFileRename]: (request: protocol.GetEditsForFileRenameRequest) => {
+                return this.requiredResponse(this.getEditsForFileRename(request.arguments, /*simplifiedResult*/ true));
+            },
+            [CommandNames.GetEditsForFileRenameFull]: (request: protocol.GetEditsForFileRenameRequest) => {
+                return this.requiredResponse(this.getEditsForFileRename(request.arguments, /*simplifiedResult*/ false));
+            },
+            [CommandNames.ConfigurePlugin]: (request: protocol.ConfigurePluginRequest) => {
+                this.configurePlugin(request.arguments);
+                return this.notRequired();
+            }
+        });
+
+        public addProtocolHandler(command: string, handler: (request: protocol.Request) => HandlerResponse) {
+            if (this.handlers.has(command)) {
+                throw new Error(`Protocol handler already exists for command "${command}"`);
+            }
+            this.handlers.set(command, handler);
+        }
+
+        private setCurrentRequest(requestId: number): void {
+            Debug.assert(this.currentRequestId === undefined);
+            this.currentRequestId = requestId;
+            this.cancellationToken.setRequest(requestId);
+        }
+
+        private resetCurrentRequest(requestId: number): void {
+            Debug.assert(this.currentRequestId === requestId);
+            this.currentRequestId = undefined!; // TODO: GH#18217
+            this.cancellationToken.resetRequest(requestId);
+        }
+
+        public executeWithRequestId<T>(requestId: number, f: () => T) {
+            try {
+                this.setCurrentRequest(requestId);
+                return f();
+            }
+            finally {
+                this.resetCurrentRequest(requestId);
+            }
+        }
+
+        public executeCommand(request: protocol.Request): HandlerResponse {
+            const handler = this.handlers.get(request.command);
+            if (handler) {
+                return this.executeWithRequestId(request.seq, () => handler(request));
+            }
+            else {
+                this.logger.msg(`Unrecognized JSON command:${stringifyIndented(request)}`, Msg.Err);
+                this.doOutput(/*info*/ undefined, CommandNames.Unknown, request.seq, /*success*/ false, `Unrecognized JSON command: ${request.command}`);
+                return { responseRequired: false };
+            }
+        }
+
+        public onMessage(message: string) {
+            this.gcTimer.scheduleCollect();
+            let start: number[] | undefined;
+            if (this.logger.hasLevel(LogLevel.requestTime)) {
+                start = this.hrtime();
+                if (this.logger.hasLevel(LogLevel.verbose)) {
+                    this.logger.info(`request:${indent(message)}`);
+                }
+            }
+
+            let request: protocol.Request | undefined;
+            let relevantFile: protocol.FileRequestArgs | undefined;
+            try {
+                request = <protocol.Request>JSON.parse(message);
+                relevantFile = request.arguments && (request as protocol.FileRequest).arguments.file ? (request as protocol.FileRequest).arguments : undefined;
+                const { response, responseRequired } = this.executeCommand(request);
+
+                if (this.logger.hasLevel(LogLevel.requestTime)) {
+                    const elapsedTime = hrTimeToMilliseconds(this.hrtime(start)).toFixed(4);
+                    if (responseRequired) {
+                        this.logger.perftrc(`${request.seq}::${request.command}: elapsed time (in milliseconds) ${elapsedTime}`);
+                    }
+                    else {
+                        this.logger.perftrc(`${request.seq}::${request.command}: async elapsed time (in milliseconds) ${elapsedTime}`);
+                    }
+                }
+
+                if (response) {
+                    this.doOutput(response, request.command, request.seq, /*success*/ true);
+                }
+                else if (responseRequired) {
+                    this.doOutput(/*info*/ undefined, request.command, request.seq, /*success*/ false, "No content available.");
+                }
+            }
+            catch (err) {
+                if (err instanceof OperationCanceledException) {
+                    // Handle cancellation exceptions
+                    this.doOutput({ canceled: true }, request!.command, request!.seq, /*success*/ true);
+                    return;
+                }
+                this.logErrorWorker(err, message, relevantFile);
+                this.doOutput(
+                    /*info*/ undefined,
+                    request ? request.command : CommandNames.Unknown,
+                    request ? request.seq : 0,
+                    /*success*/ false,
+                    "Error processing request. " + (<StackTraceError>err).message + "\n" + (<StackTraceError>err).stack);
+            }
+        }
+
+        private getFormatOptions(file: NormalizedPath): FormatCodeSettings {
+            return this.projectService.getFormatCodeOptions(file);
+        }
+
+        private getPreferences(file: NormalizedPath): protocol.UserPreferences {
+            return this.projectService.getPreferences(file);
+        }
+
+        private getHostFormatOptions(): FormatCodeSettings {
+            return this.projectService.getHostFormatCodeOptions();
+        }
+
+        private getHostPreferences(): protocol.UserPreferences {
+            return this.projectService.getHostPreferences();
+        }
+    }
+
+    interface FileAndProject {
+        readonly file: NormalizedPath;
+        readonly project: Project;
+    }
+
+    function toFileSpan(fileName: string, textSpan: TextSpan, scriptInfo: ScriptInfo): protocol.FileSpan {
+        return { file: fileName, start: scriptInfo.positionToLineOffset(textSpan.start), end: scriptInfo.positionToLineOffset(textSpanEnd(textSpan)) };
+    }
+
+    function convertTextChangeToCodeEdit(change: TextChange, scriptInfo: ScriptInfoOrConfig): protocol.CodeEdit {
+        return { start: positionToLineOffset(scriptInfo, change.span.start), end: positionToLineOffset(scriptInfo, textSpanEnd(change.span)), newText: change.newText };
+    }
+
+    function positionToLineOffset(info: ScriptInfoOrConfig, position: number): protocol.Location {
+        return isConfigFile(info) ? locationFromLineAndCharacter(info.getLineAndCharacterOfPosition(position)) : info.positionToLineOffset(position);
+    }
+
+    function locationFromLineAndCharacter(lc: LineAndCharacter): protocol.Location {
+        return { line: lc.line + 1, offset: lc.character + 1 };
+    }
+
+    function convertNewFileTextChangeToCodeEdit(textChanges: FileTextChanges): protocol.FileCodeEdits {
+        Debug.assert(textChanges.textChanges.length === 1);
+        const change = first(textChanges.textChanges);
+        Debug.assert(change.span.start === 0 && change.span.length === 0);
+        return { fileName: textChanges.fileName, textChanges: [{ start: { line: 0, offset: 0 }, end: { line: 0, offset: 0 }, newText: change.newText }] };
+    }
+
+    export interface HandlerResponse {
+        response?: {};
+        responseRequired?: boolean;
+    }
+
+    /* @internal */ // Exported only for tests
+    export function getLocationInNewDocument(oldText: string, renameFilename: string, renameLocation: number, edits: ReadonlyArray<FileTextChanges>): protocol.Location {
+        const newText = applyEdits(oldText, renameFilename, edits);
+        const { line, character } = computeLineAndCharacterOfPosition(computeLineStarts(newText), renameLocation);
+        return { line: line + 1, offset: character + 1 };
+    }
+
+    function applyEdits(text: string, textFilename: string, edits: ReadonlyArray<FileTextChanges>): string {
+        for (const { fileName, textChanges } of edits) {
+            if (fileName !== textFilename) {
+                continue;
+            }
+
+            for (let i = textChanges.length - 1; i >= 0; i--) {
+                const { newText, span: { start, length } } = textChanges[i];
+                text = text.slice(0, start) + newText + text.slice(start + length);
+            }
+        }
+
+        return text;
+    }
+}