namespace ts.server {
    export const maxProgramSizeForNonTsFiles = 20 * 1024 * 1024;
    /*@internal*/
    export const maxFileSize = 4 * 1024 * 1024;

    export const ProjectsUpdatedInBackgroundEvent = "projectsUpdatedInBackground";
    export const ProjectLoadingStartEvent = "projectLoadingStart";
    export const ProjectLoadingFinishEvent = "projectLoadingFinish";
    export const LargeFileReferencedEvent = "largeFileReferenced";
    export const ConfigFileDiagEvent = "configFileDiag";
    export const ProjectLanguageServiceStateEvent = "projectLanguageServiceState";
    export const ProjectInfoTelemetryEvent = "projectInfo";
    export const OpenFileInfoTelemetryEvent = "openFileInfo";

    export interface ProjectsUpdatedInBackgroundEvent {
        eventName: typeof ProjectsUpdatedInBackgroundEvent;
        data: { openFiles: string[]; };
    }

    export interface ProjectLoadingStartEvent {
        eventName: typeof ProjectLoadingStartEvent;
        data: { project: Project; reason: string; };
    }

    export interface ProjectLoadingFinishEvent {
        eventName: typeof ProjectLoadingFinishEvent;
        data: { project: Project; };
    }

    export interface LargeFileReferencedEvent {
        eventName: typeof LargeFileReferencedEvent;
        data: { file: string; fileSize: number; maxFileSize: number; };
    }

    export interface ConfigFileDiagEvent {
        eventName: typeof ConfigFileDiagEvent;
        data: { triggerFile: string, configFileName: string, diagnostics: readonly Diagnostic[] };
    }

    export interface ProjectLanguageServiceStateEvent {
        eventName: typeof ProjectLanguageServiceStateEvent;
        data: { project: Project, languageServiceEnabled: boolean };
    }

    /** This will be converted to the payload of a protocol.TelemetryEvent in session.defaultEventHandler. */
    export interface ProjectInfoTelemetryEvent {
        readonly eventName: typeof ProjectInfoTelemetryEvent;
        readonly data: ProjectInfoTelemetryEventData;
    }

    /*
     * __GDPR__
     * "projectInfo" : {
     *      "${include}": ["${TypeScriptCommonProperties}"],
     *      "projectId": { "classification": "EndUserPseudonymizedInformation", "purpose": "FeatureInsight", "endpoint": "ProjectId" },
     *      "fileStats": { "classification": "SystemMetaData", "purpose": "FeatureInsight" },
     *      "compilerOptions": { "classification": "SystemMetaData", "purpose": "FeatureInsight" },
     *      "extends": { "classification": "SystemMetaData", "purpose": "FeatureInsight" },
     *      "files": { "classification": "SystemMetaData", "purpose": "FeatureInsight" },
     *      "include": { "classification": "SystemMetaData", "purpose": "FeatureInsight" },
     *      "exclude": { "classification": "SystemMetaData", "purpose": "FeatureInsight" },
     *      "compileOnSave": { "classification": "SystemMetaData", "purpose": "FeatureInsight" },
     *      "typeAcquisition": { "classification": "SystemMetaData", "purpose": "FeatureInsight" },
     *      "configFileName": { "classification": "SystemMetaData", "purpose": "FeatureInsight" },
     *      "projectType": { "classification": "SystemMetaData", "purpose": "FeatureInsight" },
     *      "languageServiceEnabled": { "classification": "SystemMetaData", "purpose": "FeatureInsight" },
     *      "version": { "classification": "SystemMetaData", "purpose": "FeatureInsight" }
     * }
     */
    export interface ProjectInfoTelemetryEventData {
        /** Cryptographically secure hash of project file location. */
        readonly projectId: string;
        /** Count of file extensions seen in the project. */
        readonly fileStats: FileStats;
        /**
         * Any compiler options that might contain paths will be taken out.
         * Enum compiler options will be converted to strings.
         */
        readonly compilerOptions: CompilerOptions;
        // "extends", "files", "include", or "exclude" will be undefined if an external config is used.
        // Otherwise, we will use "true" if the property is present and "false" if it is missing.
        readonly extends: boolean | undefined;
        readonly files: boolean | undefined;
        readonly include: boolean | undefined;
        readonly exclude: boolean | undefined;
        readonly compileOnSave: boolean;
        readonly typeAcquisition: ProjectInfoTypeAcquisitionData;

        readonly configFileName: "tsconfig.json" | "jsconfig.json" | "other";
        readonly projectType: "external" | "configured";
        readonly languageServiceEnabled: boolean;
        /** TypeScript version used by the server. */
        readonly version: string;
    }

    /**
     * Info that we may send about a file that was just opened.
     * Info about a file will only be sent once per session, even if the file changes in ways that might affect the info.
     * Currently this is only sent for '.js' files.
     */
    export interface OpenFileInfoTelemetryEvent {
        readonly eventName: typeof OpenFileInfoTelemetryEvent;
        readonly data: OpenFileInfoTelemetryEventData;
    }

    export interface OpenFileInfoTelemetryEventData {
        readonly info: OpenFileInfo;
    }

    export interface ProjectInfoTypeAcquisitionData {
        readonly enable: boolean | undefined;
        // Actual values of include/exclude entries are scrubbed.
        readonly include: boolean;
        readonly exclude: boolean;
    }

    export interface FileStats {
        readonly js: number;
        readonly jsSize?: number;

        readonly jsx: number;
        readonly jsxSize?: number;

        readonly ts: number;
        readonly tsSize?: number;

        readonly tsx: number;
        readonly tsxSize?: number;

        readonly dts: number;
        readonly dtsSize?: number;

        readonly deferred: number;
        readonly deferredSize?: number;
    }

    export interface OpenFileInfo {
        readonly checkJs: boolean;
    }

    export type ProjectServiceEvent =
        LargeFileReferencedEvent
        | ProjectsUpdatedInBackgroundEvent
        | ProjectLoadingStartEvent
        | ProjectLoadingFinishEvent
        | ConfigFileDiagEvent
        | ProjectLanguageServiceStateEvent
        | ProjectInfoTelemetryEvent
        | OpenFileInfoTelemetryEvent;

    export type ProjectServiceEventHandler = (event: ProjectServiceEvent) => void;

    /*@internal*/
    export type PerformanceEventHandler = (event: PerformanceEvent) => void;

    export interface SafeList {
        [name: string]: { match: RegExp, exclude?: (string | number)[][], types?: string[] };
    }

<<<<<<< HEAD
    function prepareConvertersForEnumLikeCompilerOptions(commandLineOptions: CommandLineOption[]): Map<string, Map<string, number>> {
        const map: Map<string, Map<string, number>> = new Map<string, Map<string, number>>();
=======
    function prepareConvertersForEnumLikeCompilerOptions(commandLineOptions: CommandLineOption[]): ESMap<string, ESMap<string, number>> {
        const map: ESMap<string, ESMap<string, number>> = createMap<ESMap<string, number>>();
>>>>>>> b100680a
        for (const option of commandLineOptions) {
            if (typeof option.type === "object") {
                const optionMap = <ESMap<string, number>>option.type;
                // verify that map contains only numbers
                optionMap.forEach(value => {
                    Debug.assert(typeof value === "number");
                });
                map.set(option.name, optionMap);
            }
        }
        return map;
    }

    const compilerOptionConverters = prepareConvertersForEnumLikeCompilerOptions(optionDeclarations);
    const watchOptionsConverters = prepareConvertersForEnumLikeCompilerOptions(optionsForWatch);
    const indentStyle = new Map(getEntries({
        none: IndentStyle.None,
        block: IndentStyle.Block,
        smart: IndentStyle.Smart
    }));

    export interface TypesMapFile {
        typesMap: SafeList;
        simpleMap: { [libName: string]: string };
    }

    /**
     * How to understand this block:
     *  * The 'match' property is a regexp that matches a filename.
     *  * If 'match' is successful, then:
     *     * All files from 'exclude' are removed from the project. See below.
     *     * All 'types' are included in ATA
     *  * What the heck is 'exclude' ?
     *     * An array of an array of strings and numbers
     *     * Each array is:
     *       * An array of strings and numbers
     *       * The strings are literals
     *       * The numbers refer to capture group indices from the 'match' regexp
     *          * Remember that '1' is the first group
     *       * These are concatenated together to form a new regexp
     *       * Filenames matching these regexps are excluded from the project
     * This default value is tested in tsserverProjectSystem.ts; add tests there
     *   if you are changing this so that you can be sure your regexp works!
     */
    const defaultTypeSafeList: SafeList = {
        "jquery": {
            // jquery files can have names like "jquery-1.10.2.min.js" (or "jquery.intellisense.js")
            match: /jquery(-(\.?\d+)+)?(\.intellisense)?(\.min)?\.js$/i,
            types: ["jquery"]
        },
        "WinJS": {
            // e.g. c:/temp/UWApp1/lib/winjs-4.0.1/js/base.js
            match: /^(.*\/winjs-[.\d]+)\/js\/base\.js$/i,        // If the winjs/base.js file is found..
            exclude: [["^", 1, "/.*"]],                // ..then exclude all files under the winjs folder
            types: ["winjs"]                           // And fetch the @types package for WinJS
        },
        "Kendo": {
            // e.g. /Kendo3/wwwroot/lib/kendo/kendo.all.min.js
            match: /^(.*\/kendo(-ui)?)\/kendo\.all(\.min)?\.js$/i,
            exclude: [["^", 1, "/.*"]],
            types: ["kendo-ui"]
        },
        "Office Nuget": {
            // e.g. /scripts/Office/1/excel-15.debug.js
            match: /^(.*\/office\/1)\/excel-\d+\.debug\.js$/i, // Office NuGet package is installed under a "1/office" folder
            exclude: [["^", 1, "/.*"]],                     // Exclude that whole folder if the file indicated above is found in it
            types: ["office"]                               // @types package to fetch instead
        },
        "References": {
            match: /^(.*\/_references\.js)$/i,
            exclude: [["^", 1, "$"]]
        }
    };

    export function convertFormatOptions(protocolOptions: protocol.FormatCodeSettings): FormatCodeSettings {
        if (isString(protocolOptions.indentStyle)) {
            protocolOptions.indentStyle = indentStyle.get(protocolOptions.indentStyle.toLowerCase());
            Debug.assert(protocolOptions.indentStyle !== undefined);
        }
        return <any>protocolOptions;
    }

    export function convertCompilerOptions(protocolOptions: protocol.ExternalProjectCompilerOptions): CompilerOptions & protocol.CompileOnSaveMixin {
        compilerOptionConverters.forEach((mappedValues, id) => {
            const propertyValue = protocolOptions[id];
            if (isString(propertyValue)) {
                protocolOptions[id] = mappedValues.get(propertyValue.toLowerCase());
            }
        });
        return <any>protocolOptions;
    }

    export function convertWatchOptions(protocolOptions: protocol.ExternalProjectCompilerOptions): WatchOptions | undefined {
        let result: WatchOptions | undefined;
        watchOptionsConverters.forEach((mappedValues, id) => {
            const propertyValue = protocolOptions[id];
            if (propertyValue === undefined) return;
            (result || (result = {}))[id] = isString(propertyValue) ?
                mappedValues.get(propertyValue.toLowerCase()) :
                propertyValue;
        });
        return result;
    }

    export function tryConvertScriptKindName(scriptKindName: protocol.ScriptKindName | ScriptKind): ScriptKind {
        return isString(scriptKindName) ? convertScriptKindName(scriptKindName) : scriptKindName;
    }

    export function convertScriptKindName(scriptKindName: protocol.ScriptKindName) {
        switch (scriptKindName) {
            case "JS":
                return ScriptKind.JS;
            case "JSX":
                return ScriptKind.JSX;
            case "TS":
                return ScriptKind.TS;
            case "TSX":
                return ScriptKind.TSX;
            default:
                return ScriptKind.Unknown;
        }
    }

    /*@internal*/
    export function convertUserPreferences(preferences: protocol.UserPreferences): UserPreferences {
        const { lazyConfiguredProjectsFromExternalProject, ...userPreferences } = preferences;
        return userPreferences;
    }

    export interface HostConfiguration {
        formatCodeOptions: FormatCodeSettings;
        preferences: protocol.UserPreferences;
        hostInfo: string;
        extraFileExtensions?: FileExtensionInfo[];
        watchOptions?: WatchOptions;
    }

    export interface OpenConfiguredProjectResult {
        configFileName?: NormalizedPath;
        configFileErrors?: readonly Diagnostic[];
    }

    interface AssignProjectResult extends OpenConfiguredProjectResult {
        retainProjects: readonly ConfiguredProject[] | ConfiguredProject | undefined;
    }

    interface FilePropertyReader<T> {
        getFileName(f: T): string;
        getScriptKind(f: T, extraFileExtensions?: FileExtensionInfo[]): ScriptKind;
        hasMixedContent(f: T, extraFileExtensions: FileExtensionInfo[] | undefined): boolean;
    }

    const fileNamePropertyReader: FilePropertyReader<string> = {
        getFileName: x => x,
        getScriptKind: (fileName, extraFileExtensions) => {
            let result: ScriptKind | undefined;
            if (extraFileExtensions) {
                const fileExtension = getAnyExtensionFromPath(fileName);
                if (fileExtension) {
                    some(extraFileExtensions, info => {
                        if (info.extension === fileExtension) {
                            result = info.scriptKind;
                            return true;
                        }
                        return false;
                    });
                }
            }
            return result!; // TODO: GH#18217
        },
        hasMixedContent: (fileName, extraFileExtensions) => some(extraFileExtensions, ext => ext.isMixedContent && fileExtensionIs(fileName, ext.extension)),
    };

    const externalFilePropertyReader: FilePropertyReader<protocol.ExternalFile> = {
        getFileName: x => x.fileName,
        getScriptKind: x => tryConvertScriptKindName(x.scriptKind!), // TODO: GH#18217
        hasMixedContent: x => !!x.hasMixedContent,
    };

    function findProjectByName<T extends Project>(projectName: string, projects: T[]): T | undefined {
        for (const proj of projects) {
            if (proj.getProjectName() === projectName) {
                return proj;
            }
        }
    }

    const enum ConfigFileWatcherStatus {
        ReloadingFiles = "Reloading configured projects for files",
        ReloadingInferredRootFiles = "Reloading configured projects for only inferred root files",
        UpdatedCallback = "Updated the callback",
        OpenFilesImpactedByConfigFileAdd = "File added to open files impacted by this config file",
        OpenFilesImpactedByConfigFileRemove = "File removed from open files impacted by this config file",
        RootOfInferredProjectTrue = "Open file was set as Inferred root",
        RootOfInferredProjectFalse = "Open file was set as not inferred root",
    }

    /*@internal*/
    interface ConfigFileExistenceInfo {
        /**
         * Cached value of existence of config file
         * It is true if there is configured project open for this file.
         * It can be either true or false if this is the config file that is being watched by inferred project
         *   to decide when to update the structure so that it knows about updating the project for its files
         *   (config file may include the inferred project files after the change and hence may be wont need to be in inferred project)
         */
        exists: boolean;
        /**
         * openFilesImpactedByConfigFiles is a map of open files that would be impacted by this config file
         *   because these are the paths being looked up for their default configured project location
         * The value in the map is true if the open file is root of the inferred project
         * It is false when the open file that would still be impacted by existence of
         *   this config file but it is not the root of inferred project
         */
        openFilesImpactedByConfigFile: ESMap<Path, boolean>;
        /**
         * The file watcher watching the config file because there is open script info that is root of
         * inferred project and will be impacted by change in the status of the config file
         * The watcher is present only when there is no open configured project for the config file
         */
        configFileWatcherForRootOfInferredProject?: FileWatcher;
    }

    export interface ProjectServiceOptions {
        host: ServerHost;
        logger: Logger;
        cancellationToken: HostCancellationToken;
        useSingleInferredProject: boolean;
        useInferredProjectPerProjectRoot: boolean;
        typingsInstaller: ITypingsInstaller;
        eventHandler?: ProjectServiceEventHandler;
        suppressDiagnosticEvents?: boolean;
        throttleWaitMilliseconds?: number;
        globalPlugins?: readonly string[];
        pluginProbeLocations?: readonly string[];
        allowLocalPluginLoads?: boolean;
        typesMapLocation?: string;
        syntaxOnly?: boolean;
    }

    interface OriginalFileInfo { fileName: NormalizedPath; path: Path; }
    interface AncestorConfigFileInfo {
        /** config file name */
        fileName: string;
        /** path of open file so we can look at correct root */
        path: Path;
        configFileInfo: true;
    }
    type OpenScriptInfoOrClosedFileInfo = ScriptInfo | OriginalFileInfo;
    type OpenScriptInfoOrClosedOrConfigFileInfo = OpenScriptInfoOrClosedFileInfo | AncestorConfigFileInfo;

    function isOpenScriptInfo(infoOrFileNameOrConfig: OpenScriptInfoOrClosedOrConfigFileInfo): infoOrFileNameOrConfig is ScriptInfo {
        return !!(infoOrFileNameOrConfig as ScriptInfo).containingProjects;
    }

    function isAncestorConfigFileInfo(infoOrFileNameOrConfig: OpenScriptInfoOrClosedOrConfigFileInfo): infoOrFileNameOrConfig is AncestorConfigFileInfo {
        return !!(infoOrFileNameOrConfig as AncestorConfigFileInfo).configFileInfo;
    }

    /*@internal*/
    /** Kind of operation to perform to get project reference project */
    export enum ProjectReferenceProjectLoadKind {
        /** Find existing project for project reference */
        Find,
        /** Find existing project or create one for the project reference */
        FindCreate,
        /** Find existing project or create and load it for the project reference */
        FindCreateLoad
    }

    /*@internal*/
    export function forEachResolvedProjectReferenceProject<T>(
        project: ConfiguredProject,
        cb: (child: ConfiguredProject, configFileName: NormalizedPath) => T | undefined,
        projectReferenceProjectLoadKind: ProjectReferenceProjectLoadKind.Find | ProjectReferenceProjectLoadKind.FindCreate
    ): T | undefined;
    /*@internal*/
    export function forEachResolvedProjectReferenceProject<T>(
        project: ConfiguredProject,
        cb: (child: ConfiguredProject, configFileName: NormalizedPath) => T | undefined,
        projectReferenceProjectLoadKind: ProjectReferenceProjectLoadKind.FindCreateLoad,
        reason: string
    ): T | undefined;
    export function forEachResolvedProjectReferenceProject<T>(
        project: ConfiguredProject,
        cb: (child: ConfiguredProject, configFileName: NormalizedPath) => T | undefined,
        projectReferenceProjectLoadKind: ProjectReferenceProjectLoadKind,
        reason?: string
    ): T | undefined {
        return forEachResolvedProjectReference(project, ref => {
            if (!ref) return undefined;
            const configFileName = toNormalizedPath(ref.sourceFile.fileName);
            const child = project.projectService.findConfiguredProjectByProjectName(configFileName) || (
                projectReferenceProjectLoadKind === ProjectReferenceProjectLoadKind.FindCreate ?
                    project.projectService.createConfiguredProject(configFileName) :
                    projectReferenceProjectLoadKind === ProjectReferenceProjectLoadKind.FindCreateLoad ?
                        project.projectService.createAndLoadConfiguredProject(configFileName, reason!) :
                        undefined
            );
            return child && cb(child, configFileName);
        });
    }

    /*@internal*/
    export function forEachResolvedProjectReference<T>(
        project: ConfiguredProject,
        cb: (resolvedProjectReference: ResolvedProjectReference | undefined, resolvedProjectReferencePath: Path) => T | undefined
    ): T | undefined {
        const program = project.getCurrentProgram();
        return program && program.forEachResolvedProjectReference(cb);
    }

    function forEachPotentialProjectReference<T>(
        project: ConfiguredProject,
        cb: (potentialProjectReference: Path) => T | undefined
    ): T | undefined {
        return project.potentialProjectReferences &&
            forEachKey(project.potentialProjectReferences, cb);
    }

    function forEachAnyProjectReferenceKind<T>(
        project: ConfiguredProject,
        cb: (resolvedProjectReference: ResolvedProjectReference | undefined, resolvedProjectReferencePath: Path) => T | undefined,
        cbProjectRef: (projectReference: ProjectReference) => T | undefined,
        cbPotentialProjectRef: (potentialProjectReference: Path) => T | undefined
    ): T | undefined {
        return project.getCurrentProgram() ?
            forEachResolvedProjectReference(project, cb) :
            project.isInitialLoadPending() ?
                forEachPotentialProjectReference(project, cbPotentialProjectRef) :
                forEach(project.getProjectReferences(), cbProjectRef);
    }

    function callbackRefProject<T>(
        project: ConfiguredProject,
        cb: (refProj: ConfiguredProject) => T | undefined,
        refPath: Path | undefined
    ) {
        const refProject = refPath && project.projectService.configuredProjects.get(refPath);
        return refProject && cb(refProject);
    }

    function forEachReferencedProject<T>(
        project: ConfiguredProject,
        cb: (refProj: ConfiguredProject) => T | undefined
    ): T | undefined {
        return forEachAnyProjectReferenceKind(
            project,
            resolvedRef => callbackRefProject(project, cb, resolvedRef && resolvedRef.sourceFile.path),
            projectRef => callbackRefProject(project, cb, project.toPath(projectRef.path)),
            potentialProjectRef => callbackRefProject(project, cb, potentialProjectRef)
        );
    }

    interface ScriptInfoInNodeModulesWatcher extends FileWatcher {
        refCount: number;
    }

    function getDetailWatchInfo(watchType: WatchType, project: Project | undefined) {
        return `Project: ${project ? project.getProjectName() : ""} WatchType: ${watchType}`;
    }

    function isScriptInfoWatchedFromNodeModules(info: ScriptInfo) {
        return !info.isScriptOpen() && info.mTime !== undefined;
    }

    /*@internal*/
    /** true if script info is part of project and is not in project because it is referenced from project reference source */
    export function projectContainsInfoDirectly(project: Project, info: ScriptInfo) {
        return project.containsScriptInfo(info) &&
            !project.isSourceOfProjectReferenceRedirect(info.path);
    }

    /*@internal*/
    export function updateProjectIfDirty(project: Project) {
        project.invalidateResolutionsOfFailedLookupLocations();
        return project.dirty && project.updateGraph();
    }

    function setProjectOptionsUsed(project: ConfiguredProject | ExternalProject) {
        if (isConfiguredProject(project)) {
            project.projectOptions = true;
        }
    }

    /*@internal*/
    export interface OpenFileArguments {
        fileName: string;
        content?: string;
        scriptKind?: protocol.ScriptKindName | ScriptKind;
        hasMixedContent?: boolean;
        projectRootPath?: string;
    }

    /*@internal*/
    export interface ChangeFileArguments {
        fileName: string;
        changes: Iterator<TextChange>;
    }

    export class ProjectService {

        /*@internal*/
        readonly typingsCache: TypingsCache;

        /*@internal*/
        readonly documentRegistry: DocumentRegistry;

        /**
         * Container of all known scripts
         */
        /*@internal*/
        readonly filenameToScriptInfo = new Map<string, ScriptInfo>();
        private readonly scriptInfoInNodeModulesWatchers = new Map<string, ScriptInfoInNodeModulesWatcher>();
        /**
         * Contains all the deleted script info's version information so that
         * it does not reset when creating script info again
         * (and could have potentially collided with version where contents mismatch)
         */
        private readonly filenameToScriptInfoVersion = new Map<string, ScriptInfoVersion>();
        // Set of all '.js' files ever opened.
        private readonly allJsFilesForOpenFileTelemetry = new Map<string, true>();

        /**
         * Map to the real path of the infos
         */
        /* @internal */
        readonly realpathToScriptInfos: MultiMap<Path, ScriptInfo> | undefined;
        /**
         * maps external project file name to list of config files that were the part of this project
         */
<<<<<<< HEAD
        private readonly externalProjectToConfiguredProjectMap: Map<string, NormalizedPath[]> = new Map<string, NormalizedPath[]>();
=======
        private readonly externalProjectToConfiguredProjectMap: ESMap<string, NormalizedPath[]> = createMap<NormalizedPath[]>();
>>>>>>> b100680a

        /**
         * external projects (configuration and list of root files is not controlled by tsserver)
         */
        readonly externalProjects: ExternalProject[] = [];
        /**
         * projects built from openFileRoots
         */
        readonly inferredProjects: InferredProject[] = [];
        /**
         * projects specified by a tsconfig.json file
         */
<<<<<<< HEAD
        readonly configuredProjects = new Map<string, ConfiguredProject>();
=======
        readonly configuredProjects: Map<ConfiguredProject> = createMap<ConfiguredProject>();
>>>>>>> b100680a
        /**
         * Open files: with value being project root path, and key being Path of the file that is open
         */
        readonly openFiles: Map<NormalizedPath | undefined> = new Map<Path, NormalizedPath | undefined>();
        /**
         * Map of open files that are opened without complete path but have projectRoot as current directory
         */
        private readonly openFilesWithNonRootedDiskPath = new Map<string, ScriptInfo>();

        private compilerOptionsForInferredProjects: CompilerOptions | undefined;
        private compilerOptionsForInferredProjectsPerProjectRoot = new Map<string, CompilerOptions>();
        private watchOptionsForInferredProjects: WatchOptions | undefined;
        private watchOptionsForInferredProjectsPerProjectRoot = new Map<string, WatchOptions | false>();
        /**
         * Project size for configured or external projects
         */
<<<<<<< HEAD
        private readonly projectToSizeMap: Map<string, number> = new Map<string, number>();
=======
        private readonly projectToSizeMap: ESMap<string, number> = createMap<number>();
>>>>>>> b100680a
        /**
         * This is a map of config file paths existence that doesnt need query to disk
         * - The entry can be present because there is inferred project that needs to watch addition of config file to directory
         *   In this case the exists could be true/false based on config file is present or not
         * - Or it is present if we have configured project open with config file at that location
         *   In this case the exists property is always true
         */
        private readonly configFileExistenceInfoCache = new Map<string, ConfigFileExistenceInfo>();
        /*@internal*/ readonly throttledOperations: ThrottledOperations;

        private readonly hostConfiguration: HostConfiguration;
        private safelist: SafeList = defaultTypeSafeList;
        private readonly legacySafelist = new Map<string, string>();

        private pendingProjectUpdates = new Map<string, Project>();
        /* @internal */
        pendingEnsureProjectForOpenFiles = false;

        readonly currentDirectory: NormalizedPath;
        readonly toCanonicalFileName: (f: string) => string;

        public readonly host: ServerHost;
        public readonly logger: Logger;
        public readonly cancellationToken: HostCancellationToken;
        public readonly useSingleInferredProject: boolean;
        public readonly useInferredProjectPerProjectRoot: boolean;
        public readonly typingsInstaller: ITypingsInstaller;
        private readonly globalCacheLocationDirectoryPath: Path | undefined;
        public readonly throttleWaitMilliseconds?: number;
        private readonly eventHandler?: ProjectServiceEventHandler;
        private readonly suppressDiagnosticEvents?: boolean;

        public readonly globalPlugins: readonly string[];
        public readonly pluginProbeLocations: readonly string[];
        public readonly allowLocalPluginLoads: boolean;
        private currentPluginConfigOverrides: ESMap<string, any> | undefined;

        public readonly typesMapLocation: string | undefined;

        public readonly syntaxOnly?: boolean;

        /** Tracks projects that we have already sent telemetry for. */
        private readonly seenProjects = new Map<string, true>();

        /*@internal*/
        readonly watchFactory: WatchFactory<WatchType, Project>;

        /*@internal*/
        readonly packageJsonCache: PackageJsonCache;
        /*@internal*/
        private packageJsonFilesMap: ESMap<Path, FileWatcher> | undefined;


        private performanceEventHandler?: PerformanceEventHandler;

        constructor(opts: ProjectServiceOptions) {
            this.host = opts.host;
            this.logger = opts.logger;
            this.cancellationToken = opts.cancellationToken;
            this.useSingleInferredProject = opts.useSingleInferredProject;
            this.useInferredProjectPerProjectRoot = opts.useInferredProjectPerProjectRoot;
            this.typingsInstaller = opts.typingsInstaller || nullTypingsInstaller;
            this.throttleWaitMilliseconds = opts.throttleWaitMilliseconds;
            this.eventHandler = opts.eventHandler;
            this.suppressDiagnosticEvents = opts.suppressDiagnosticEvents;
            this.globalPlugins = opts.globalPlugins || emptyArray;
            this.pluginProbeLocations = opts.pluginProbeLocations || emptyArray;
            this.allowLocalPluginLoads = !!opts.allowLocalPluginLoads;
            this.typesMapLocation = (opts.typesMapLocation === undefined) ? combinePaths(getDirectoryPath(this.getExecutingFilePath()), "typesMap.json") : opts.typesMapLocation;
            this.syntaxOnly = opts.syntaxOnly;

            Debug.assert(!!this.host.createHash, "'ServerHost.createHash' is required for ProjectService");
            if (this.host.realpath) {
                this.realpathToScriptInfos = createMultiMap();
            }
            this.currentDirectory = toNormalizedPath(this.host.getCurrentDirectory());
            this.toCanonicalFileName = createGetCanonicalFileName(this.host.useCaseSensitiveFileNames);
            this.globalCacheLocationDirectoryPath = this.typingsInstaller.globalTypingsCacheLocation
                ? ensureTrailingDirectorySeparator(this.toPath(this.typingsInstaller.globalTypingsCacheLocation))
                : undefined;
            this.throttledOperations = new ThrottledOperations(this.host, this.logger);

            if (this.typesMapLocation) {
                this.loadTypesMap();
            }
            else {
                this.logger.info("No types map provided; using the default");
            }

            this.typingsInstaller.attach(this);

            this.typingsCache = new TypingsCache(this.typingsInstaller);

            this.hostConfiguration = {
                formatCodeOptions: getDefaultFormatCodeSettings(this.host.newLine),
                preferences: emptyOptions,
                hostInfo: "Unknown host",
                extraFileExtensions: [],
            };

            this.documentRegistry = createDocumentRegistryInternal(this.host.useCaseSensitiveFileNames, this.currentDirectory, this);
            const watchLogLevel = this.logger.hasLevel(LogLevel.verbose) ? WatchLogLevel.Verbose :
                this.logger.loggingEnabled() ? WatchLogLevel.TriggerOnly : WatchLogLevel.None;
            const log: (s: string) => void = watchLogLevel !== WatchLogLevel.None ? (s => this.logger.info(s)) : noop;
            this.packageJsonCache = createPackageJsonCache(this);
            this.watchFactory = this.syntaxOnly ?
                {
                    watchFile: returnNoopFileWatcher,
                    watchFilePath: returnNoopFileWatcher,
                    watchDirectory: returnNoopFileWatcher,
                } :
                getWatchFactory(watchLogLevel, log, getDetailWatchInfo);
        }

        toPath(fileName: string) {
            return toPath(fileName, this.currentDirectory, this.toCanonicalFileName);
        }

        /*@internal*/
        getExecutingFilePath() {
            return this.getNormalizedAbsolutePath(this.host.getExecutingFilePath());
        }

        /*@internal*/
        getNormalizedAbsolutePath(fileName: string) {
            return getNormalizedAbsolutePath(fileName, this.host.getCurrentDirectory());
        }

        /*@internal*/
        setDocument(key: DocumentRegistryBucketKey, path: Path, sourceFile: SourceFile) {
            const info = Debug.checkDefined(this.getScriptInfoForPath(path));
            info.cacheSourceFile = { key, sourceFile };
        }

        /*@internal*/
        getDocument(key: DocumentRegistryBucketKey, path: Path): SourceFile | undefined {
            const info = this.getScriptInfoForPath(path);
            return info && info.cacheSourceFile && info.cacheSourceFile.key === key ? info.cacheSourceFile.sourceFile : undefined;
        }

        /* @internal */
        ensureInferredProjectsUpToDate_TestOnly() {
            this.ensureProjectStructuresUptoDate();
        }

        /* @internal */
        getCompilerOptionsForInferredProjects() {
            return this.compilerOptionsForInferredProjects;
        }

        /* @internal */
        onUpdateLanguageServiceStateForProject(project: Project, languageServiceEnabled: boolean) {
            if (!this.eventHandler) {
                return;
            }
            const event: ProjectLanguageServiceStateEvent = {
                eventName: ProjectLanguageServiceStateEvent,
                data: { project, languageServiceEnabled }
            };
            this.eventHandler(event);
        }

        private loadTypesMap() {
            try {
                const fileContent = this.host.readFile(this.typesMapLocation!); // TODO: GH#18217
                if (fileContent === undefined) {
                    this.logger.info(`Provided types map file "${this.typesMapLocation}" doesn't exist`);
                    return;
                }
                const raw: TypesMapFile = JSON.parse(fileContent);
                // Parse the regexps
                for (const k of Object.keys(raw.typesMap)) {
                    raw.typesMap[k].match = new RegExp(raw.typesMap[k].match as {} as string, "i");
                }
                // raw is now fixed and ready
                this.safelist = raw.typesMap;
                for (const key in raw.simpleMap) {
                    if (raw.simpleMap.hasOwnProperty(key)) {
                        this.legacySafelist.set(key, raw.simpleMap[key].toLowerCase());
                    }
                }
            }
            catch (e) {
                this.logger.info(`Error loading types map: ${e}`);
                this.safelist = defaultTypeSafeList;
                this.legacySafelist.clear();
            }
        }

        updateTypingsForProject(response: SetTypings | InvalidateCachedTypings | PackageInstalledResponse): void;
        /** @internal */
        updateTypingsForProject(response: SetTypings | InvalidateCachedTypings | PackageInstalledResponse | BeginInstallTypes | EndInstallTypes): void; // eslint-disable-line @typescript-eslint/unified-signatures
        updateTypingsForProject(response: SetTypings | InvalidateCachedTypings | PackageInstalledResponse | BeginInstallTypes | EndInstallTypes): void {
            const project = this.findProject(response.projectName);
            if (!project) {
                return;
            }
            switch (response.kind) {
                case ActionSet:
                    // Update the typing files and update the project
                    project.updateTypingFiles(this.typingsCache.updateTypingsForProject(response.projectName, response.compilerOptions, response.typeAcquisition, response.unresolvedImports, response.typings));
                    break;
                case ActionInvalidate:
                    // Do not clear resolution cache, there was changes detected in typings, so enque typing request and let it get us correct results
                    this.typingsCache.enqueueInstallTypingsForProject(project, project.lastCachedUnresolvedImportsList, /*forceRefresh*/ true);
                    return;
            }
            this.delayUpdateProjectGraphAndEnsureProjectStructureForOpenFiles(project);
        }

        /*@internal*/
        delayEnsureProjectForOpenFiles() {
            this.pendingEnsureProjectForOpenFiles = true;
            this.throttledOperations.schedule("*ensureProjectForOpenFiles*", /*delay*/ 2500, () => {
                if (this.pendingProjectUpdates.size !== 0) {
                    this.delayEnsureProjectForOpenFiles();
                }
                else {
                    if (this.pendingEnsureProjectForOpenFiles) {
                        this.ensureProjectForOpenFiles();

                        // Send the event to notify that there were background project updates
                        // send current list of open files
                        this.sendProjectsUpdatedInBackgroundEvent();
                    }
                }
            });
        }

        private delayUpdateProjectGraph(project: Project) {
            project.markAsDirty();
            const projectName = project.getProjectName();
            this.pendingProjectUpdates.set(projectName, project);
            this.throttledOperations.schedule(projectName, /*delay*/ 250, () => {
                if (this.pendingProjectUpdates.delete(projectName)) {
                    updateProjectIfDirty(project);
                }
            });
        }

        /*@internal*/
        hasPendingProjectUpdate(project: Project) {
            return this.pendingProjectUpdates.has(project.getProjectName());
        }

        /* @internal */
        sendProjectsUpdatedInBackgroundEvent() {
            if (!this.eventHandler) {
                return;
            }

            const event: ProjectsUpdatedInBackgroundEvent = {
                eventName: ProjectsUpdatedInBackgroundEvent,
                data: {
                    openFiles: arrayFrom(this.openFiles.keys(), path => this.getScriptInfoForPath(path as Path)!.fileName)
                }
            };
            this.eventHandler(event);
        }

        /* @internal */
        sendLargeFileReferencedEvent(file: string, fileSize: number) {
            if (!this.eventHandler) {
                return;
            }

            const event: LargeFileReferencedEvent = {
                eventName: LargeFileReferencedEvent,
                data: { file, fileSize, maxFileSize }
            };
            this.eventHandler(event);
        }

        /* @internal */
        sendProjectLoadingStartEvent(project: ConfiguredProject, reason: string) {
            if (!this.eventHandler) {
                return;
            }
            project.sendLoadingProjectFinish = true;
            const event: ProjectLoadingStartEvent = {
                eventName: ProjectLoadingStartEvent,
                data: { project, reason }
            };
            this.eventHandler(event);
        }

        /* @internal */
        sendProjectLoadingFinishEvent(project: ConfiguredProject) {
            if (!this.eventHandler || !project.sendLoadingProjectFinish) {
                return;
            }

            project.sendLoadingProjectFinish = false;
            const event: ProjectLoadingFinishEvent = {
                eventName: ProjectLoadingFinishEvent,
                data: { project }
            };
            this.eventHandler(event);
        }

        /* @internal */
        sendPerformanceEvent(kind: PerformanceEvent["kind"], durationMs: number) {
            if (this.performanceEventHandler) {
                this.performanceEventHandler({ kind, durationMs });
            }
        }

        /* @internal */
        delayUpdateProjectGraphAndEnsureProjectStructureForOpenFiles(project: Project) {
            this.delayUpdateProjectGraph(project);
            this.delayEnsureProjectForOpenFiles();
        }

        private delayUpdateProjectGraphs(projects: readonly Project[], clearSourceMapperCache: boolean) {
            if (projects.length) {
                for (const project of projects) {
                    // Even if program doesnt change, clear the source mapper cache
                    if (clearSourceMapperCache) project.clearSourceMapperCache();
                    this.delayUpdateProjectGraph(project);
                }
                this.delayEnsureProjectForOpenFiles();
            }
        }

        setCompilerOptionsForInferredProjects(projectCompilerOptions: protocol.ExternalProjectCompilerOptions, projectRootPath?: string): void {
            Debug.assert(projectRootPath === undefined || this.useInferredProjectPerProjectRoot, "Setting compiler options per project root path is only supported when useInferredProjectPerProjectRoot is enabled");

            const compilerOptions = convertCompilerOptions(projectCompilerOptions);
            const watchOptions = convertWatchOptions(projectCompilerOptions);

            // always set 'allowNonTsExtensions' for inferred projects since user cannot configure it from the outside
            // previously we did not expose a way for user to change these settings and this option was enabled by default
            compilerOptions.allowNonTsExtensions = true;
            const canonicalProjectRootPath = projectRootPath && this.toCanonicalFileName(projectRootPath);
            if (canonicalProjectRootPath) {
                this.compilerOptionsForInferredProjectsPerProjectRoot.set(canonicalProjectRootPath, compilerOptions);
                this.watchOptionsForInferredProjectsPerProjectRoot.set(canonicalProjectRootPath, watchOptions || false);
            }
            else {
                this.compilerOptionsForInferredProjects = compilerOptions;
                this.watchOptionsForInferredProjects = watchOptions;
            }

            for (const project of this.inferredProjects) {
                // Only update compiler options in the following cases:
                // - Inferred projects without a projectRootPath, if the new options do not apply to
                //   a workspace root
                // - Inferred projects with a projectRootPath, if the new options do not apply to a
                //   workspace root and there is no more specific set of options for that project's
                //   root path
                // - Inferred projects with a projectRootPath, if the new options apply to that
                //   project root path.
                if (canonicalProjectRootPath ?
                    project.projectRootPath === canonicalProjectRootPath :
                    !project.projectRootPath || !this.compilerOptionsForInferredProjectsPerProjectRoot.has(project.projectRootPath)) {
                    project.setCompilerOptions(compilerOptions);
                    project.setWatchOptions(watchOptions);
                    project.compileOnSaveEnabled = compilerOptions.compileOnSave!;
                    project.markAsDirty();
                    this.delayUpdateProjectGraph(project);
                }
            }

            this.delayEnsureProjectForOpenFiles();
        }

        findProject(projectName: string): Project | undefined {
            if (projectName === undefined) {
                return undefined;
            }
            if (isInferredProjectName(projectName)) {
                return findProjectByName(projectName, this.inferredProjects);
            }
            return this.findExternalProjectByProjectName(projectName) || this.findConfiguredProjectByProjectName(toNormalizedPath(projectName));
        }

        /* @internal */
        private forEachProject(cb: (project: Project) => void) {
            this.externalProjects.forEach(cb);
            this.configuredProjects.forEach(cb);
            this.inferredProjects.forEach(cb);
        }

        /* @internal */
        forEachEnabledProject(cb: (project: Project) => void) {
            this.forEachProject(project => {
                if (!project.isOrphan() && project.languageServiceEnabled) {
                    cb(project);
                }
            });
        }

        getDefaultProjectForFile(fileName: NormalizedPath, ensureProject: boolean): Project | undefined {
            return ensureProject ? this.ensureDefaultProjectForFile(fileName) : this.tryGetDefaultProjectForFile(fileName);
        }

        /* @internal */
        tryGetDefaultProjectForFile(fileName: NormalizedPath): Project | undefined {
            const scriptInfo = this.getScriptInfoForNormalizedPath(fileName);
            return scriptInfo && !scriptInfo.isOrphan() ? scriptInfo.getDefaultProject() : undefined;
        }

        /* @internal */
        ensureDefaultProjectForFile(fileName: NormalizedPath): Project {
            return this.tryGetDefaultProjectForFile(fileName) || this.doEnsureDefaultProjectForFile(fileName);
        }

        private doEnsureDefaultProjectForFile(fileName: NormalizedPath): Project {
            this.ensureProjectStructuresUptoDate();
            const scriptInfo = this.getScriptInfoForNormalizedPath(fileName);
            return scriptInfo ? scriptInfo.getDefaultProject() : (this.logErrorForScriptInfoNotFound(fileName), Errors.ThrowNoProject());
        }

        getScriptInfoEnsuringProjectsUptoDate(uncheckedFileName: string) {
            this.ensureProjectStructuresUptoDate();
            return this.getScriptInfo(uncheckedFileName);
        }

        /**
         * Ensures the project structures are upto date
         * This means,
         * - we go through all the projects and update them if they are dirty
         * - if updates reflect some change in structure or there was pending request to ensure projects for open files
         *   ensure that each open script info has project
         */
        private ensureProjectStructuresUptoDate() {
            let hasChanges = this.pendingEnsureProjectForOpenFiles;
            this.pendingProjectUpdates.clear();
            const updateGraph = (project: Project) => {
                hasChanges = updateProjectIfDirty(project) || hasChanges;
            };

            this.externalProjects.forEach(updateGraph);
            this.configuredProjects.forEach(updateGraph);
            this.inferredProjects.forEach(updateGraph);
            if (hasChanges) {
                this.ensureProjectForOpenFiles();
            }
        }

        getFormatCodeOptions(file: NormalizedPath) {
            const info = this.getScriptInfoForNormalizedPath(file);
            return info && info.getFormatCodeSettings() || this.hostConfiguration.formatCodeOptions;
        }

        getPreferences(file: NormalizedPath): protocol.UserPreferences {
            const info = this.getScriptInfoForNormalizedPath(file);
            return { ...this.hostConfiguration.preferences, ...info && info.getPreferences() };
        }

        getHostFormatCodeOptions(): FormatCodeSettings {
            return this.hostConfiguration.formatCodeOptions;
        }

        getHostPreferences(): protocol.UserPreferences {
            return this.hostConfiguration.preferences;
        }

        private onSourceFileChanged(fileName: string, eventKind: FileWatcherEventKind, path: Path) {
            const info = this.getScriptInfoForPath(path);
            if (!info) {
                this.logger.msg(`Error: got watch notification for unknown file: ${fileName}`);
            }
            else {
                if (info.containingProjects) {
                    info.containingProjects.forEach(project => project.resolutionCache.removeResolutionsFromProjectReferenceRedirects(info.path));
                }
                if (eventKind === FileWatcherEventKind.Deleted) {
                    // File was deleted
                    this.handleDeletedFile(info);
                }
                else if (!info.isScriptOpen()) {
                    // file has been changed which might affect the set of referenced files in projects that include
                    // this file and set of inferred projects
                    info.delayReloadNonMixedContentFile();
                    this.delayUpdateProjectGraphs(info.containingProjects, /*clearSourceMapperCache*/ false);
                    this.handleSourceMapProjects(info);
                }
            }
        }

        private handleSourceMapProjects(info: ScriptInfo) {
            // Change in d.ts, update source projects as well
            if (info.sourceMapFilePath) {
                if (isString(info.sourceMapFilePath)) {
                    const sourceMapFileInfo = this.getScriptInfoForPath(info.sourceMapFilePath);
                    this.delayUpdateSourceInfoProjects(sourceMapFileInfo && sourceMapFileInfo.sourceInfos);
                }
                else {
                    this.delayUpdateSourceInfoProjects(info.sourceMapFilePath.sourceInfos);
                }
            }
            // Change in mapInfo, update declarationProjects and source projects
            this.delayUpdateSourceInfoProjects(info.sourceInfos);
            if (info.declarationInfoPath) {
                this.delayUpdateProjectsOfScriptInfoPath(info.declarationInfoPath);
            }
        }

        private delayUpdateSourceInfoProjects(sourceInfos: Set<Path> | undefined) {
            if (sourceInfos) {
                sourceInfos.forEach((_value, path) => this.delayUpdateProjectsOfScriptInfoPath(path));
            }
        }

        private delayUpdateProjectsOfScriptInfoPath(path: Path) {
            const info = this.getScriptInfoForPath(path);
            if (info) {
                this.delayUpdateProjectGraphs(info.containingProjects, /*clearSourceMapperCache*/ true);
            }
        }

        private handleDeletedFile(info: ScriptInfo) {
            this.stopWatchingScriptInfo(info);

            if (!info.isScriptOpen()) {
                this.deleteScriptInfo(info);

                // capture list of projects since detachAllProjects will wipe out original list
                const containingProjects = info.containingProjects.slice();

                info.detachAllProjects();

                // update projects to make sure that set of referenced files is correct
                this.delayUpdateProjectGraphs(containingProjects, /*clearSourceMapperCache*/ false);
                this.handleSourceMapProjects(info);
                info.closeSourceMapFileWatcher();
                // need to recalculate source map from declaration file
                if (info.declarationInfoPath) {
                    const declarationInfo = this.getScriptInfoForPath(info.declarationInfoPath);
                    if (declarationInfo) {
                        declarationInfo.sourceMapFilePath = undefined;
                    }
                }
            }
        }

        /**
         * This is to watch whenever files are added or removed to the wildcard directories
         */
        /*@internal*/
        watchWildcardDirectory(directory: Path, flags: WatchDirectoryFlags, project: ConfiguredProject) {
            const watchOptions = this.getWatchOptions(project);
            return this.watchFactory.watchDirectory(
                this.host,
                directory,
                fileOrDirectory => {
                    const fileOrDirectoryPath = this.toPath(fileOrDirectory);
                    const fsResult = project.getCachedDirectoryStructureHost().addOrDeleteFileOrDirectory(fileOrDirectory, fileOrDirectoryPath);
                    const configFileName = project.getConfigFilePath();
                    if (getBaseFileName(fileOrDirectoryPath) === "package.json" && !isInsideNodeModules(fileOrDirectoryPath) &&
                        (fsResult && fsResult.fileExists || !fsResult && this.host.fileExists(fileOrDirectoryPath))
                    ) {
                        this.logger.info(`Project: ${configFileName} Detected new package.json: ${fileOrDirectory}`);
                        this.onAddPackageJson(fileOrDirectoryPath);
                    }

                    if (isIgnoredFileFromWildCardWatching({
                        watchedDirPath: directory,
                        fileOrDirectory,
                        fileOrDirectoryPath,
                        configFileName,
                        configFileSpecs: project.configFileSpecs!,
                        extraFileExtensions: this.hostConfiguration.extraFileExtensions,
                        currentDirectory: this.currentDirectory,
                        options: project.getCompilationSettings(),
                        program: project.getCurrentProgram(),
                        useCaseSensitiveFileNames: this.host.useCaseSensitiveFileNames,
                        writeLog: s => this.logger.info(s)
                    })) return;

                    // don't trigger callback on open, existing files
                    if (project.fileIsOpen(fileOrDirectoryPath)) {
                        if (project.pendingReload !== ConfigFileProgramReloadLevel.Full) {
                            const info = Debug.checkDefined(this.getScriptInfoForPath(fileOrDirectoryPath));
                            if (info.isAttached(project)) {
                                project.openFileWatchTriggered.set(fileOrDirectoryPath, true);
                            }
                            else {
                                project.pendingReload = ConfigFileProgramReloadLevel.Partial;
                                this.delayUpdateProjectGraphAndEnsureProjectStructureForOpenFiles(project);
                            }
                        }
                        return;
                    }

                    // Reload is pending, do the reload
                    if (project.pendingReload !== ConfigFileProgramReloadLevel.Full) {
                        project.pendingReload = ConfigFileProgramReloadLevel.Partial;
                        this.delayUpdateProjectGraphAndEnsureProjectStructureForOpenFiles(project);
                    }
                },
                flags,
                watchOptions,
                WatchType.WildcardDirectory,
                project
            );
        }

        /** Gets the config file existence info for the configured project */
        /*@internal*/
        getConfigFileExistenceInfo(project: ConfiguredProject) {
            return this.configFileExistenceInfoCache.get(project.canonicalConfigFilePath)!;
        }

        /*@internal*/
        onConfigChangedForConfiguredProject(project: ConfiguredProject, eventKind: FileWatcherEventKind) {
            const configFileExistenceInfo = this.getConfigFileExistenceInfo(project);
            if (eventKind === FileWatcherEventKind.Deleted) {
                // Update the cached status
                // We arent updating or removing the cached config file presence info as that will be taken care of by
                // setConfigFilePresenceByClosedConfigFile when the project is closed (depending on tracking open files)
                configFileExistenceInfo.exists = false;
                this.removeProject(project);

                // Reload the configured projects for the open files in the map as they are affected by this config file
                // Since the configured project was deleted, we want to reload projects for all the open files including files
                // that are not root of the inferred project
                this.logConfigFileWatchUpdate(project.getConfigFilePath(), project.canonicalConfigFilePath, configFileExistenceInfo, ConfigFileWatcherStatus.ReloadingFiles);
                this.delayReloadConfiguredProjectForFiles(configFileExistenceInfo, /*ignoreIfNotInferredProjectRoot*/ false);
            }
            else {
                this.logConfigFileWatchUpdate(project.getConfigFilePath(), project.canonicalConfigFilePath, configFileExistenceInfo, ConfigFileWatcherStatus.ReloadingInferredRootFiles);
                // Skip refresh if project is not yet loaded
                if (project.isInitialLoadPending()) return;
                project.pendingReload = ConfigFileProgramReloadLevel.Full;
                project.pendingReloadReason = "Change in config file detected";
                this.delayUpdateProjectGraph(project);
                // As we scheduled the update on configured project graph,
                // we would need to schedule the project reload for only the root of inferred projects
                this.delayReloadConfiguredProjectForFiles(configFileExistenceInfo, /*ignoreIfNotInferredProjectRoot*/ true);
            }
        }

        /**
         * This is the callback function for the config file add/remove/change at any location
         * that matters to open script info but doesnt have configured project open
         * for the config file
         */
        private onConfigFileChangeForOpenScriptInfo(configFileName: NormalizedPath, eventKind: FileWatcherEventKind) {
            // This callback is called only if we dont have config file project for this config file
            const canonicalConfigPath = normalizedPathToPath(configFileName, this.currentDirectory, this.toCanonicalFileName);
            const configFileExistenceInfo = this.configFileExistenceInfoCache.get(canonicalConfigPath)!;
            configFileExistenceInfo.exists = (eventKind !== FileWatcherEventKind.Deleted);
            this.logConfigFileWatchUpdate(configFileName, canonicalConfigPath, configFileExistenceInfo, ConfigFileWatcherStatus.ReloadingFiles);

            // Because there is no configured project open for the config file, the tracking open files map
            // will only have open files that need the re-detection of the project and hence
            // reload projects for all the tracking open files in the map
            this.delayReloadConfiguredProjectForFiles(configFileExistenceInfo, /*ignoreIfNotInferredProjectRoot*/ false);
        }

        private removeProject(project: Project) {
            this.logger.info("`remove Project::");
            project.print(/*writeProjectFileNames*/ true);

            project.close();
            if (Debug.shouldAssert(AssertionLevel.Normal)) {
                this.filenameToScriptInfo.forEach(info => Debug.assert(
                    !info.isAttached(project),
                    "Found script Info still attached to project",
                    () => `${project.projectName}: ScriptInfos still attached: ${JSON.stringify(
                        arrayFrom(
                            mapDefinedIterator(
                                this.filenameToScriptInfo.values(),
                                info => info.isAttached(project) ?
                                    {
                                        fileName: info.fileName,
                                        projects: info.containingProjects.map(p => p.projectName),
                                        hasMixedContent: info.hasMixedContent
                                    } : undefined
                            )
                        ),
                        /*replacer*/ undefined,
                        " "
                    )}`));
            }
            // Remove the project from pending project updates
            this.pendingProjectUpdates.delete(project.getProjectName());

            switch (project.projectKind) {
                case ProjectKind.External:
                    unorderedRemoveItem(this.externalProjects, <ExternalProject>project);
                    this.projectToSizeMap.delete(project.getProjectName());
                    break;
                case ProjectKind.Configured:
                    this.configuredProjects.delete((<ConfiguredProject>project).canonicalConfigFilePath);
                    this.projectToSizeMap.delete((project as ConfiguredProject).canonicalConfigFilePath);
                    this.setConfigFileExistenceInfoByClosedConfiguredProject(<ConfiguredProject>project);
                    break;
                case ProjectKind.Inferred:
                    unorderedRemoveItem(this.inferredProjects, <InferredProject>project);
                    break;
            }
        }

        /*@internal*/
        assignOrphanScriptInfoToInferredProject(info: ScriptInfo, projectRootPath: NormalizedPath | undefined) {
            Debug.assert(info.isOrphan());

            const project = this.getOrCreateInferredProjectForProjectRootPathIfEnabled(info, projectRootPath) ||
                this.getOrCreateSingleInferredProjectIfEnabled() ||
                this.getOrCreateSingleInferredWithoutProjectRoot(
                    info.isDynamic ?
                        projectRootPath || this.currentDirectory :
                        getDirectoryPath(
                            isRootedDiskPath(info.fileName) ?
                                info.fileName :
                                getNormalizedAbsolutePath(
                                    info.fileName,
                                    projectRootPath ?
                                        this.getNormalizedAbsolutePath(projectRootPath) :
                                        this.currentDirectory
                                )
                        )
                );

            project.addRoot(info);
            if (info.containingProjects[0] !== project) {
                // Ensure this is first project, we could be in this scenario because info could be part of orphan project
                info.detachFromProject(project);
                info.containingProjects.unshift(project);
            }
            project.updateGraph();

            if (!this.useSingleInferredProject && !project.projectRootPath) {
                // Note that we need to create a copy of the array since the list of project can change
                for (const inferredProject of this.inferredProjects) {
                    if (inferredProject === project || inferredProject.isOrphan()) {
                        continue;
                    }

                    // Remove the inferred project if the root of it is now part of newly created inferred project
                    // e.g through references
                    // Which means if any root of inferred project is part of more than 1 project can be removed
                    // This logic is same as iterating over all open files and calling
                    // this.removeRootOfInferredProjectIfNowPartOfOtherProject(f);
                    // Since this is also called from refreshInferredProject and closeOpen file
                    // to update inferred projects of the open file, this iteration might be faster
                    // instead of scanning all open files
                    const roots = inferredProject.getRootScriptInfos();
                    Debug.assert(roots.length === 1 || !!inferredProject.projectRootPath);
                    if (roots.length === 1 && forEach(roots[0].containingProjects, p => p !== roots[0].containingProjects[0] && !p.isOrphan())) {
                        inferredProject.removeFile(roots[0], /*fileExists*/ true, /*detachFromProject*/ true);
                    }
                }
            }

            return project;
        }

        private assignOrphanScriptInfosToInferredProject() {
            // collect orphaned files and assign them to inferred project just like we treat open of a file
            this.openFiles.forEach((projectRootPath, path) => {
                const info = this.getScriptInfoForPath(path as Path)!;
                // collect all orphaned script infos from open files
                if (info.isOrphan()) {
                    this.assignOrphanScriptInfoToInferredProject(info, projectRootPath);
                }
            });
        }

        /**
         * Remove this file from the set of open, non-configured files.
         * @param info The file that has been closed or newly configured
         */
        private closeOpenFile(info: ScriptInfo, skipAssignOrphanScriptInfosToInferredProject?: true) {
            // Closing file should trigger re-reading the file content from disk. This is
            // because the user may chose to discard the buffer content before saving
            // to the disk, and the server's version of the file can be out of sync.
            const fileExists = info.isDynamic ? false : this.host.fileExists(info.fileName);
            info.close(fileExists);
            this.stopWatchingConfigFilesForClosedScriptInfo(info);

            const canonicalFileName = this.toCanonicalFileName(info.fileName);
            if (this.openFilesWithNonRootedDiskPath.get(canonicalFileName) === info) {
                this.openFilesWithNonRootedDiskPath.delete(canonicalFileName);
            }

            // collect all projects that should be removed
            let ensureProjectsForOpenFiles = false;
            for (const p of info.containingProjects) {
                if (isConfiguredProject(p)) {
                    if (info.hasMixedContent) {
                        info.registerFileUpdate();
                    }
                    // Do not remove the project so that we can reuse this project
                    // if it would need to be re-created with next file open

                    // If project had open file affecting
                    // Reload the root Files from config if its not already scheduled
                    if (p.openFileWatchTriggered.has(info.path)) {
                        p.openFileWatchTriggered.delete(info.path);
                        if (!p.pendingReload) {
                            p.pendingReload = ConfigFileProgramReloadLevel.Partial;
                            p.markFileAsDirty(info.path);
                        }
                    }
                }
                else if (isInferredProject(p) && p.isRoot(info)) {
                    // If this was the last open root file of inferred project
                    if (p.isProjectWithSingleRoot()) {
                        ensureProjectsForOpenFiles = true;
                    }

                    p.removeFile(info, fileExists, /*detachFromProject*/ true);
                    // Do not remove the project even if this was last root of the inferred project
                    // so that we can reuse this project, if it would need to be re-created with next file open
                }

                if (!p.languageServiceEnabled) {
                    // if project language service is disabled then we create a program only for open files.
                    // this means that project should be marked as dirty to force rebuilding of the program
                    // on the next request
                    p.markAsDirty();
                }
            }

            this.openFiles.delete(info.path);

            if (!skipAssignOrphanScriptInfosToInferredProject && ensureProjectsForOpenFiles) {
                this.assignOrphanScriptInfosToInferredProject();
            }

            // Cleanup script infos that arent part of any project (eg. those could be closed script infos not referenced by any project)
            // is postponed to next file open so that if file from same project is opened,
            // we wont end up creating same script infos

            // If the current info is being just closed - add the watcher file to track changes
            // But if file was deleted, handle that part
            if (fileExists) {
                this.watchClosedScriptInfo(info);
            }
            else {
                this.handleDeletedFile(info);
            }

            return ensureProjectsForOpenFiles;
        }

        private deleteScriptInfo(info: ScriptInfo) {
            this.filenameToScriptInfo.delete(info.path);
            this.filenameToScriptInfoVersion.set(info.path, info.getVersion());
            const realpath = info.getRealpathIfDifferent();
            if (realpath) {
                this.realpathToScriptInfos!.remove(realpath, info); // TODO: GH#18217
            }
        }

        private configFileExists(configFileName: NormalizedPath, canonicalConfigFilePath: string, info: OpenScriptInfoOrClosedOrConfigFileInfo) {
            let configFileExistenceInfo = this.configFileExistenceInfoCache.get(canonicalConfigFilePath);
            if (configFileExistenceInfo) {
                // By default the info would get impacted by presence of config file since its in the detection path
                // Only adding the info as a root to inferred project will need the existence to be watched by file watcher
                if (isOpenScriptInfo(info) && !configFileExistenceInfo.openFilesImpactedByConfigFile.has(info.path)) {
                    configFileExistenceInfo.openFilesImpactedByConfigFile.set(info.path, false);
                    this.logConfigFileWatchUpdate(configFileName, canonicalConfigFilePath, configFileExistenceInfo, ConfigFileWatcherStatus.OpenFilesImpactedByConfigFileAdd);
                }
                return configFileExistenceInfo.exists;
            }

            // Theoretically we should be adding watch for the directory here itself.
            // In practice there will be very few scenarios where the config file gets added
            // somewhere inside the another config file directory.
            // And technically we could handle that case in configFile's directory watcher in some cases
            // But given that its a rare scenario it seems like too much overhead. (we werent watching those directories earlier either)

            // So what we are now watching is: configFile if the configured project corresponding to it is open
            // Or the whole chain of config files for the roots of the inferred projects

            // Cache the host value of file exists and add the info to map of open files impacted by this config file
            const exists = this.host.fileExists(configFileName);
            const openFilesImpactedByConfigFile = new Map<Path, boolean>();
            if (isOpenScriptInfo(info)) {
                openFilesImpactedByConfigFile.set(info.path, false);
            }
            configFileExistenceInfo = { exists, openFilesImpactedByConfigFile };
            this.configFileExistenceInfoCache.set(canonicalConfigFilePath, configFileExistenceInfo);
            this.logConfigFileWatchUpdate(configFileName, canonicalConfigFilePath, configFileExistenceInfo, ConfigFileWatcherStatus.OpenFilesImpactedByConfigFileAdd);
            return exists;
        }

        private setConfigFileExistenceByNewConfiguredProject(project: ConfiguredProject) {
            const configFileExistenceInfo = this.getConfigFileExistenceInfo(project);
            if (configFileExistenceInfo) {
                // The existence might not be set if the file watcher is not invoked by the time config project is created by external project
                configFileExistenceInfo.exists = true;
                // close existing watcher
                if (configFileExistenceInfo.configFileWatcherForRootOfInferredProject) {
                    const configFileName = project.getConfigFilePath();
                    configFileExistenceInfo.configFileWatcherForRootOfInferredProject.close();
                    configFileExistenceInfo.configFileWatcherForRootOfInferredProject = undefined;
                    this.logConfigFileWatchUpdate(configFileName, project.canonicalConfigFilePath, configFileExistenceInfo, ConfigFileWatcherStatus.UpdatedCallback);
                }
            }
            else {
                // We could be in this scenario if project is the configured project tracked by external project
                // Since that route doesnt check if the config file is present or not
                this.configFileExistenceInfoCache.set(project.canonicalConfigFilePath, {
                    exists: true,
                    openFilesImpactedByConfigFile: new Map<Path, boolean>()
                });
            }
        }

        /**
         * Returns true if the configFileExistenceInfo is needed/impacted by open files that are root of inferred project
         */
        private configFileExistenceImpactsRootOfInferredProject(configFileExistenceInfo: ConfigFileExistenceInfo) {
            return forEachEntry(configFileExistenceInfo.openFilesImpactedByConfigFile, (isRootOfInferredProject) => isRootOfInferredProject);
        }

        private setConfigFileExistenceInfoByClosedConfiguredProject(closedProject: ConfiguredProject) {
            const configFileExistenceInfo = this.getConfigFileExistenceInfo(closedProject);
            Debug.assert(!!configFileExistenceInfo);
            if (configFileExistenceInfo.openFilesImpactedByConfigFile.size) {
                const configFileName = closedProject.getConfigFilePath();
                // If there are open files that are impacted by this config file existence
                // but none of them are root of inferred project, the config file watcher will be
                // created when any of the script infos are added as root of inferred project
                if (this.configFileExistenceImpactsRootOfInferredProject(configFileExistenceInfo)) {
                    Debug.assert(!configFileExistenceInfo.configFileWatcherForRootOfInferredProject);
                    this.createConfigFileWatcherOfConfigFileExistence(configFileName, closedProject.canonicalConfigFilePath, configFileExistenceInfo);
                }
            }
            else {
                // There is not a single file open thats tracking the status of this config file. Remove from cache
                this.configFileExistenceInfoCache.delete(closedProject.canonicalConfigFilePath);
            }
        }

        private logConfigFileWatchUpdate(configFileName: NormalizedPath, canonicalConfigFilePath: string, configFileExistenceInfo: ConfigFileExistenceInfo, status: ConfigFileWatcherStatus) {
            if (!this.logger.hasLevel(LogLevel.verbose)) {
                return;
            }
            const inferredRoots: string[] = [];
            const otherFiles: string[] = [];
            configFileExistenceInfo.openFilesImpactedByConfigFile.forEach((isRootOfInferredProject, key) => {
                const info = this.getScriptInfoForPath(key)!;
                (isRootOfInferredProject ? inferredRoots : otherFiles).push(info.fileName);
            });

            const watches: WatchType[] = [];
            if (configFileExistenceInfo.configFileWatcherForRootOfInferredProject) {
                watches.push(
                    configFileExistenceInfo.configFileWatcherForRootOfInferredProject === noopFileWatcher ?
                        WatchType.NoopConfigFileForInferredRoot :
                        WatchType.ConfigFileForInferredRoot
                );
            }
            if (this.configuredProjects.has(canonicalConfigFilePath)) {
                watches.push(WatchType.ConfigFile);
            }
            this.logger.info(`ConfigFilePresence:: Current Watches: ${watches}:: File: ${configFileName} Currently impacted open files: RootsOfInferredProjects: ${inferredRoots} OtherOpenFiles: ${otherFiles} Status: ${status}`);
        }

        /**
         * Create the watcher for the configFileExistenceInfo
         */
        private createConfigFileWatcherOfConfigFileExistence(
            configFileName: NormalizedPath,
            canonicalConfigFilePath: string,
            configFileExistenceInfo: ConfigFileExistenceInfo
        ) {
            configFileExistenceInfo.configFileWatcherForRootOfInferredProject =
                canWatchDirectory(getDirectoryPath(canonicalConfigFilePath) as Path) ?
                    this.watchFactory.watchFile(
                        this.host,
                        configFileName,
                        (_filename, eventKind) => this.onConfigFileChangeForOpenScriptInfo(configFileName, eventKind),
                        PollingInterval.High,
                        this.hostConfiguration.watchOptions,
                        WatchType.ConfigFileForInferredRoot
                    ) :
                    noopFileWatcher;
            this.logConfigFileWatchUpdate(configFileName, canonicalConfigFilePath, configFileExistenceInfo, ConfigFileWatcherStatus.UpdatedCallback);
        }

        /**
         * Close the config file watcher in the cached ConfigFileExistenceInfo
         *   if there arent any open files that are root of inferred project
         */
        private closeConfigFileWatcherOfConfigFileExistenceInfo(configFileExistenceInfo: ConfigFileExistenceInfo) {
            // Close the config file watcher if there are no more open files that are root of inferred project
            if (configFileExistenceInfo.configFileWatcherForRootOfInferredProject &&
                !this.configFileExistenceImpactsRootOfInferredProject(configFileExistenceInfo)) {
                configFileExistenceInfo.configFileWatcherForRootOfInferredProject.close();
                configFileExistenceInfo.configFileWatcherForRootOfInferredProject = undefined;
            }
        }

        /**
         * This is called on file close, so that we stop watching the config file for this script info
         */
        private stopWatchingConfigFilesForClosedScriptInfo(info: ScriptInfo) {
            Debug.assert(!info.isScriptOpen());
            this.forEachConfigFileLocation(info, (configFileName, canonicalConfigFilePath) => {
                const configFileExistenceInfo = this.configFileExistenceInfoCache.get(canonicalConfigFilePath);
                if (configFileExistenceInfo) {
                    const infoIsRootOfInferredProject = configFileExistenceInfo.openFilesImpactedByConfigFile.get(info.path);

                    // Delete the info from map, since this file is no more open
                    configFileExistenceInfo.openFilesImpactedByConfigFile.delete(info.path);
                    this.logConfigFileWatchUpdate(configFileName, canonicalConfigFilePath, configFileExistenceInfo, ConfigFileWatcherStatus.OpenFilesImpactedByConfigFileRemove);

                    // If the script info was not root of inferred project,
                    // there wont be config file watch open because of this script info
                    if (infoIsRootOfInferredProject) {
                        // But if it is a root, it could be the last script info that is root of inferred project
                        // and hence we would need to close the config file watcher
                        this.closeConfigFileWatcherOfConfigFileExistenceInfo(configFileExistenceInfo);
                    }

                    // If there are no open files that are impacted by configFileExistenceInfo after closing this script info
                    // there is no configured project present, remove the cached existence info
                    if (!configFileExistenceInfo.openFilesImpactedByConfigFile.size &&
                        !this.getConfiguredProjectByCanonicalConfigFilePath(canonicalConfigFilePath)) {
                        Debug.assert(!configFileExistenceInfo.configFileWatcherForRootOfInferredProject);
                        this.configFileExistenceInfoCache.delete(canonicalConfigFilePath);
                    }
                }
            });
        }

        /**
         * This is called by inferred project whenever script info is added as a root
         */
        /* @internal */
        startWatchingConfigFilesForInferredProjectRoot(info: ScriptInfo) {
            Debug.assert(info.isScriptOpen());
            this.forEachConfigFileLocation(info, (configFileName, canonicalConfigFilePath) => {
                let configFileExistenceInfo = this.configFileExistenceInfoCache.get(canonicalConfigFilePath);
                if (!configFileExistenceInfo) {
                    // Create the cache
                    configFileExistenceInfo = {
                        exists: this.host.fileExists(configFileName),
                        openFilesImpactedByConfigFile: new Map<Path, boolean>()
                    };
                    this.configFileExistenceInfoCache.set(canonicalConfigFilePath, configFileExistenceInfo);
                }

                // Set this file as the root of inferred project
                configFileExistenceInfo.openFilesImpactedByConfigFile.set(info.path, true);
                this.logConfigFileWatchUpdate(configFileName, canonicalConfigFilePath, configFileExistenceInfo, ConfigFileWatcherStatus.RootOfInferredProjectTrue);

                // If there is no configured project for this config file, add the file watcher
                if (!configFileExistenceInfo.configFileWatcherForRootOfInferredProject &&
                    !this.getConfiguredProjectByCanonicalConfigFilePath(canonicalConfigFilePath)) {
                    this.createConfigFileWatcherOfConfigFileExistence(configFileName, canonicalConfigFilePath, configFileExistenceInfo);
                }
            });
        }

        /**
         * This is called by inferred project whenever root script info is removed from it
         */
        /* @internal */
        stopWatchingConfigFilesForInferredProjectRoot(info: ScriptInfo) {
            this.forEachConfigFileLocation(info, (configFileName, canonicalConfigFilePath) => {
                const configFileExistenceInfo = this.configFileExistenceInfoCache.get(canonicalConfigFilePath);
                if (configFileExistenceInfo && configFileExistenceInfo.openFilesImpactedByConfigFile.has(info.path)) {
                    Debug.assert(info.isScriptOpen());

                    // Info is not root of inferred project any more
                    configFileExistenceInfo.openFilesImpactedByConfigFile.set(info.path, false);
                    this.logConfigFileWatchUpdate(configFileName, canonicalConfigFilePath, configFileExistenceInfo, ConfigFileWatcherStatus.RootOfInferredProjectFalse);

                    // Close the config file watcher
                    this.closeConfigFileWatcherOfConfigFileExistenceInfo(configFileExistenceInfo);
                }
            });
        }

        /**
         * This function tries to search for a tsconfig.json for the given file.
         * This is different from the method the compiler uses because
         * the compiler can assume it will always start searching in the
         * current directory (the directory in which tsc was invoked).
         * The server must start searching from the directory containing
         * the newly opened file.
         */
        private forEachConfigFileLocation(info: OpenScriptInfoOrClosedOrConfigFileInfo, action: (configFileName: NormalizedPath, canonicalConfigFilePath: string) => boolean | void) {
            if (this.syntaxOnly) {
                return undefined;
            }

            Debug.assert(!isOpenScriptInfo(info) || this.openFiles.has(info.path));
            const projectRootPath = this.openFiles.get(info.path);
            const scriptInfo = Debug.checkDefined(this.getScriptInfo(info.path));
            if (scriptInfo.isDynamic) return undefined;

            let searchPath = asNormalizedPath(getDirectoryPath(info.fileName));
            const isSearchPathInProjectRoot = () => containsPath(projectRootPath!, searchPath, this.currentDirectory, !this.host.useCaseSensitiveFileNames);

            // If projectRootPath doesn't contain info.path, then do normal search for config file
            const anySearchPathOk = !projectRootPath || !isSearchPathInProjectRoot();
            // For ancestor of config file always ignore its own directory since its going to result in itself
            let searchInDirectory = !isAncestorConfigFileInfo(info);
            do {
                if (searchInDirectory) {
                    const canonicalSearchPath = normalizedPathToPath(searchPath, this.currentDirectory, this.toCanonicalFileName);
                    const tsconfigFileName = asNormalizedPath(combinePaths(searchPath, "tsconfig.json"));
                    let result = action(tsconfigFileName, combinePaths(canonicalSearchPath, "tsconfig.json"));
                    if (result) return tsconfigFileName;

                    const jsconfigFileName = asNormalizedPath(combinePaths(searchPath, "jsconfig.json"));
                    result = action(jsconfigFileName, combinePaths(canonicalSearchPath, "jsconfig.json"));
                    if (result) return jsconfigFileName;

                    // If we started within node_modules, don't look outside node_modules.
                    // Otherwise, we might pick up a very large project and pull in the world,
                    // causing an editor delay.
                    if (isNodeModulesDirectory(canonicalSearchPath)) {
                        break;
                    }
                }

                const parentPath = asNormalizedPath(getDirectoryPath(searchPath));
                if (parentPath === searchPath) break;
                searchPath = parentPath;
                searchInDirectory = true;
            } while (anySearchPathOk || isSearchPathInProjectRoot());

            return undefined;
        }

        /*@internal*/
        findDefaultConfiguredProject(info: ScriptInfo) {
            if (!info.isScriptOpen()) return undefined;
            const configFileName = this.getConfigFileNameForFile(info);
            const project = configFileName &&
                this.findConfiguredProjectByProjectName(configFileName);

            return project?.isSolution() ?
                project.getDefaultChildProjectFromSolution(info) :
                project && projectContainsInfoDirectly(project, info) ?
                    project :
                    undefined;
        }

        /**
         * This function tries to search for a tsconfig.json for the given file.
         * This is different from the method the compiler uses because
         * the compiler can assume it will always start searching in the
         * current directory (the directory in which tsc was invoked).
         * The server must start searching from the directory containing
         * the newly opened file.
         * If script info is passed in, it is asserted to be open script info
         * otherwise just file name
         */
        private getConfigFileNameForFile(info: OpenScriptInfoOrClosedOrConfigFileInfo) {
            if (isOpenScriptInfo(info)) Debug.assert(info.isScriptOpen());
            this.logger.info(`Search path: ${getDirectoryPath(info.fileName)}`);
            const configFileName = this.forEachConfigFileLocation(info, (configFileName, canonicalConfigFilePath) =>
                this.configFileExists(configFileName, canonicalConfigFilePath, info));
            if (configFileName) {
                this.logger.info(`For info: ${info.fileName} :: Config file name: ${configFileName}`);
            }
            else {
                this.logger.info(`For info: ${info.fileName} :: No config files found.`);
            }
            return configFileName;
        }

        private printProjects() {
            if (!this.logger.hasLevel(LogLevel.normal)) {
                return;
            }

            this.logger.startGroup();

            this.externalProjects.forEach(printProjectWithoutFileNames);
            this.configuredProjects.forEach(printProjectWithoutFileNames);
            this.inferredProjects.forEach(printProjectWithoutFileNames);

            this.logger.info("Open files: ");
            this.openFiles.forEach((projectRootPath, path) => {
                const info = this.getScriptInfoForPath(path as Path)!;
                this.logger.info(`\tFileName: ${info.fileName} ProjectRootPath: ${projectRootPath}`);
                this.logger.info(`\t\tProjects: ${info.containingProjects.map(p => p.getProjectName())}`);
            });

            this.logger.endGroup();
        }

        /*@internal*/
        findConfiguredProjectByProjectName(configFileName: NormalizedPath): ConfiguredProject | undefined {
            // make sure that casing of config file name is consistent
            const canonicalConfigFilePath = asNormalizedPath(this.toCanonicalFileName(configFileName));
            return this.getConfiguredProjectByCanonicalConfigFilePath(canonicalConfigFilePath);
        }

        private getConfiguredProjectByCanonicalConfigFilePath(canonicalConfigFilePath: string): ConfiguredProject | undefined {
            return this.configuredProjects.get(canonicalConfigFilePath);
        }

        private findExternalProjectByProjectName(projectFileName: string) {
            return findProjectByName(projectFileName, this.externalProjects);
        }

        /** Get a filename if the language service exceeds the maximum allowed program size; otherwise returns undefined. */
        private getFilenameForExceededTotalSizeLimitForNonTsFiles<T>(name: string, options: CompilerOptions | undefined, fileNames: T[], propertyReader: FilePropertyReader<T>): string | undefined {
            if (options && options.disableSizeLimit || !this.host.getFileSize) {
                return;
            }

            let availableSpace = maxProgramSizeForNonTsFiles;
            this.projectToSizeMap.set(name, 0);
            this.projectToSizeMap.forEach(val => (availableSpace -= (val || 0)));

            let totalNonTsFileSize = 0;

            for (const f of fileNames) {
                const fileName = propertyReader.getFileName(f);
                if (hasTSFileExtension(fileName)) {
                    continue;
                }

                totalNonTsFileSize += this.host.getFileSize(fileName);

                if (totalNonTsFileSize > maxProgramSizeForNonTsFiles || totalNonTsFileSize > availableSpace) {
                    this.logger.info(getExceedLimitMessage({ propertyReader, hasTSFileExtension: ts.hasTSFileExtension, host: this.host }, totalNonTsFileSize)); // eslint-disable-line @typescript-eslint/no-unnecessary-qualifier
                    // Keep the size as zero since it's disabled
                    return fileName;
                }
            }

            this.projectToSizeMap.set(name, totalNonTsFileSize);

            return;

            function getExceedLimitMessage(context: { propertyReader: FilePropertyReader<any>, hasTSFileExtension: (filename: string) => boolean, host: ServerHost }, totalNonTsFileSize: number) {
                const files = getTop5LargestFiles(context);

                return `Non TS file size exceeded limit (${totalNonTsFileSize}). Largest files: ${files.map(file => `${file.name}:${file.size}`).join(", ")}`;
            }
            function getTop5LargestFiles({ propertyReader, hasTSFileExtension, host }: { propertyReader: FilePropertyReader<any>, hasTSFileExtension: (filename: string) => boolean, host: ServerHost }) {
                return fileNames.map(f => propertyReader.getFileName(f))
                    .filter(name => hasTSFileExtension(name))
                    .map(name => ({ name, size: host.getFileSize!(name) })) // TODO: GH#18217
                    .sort((a, b) => b.size - a.size)
                    .slice(0, 5);
            }
        }

        private createExternalProject(projectFileName: string, files: protocol.ExternalFile[], options: protocol.ExternalProjectCompilerOptions, typeAcquisition: TypeAcquisition, excludedFiles: NormalizedPath[]) {
            const compilerOptions = convertCompilerOptions(options);
            const watchOptions = convertWatchOptions(options);
            const project = new ExternalProject(
                projectFileName,
                this,
                this.documentRegistry,
                compilerOptions,
                /*lastFileExceededProgramSize*/ this.getFilenameForExceededTotalSizeLimitForNonTsFiles(projectFileName, compilerOptions, files, externalFilePropertyReader),
                options.compileOnSave === undefined ? true : options.compileOnSave,
                /*projectFilePath*/ undefined,
                this.currentPluginConfigOverrides,
                watchOptions
            );
            project.excludedFiles = excludedFiles;

            this.addFilesToNonInferredProject(project, files, externalFilePropertyReader, typeAcquisition);
            this.externalProjects.push(project);
            return project;
        }

        /*@internal*/
        sendProjectTelemetry(project: ExternalProject | ConfiguredProject): void {
            if (this.seenProjects.has(project.projectName)) {
                setProjectOptionsUsed(project);
                return;
            }
            this.seenProjects.set(project.projectName, true);

            if (!this.eventHandler || !this.host.createSHA256Hash) {
                setProjectOptionsUsed(project);
                return;
            }

            const projectOptions = isConfiguredProject(project) ? project.projectOptions as ProjectOptions : undefined;
            setProjectOptionsUsed(project);
            const data: ProjectInfoTelemetryEventData = {
                projectId: this.host.createSHA256Hash(project.projectName),
                fileStats: countEachFileTypes(project.getScriptInfos(), /*includeSizes*/ true),
                compilerOptions: convertCompilerOptionsForTelemetry(project.getCompilationSettings()),
                typeAcquisition: convertTypeAcquisition(project.getTypeAcquisition()),
                extends: projectOptions && projectOptions.configHasExtendsProperty,
                files: projectOptions && projectOptions.configHasFilesProperty,
                include: projectOptions && projectOptions.configHasIncludeProperty,
                exclude: projectOptions && projectOptions.configHasExcludeProperty,
                compileOnSave: project.compileOnSaveEnabled,
                configFileName: configFileName(),
                projectType: project instanceof ExternalProject ? "external" : "configured",
                languageServiceEnabled: project.languageServiceEnabled,
                version: ts.version, // eslint-disable-line @typescript-eslint/no-unnecessary-qualifier
            };
            this.eventHandler({ eventName: ProjectInfoTelemetryEvent, data });

            function configFileName(): ProjectInfoTelemetryEventData["configFileName"] {
                if (!isConfiguredProject(project)) {
                    return "other";
                }

                return getBaseConfigFileName(project.getConfigFilePath()) || "other";
            }

            function convertTypeAcquisition({ enable, include, exclude }: TypeAcquisition): ProjectInfoTypeAcquisitionData {
                return {
                    enable,
                    include: include !== undefined && include.length !== 0,
                    exclude: exclude !== undefined && exclude.length !== 0,
                };
            }
        }

        private addFilesToNonInferredProject<T>(project: ConfiguredProject | ExternalProject, files: T[], propertyReader: FilePropertyReader<T>, typeAcquisition: TypeAcquisition): void {
            this.updateNonInferredProjectFiles(project, files, propertyReader);
            project.setTypeAcquisition(typeAcquisition);
        }

        /* @internal */
        createConfiguredProject(configFileName: NormalizedPath) {
            const cachedDirectoryStructureHost = createCachedDirectoryStructureHost(this.host, this.host.getCurrentDirectory(), this.host.useCaseSensitiveFileNames)!; // TODO: GH#18217
            this.logger.info(`Opened configuration file ${configFileName}`);
            const project = new ConfiguredProject(
                configFileName,
                this,
                this.documentRegistry,
                cachedDirectoryStructureHost);
            // TODO: We probably should also watch the configFiles that are extended
            project.createConfigFileWatcher();
            this.configuredProjects.set(project.canonicalConfigFilePath, project);
            this.setConfigFileExistenceByNewConfiguredProject(project);
            return project;
        }

        /* @internal */
        private createConfiguredProjectWithDelayLoad(configFileName: NormalizedPath, reason: string) {
            const project = this.createConfiguredProject(configFileName);
            project.pendingReload = ConfigFileProgramReloadLevel.Full;
            project.pendingReloadReason = reason;
            return project;
        }

        /* @internal */
        createAndLoadConfiguredProject(configFileName: NormalizedPath, reason: string) {
            const project = this.createConfiguredProject(configFileName);
            this.loadConfiguredProject(project, reason);
            return project;
        }

        /* @internal */
        private createLoadAndUpdateConfiguredProject(configFileName: NormalizedPath, reason: string) {
            const project = this.createAndLoadConfiguredProject(configFileName, reason);
            project.updateGraph();
            return project;
        }

        /**
         * Read the config file of the project, and update the project root file names.
         */
        /* @internal */
        private loadConfiguredProject(project: ConfiguredProject, reason: string) {
            this.sendProjectLoadingStartEvent(project, reason);

            // Read updated contents from disk
            const configFilename = normalizePath(project.getConfigFilePath());

            const configFileContent = tryReadFile(configFilename, fileName => this.host.readFile(fileName));
            const result = parseJsonText(configFilename, isString(configFileContent) ? configFileContent : "");
            const configFileErrors = result.parseDiagnostics as Diagnostic[];
            if (!isString(configFileContent)) configFileErrors.push(configFileContent);
            const parsedCommandLine = parseJsonSourceFileConfigFileContent(
                result,
                project.getCachedDirectoryStructureHost(),
                getDirectoryPath(configFilename),
                /*existingOptions*/ {},
                configFilename,
                /*resolutionStack*/[],
                this.hostConfiguration.extraFileExtensions,
                /*extendedConfigCache*/ undefined,
            );

            if (parsedCommandLine.errors.length) {
                configFileErrors.push(...parsedCommandLine.errors);
            }

            this.logger.info(`Config: ${configFilename} : ${JSON.stringify({
                rootNames: parsedCommandLine.fileNames,
                options: parsedCommandLine.options,
                projectReferences: parsedCommandLine.projectReferences
            }, /*replacer*/ undefined, " ")}`);

            Debug.assert(!!parsedCommandLine.fileNames);
            const compilerOptions = parsedCommandLine.options;

            // Update the project
            if (!project.projectOptions) {
                project.projectOptions = {
                    configHasExtendsProperty: parsedCommandLine.raw.extends !== undefined,
                    configHasFilesProperty: parsedCommandLine.raw.files !== undefined,
                    configHasIncludeProperty: parsedCommandLine.raw.include !== undefined,
                    configHasExcludeProperty: parsedCommandLine.raw.exclude !== undefined
                };
            }
            project.configFileSpecs = parsedCommandLine.configFileSpecs;
            project.canConfigFileJsonReportNoInputFiles = canJsonReportNoInputFiles(parsedCommandLine.raw);
            project.setProjectErrors(configFileErrors);
            project.updateReferences(parsedCommandLine.projectReferences);
            const lastFileExceededProgramSize = this.getFilenameForExceededTotalSizeLimitForNonTsFiles(project.canonicalConfigFilePath, compilerOptions, parsedCommandLine.fileNames, fileNamePropertyReader);
            if (lastFileExceededProgramSize) {
                project.disableLanguageService(lastFileExceededProgramSize);
                project.stopWatchingWildCards();
            }
            else {
                project.setCompilerOptions(compilerOptions);
                project.setWatchOptions(parsedCommandLine.watchOptions);
                project.enableLanguageService();
                project.watchWildcards(new Map(getEntries(parsedCommandLine.wildcardDirectories!))); // TODO: GH#18217
            }
            project.enablePluginsWithOptions(compilerOptions, this.currentPluginConfigOverrides);
            const filesToAdd = parsedCommandLine.fileNames.concat(project.getExternalFiles());
            this.updateRootAndOptionsOfNonInferredProject(project, filesToAdd, fileNamePropertyReader, compilerOptions, parsedCommandLine.typeAcquisition!, parsedCommandLine.compileOnSave, parsedCommandLine.watchOptions);
        }

        private updateNonInferredProjectFiles<T>(project: ExternalProject | ConfiguredProject | AutoImportProviderProject, files: T[], propertyReader: FilePropertyReader<T>) {
            const projectRootFilesMap = project.getRootFilesMap();
            const newRootScriptInfoMap = new Map<string, true>();

            for (const f of files) {
                const newRootFile = propertyReader.getFileName(f);
                const fileName = toNormalizedPath(newRootFile);
                const isDynamic = isDynamicFileName(fileName);
                let path: Path;
                // Use the project's fileExists so that it can use caching instead of reaching to disk for the query
                if (!isDynamic && !project.fileExists(newRootFile)) {
                    path = normalizedPathToPath(fileName, this.currentDirectory, this.toCanonicalFileName);
                    const existingValue = projectRootFilesMap.get(path);
                    if (existingValue) {
                        if (existingValue.info) {
                            project.removeFile(existingValue.info, /*fileExists*/ false, /*detachFromProject*/ true);
                            existingValue.info = undefined;
                        }
                        existingValue.fileName = fileName;
                    }
                    else {
                        projectRootFilesMap.set(path, { fileName });
                    }
                }
                else {
                    const scriptKind = propertyReader.getScriptKind(f, this.hostConfiguration.extraFileExtensions);
                    const hasMixedContent = propertyReader.hasMixedContent(f, this.hostConfiguration.extraFileExtensions);
                    const scriptInfo = Debug.checkDefined(this.getOrCreateScriptInfoNotOpenedByClientForNormalizedPath(
                        fileName,
                        project.currentDirectory,
                        scriptKind,
                        hasMixedContent,
                        project.directoryStructureHost
                    ));
                    path = scriptInfo.path;
                    const existingValue = projectRootFilesMap.get(path);
                    // If this script info is not already a root add it
                    if (!existingValue || existingValue.info !== scriptInfo) {
                        project.addRoot(scriptInfo, fileName);
                        if (scriptInfo.isScriptOpen()) {
                            // if file is already root in some inferred project
                            // - remove the file from that project and delete the project if necessary
                            this.removeRootOfInferredProjectIfNowPartOfOtherProject(scriptInfo);
                        }
                    }
                    else {
                        // Already root update the fileName
                        existingValue.fileName = fileName;
                    }
                }
                newRootScriptInfoMap.set(path, true);
            }

            // project's root file map size is always going to be same or larger than new roots map
            // as we have already all the new files to the project
            if (projectRootFilesMap.size > newRootScriptInfoMap.size) {
                projectRootFilesMap.forEach((value, path) => {
                    if (!newRootScriptInfoMap.has(path)) {
                        if (value.info) {
                            project.removeFile(value.info, project.fileExists(path), /*detachFromProject*/ true);
                        }
                        else {
                            projectRootFilesMap.delete(path);
                        }
                    }
                });
            }

            // Just to ensure that even if root files dont change, the changes to the non root file are picked up,
            // mark the project as dirty unconditionally
            project.markAsDirty();
        }

        private updateRootAndOptionsOfNonInferredProject<T>(project: ExternalProject | ConfiguredProject, newUncheckedFiles: T[], propertyReader: FilePropertyReader<T>, newOptions: CompilerOptions, newTypeAcquisition: TypeAcquisition, compileOnSave: boolean | undefined, watchOptions: WatchOptions | undefined) {
            project.setCompilerOptions(newOptions);
            project.setWatchOptions(watchOptions);
            // VS only set the CompileOnSaveEnabled option in the request if the option was changed recently
            // therefore if it is undefined, it should not be updated.
            if (compileOnSave !== undefined) {
                project.compileOnSaveEnabled = compileOnSave;
            }
            this.addFilesToNonInferredProject(project, newUncheckedFiles, propertyReader, newTypeAcquisition);
        }

        /**
         * Reload the file names from config file specs and update the project graph
         */
        /*@internal*/
        reloadFileNamesOfConfiguredProject(project: ConfiguredProject) {
            const configFileSpecs = project.configFileSpecs!; // TODO: GH#18217
            const configFileName = project.getConfigFilePath();
            const fileNamesResult = getFileNamesFromConfigSpecs(configFileSpecs, getDirectoryPath(configFileName), project.getCompilationSettings(), project.getCachedDirectoryStructureHost(), this.hostConfiguration.extraFileExtensions);
            project.updateErrorOnNoInputFiles(fileNamesResult);
            this.updateNonInferredProjectFiles(project, fileNamesResult.fileNames.concat(project.getExternalFiles()), fileNamePropertyReader);
            return project.updateGraph();
        }

        /*@internal*/
        setFileNamesOfAutoImportProviderProject(project: AutoImportProviderProject, fileNames: string[]) {
            this.updateNonInferredProjectFiles(project, fileNames, fileNamePropertyReader);
        }

        /**
         * Read the config file of the project again by clearing the cache and update the project graph
         */
        /* @internal */
        reloadConfiguredProject(project: ConfiguredProject, reason: string) {
            // At this point, there is no reason to not have configFile in the host
            const host = project.getCachedDirectoryStructureHost();

            // Clear the cache since we are reloading the project from disk
            host.clearCache();
            const configFileName = project.getConfigFilePath();
            this.logger.info(`Reloading configured project ${configFileName}`);

            // Load project from the disk
            this.loadConfiguredProject(project, reason);
            project.updateGraph();

            this.sendConfigFileDiagEvent(project, configFileName);
        }

        private sendConfigFileDiagEvent(project: ConfiguredProject, triggerFile: NormalizedPath) {
            if (!this.eventHandler || this.suppressDiagnosticEvents) {
                return;
            }
            const diagnostics = project.getLanguageService().getCompilerOptionsDiagnostics();
            diagnostics.push(...project.getAllProjectErrors());

            this.eventHandler(<ConfigFileDiagEvent>{
                eventName: ConfigFileDiagEvent,
                data: { configFileName: project.getConfigFilePath(), diagnostics, triggerFile }
            });
        }

        private getOrCreateInferredProjectForProjectRootPathIfEnabled(info: ScriptInfo, projectRootPath: NormalizedPath | undefined): InferredProject | undefined {
            if (!this.useInferredProjectPerProjectRoot ||
                // Its a dynamic info opened without project root
                (info.isDynamic && projectRootPath === undefined)) {
                return undefined;
            }

            if (projectRootPath) {
                const canonicalProjectRootPath = this.toCanonicalFileName(projectRootPath);
                // if we have an explicit project root path, find (or create) the matching inferred project.
                for (const project of this.inferredProjects) {
                    if (project.projectRootPath === canonicalProjectRootPath) {
                        return project;
                    }
                }
                return this.createInferredProject(projectRootPath, /*isSingleInferredProject*/ false, projectRootPath);
            }

            // we don't have an explicit root path, so we should try to find an inferred project
            // that more closely contains the file.
            let bestMatch: InferredProject | undefined;
            for (const project of this.inferredProjects) {
                // ignore single inferred projects (handled elsewhere)
                if (!project.projectRootPath) continue;
                // ignore inferred projects that don't contain the root's path
                if (!containsPath(project.projectRootPath, info.path, this.host.getCurrentDirectory(), !this.host.useCaseSensitiveFileNames)) continue;
                // ignore inferred projects that are higher up in the project root.
                // TODO(rbuckton): Should we add the file as a root to these as well?
                if (bestMatch && bestMatch.projectRootPath!.length > project.projectRootPath.length) continue;
                bestMatch = project;
            }

            return bestMatch;
        }

        private getOrCreateSingleInferredProjectIfEnabled(): InferredProject | undefined {
            if (!this.useSingleInferredProject) {
                return undefined;
            }

            // If `useInferredProjectPerProjectRoot` is not enabled, then there will only be one
            // inferred project for all files. If `useInferredProjectPerProjectRoot` is enabled
            // then we want to put all files that are not opened with a `projectRootPath` into
            // the same inferred project.
            //
            // To avoid the cost of searching through the array and to optimize for the case where
            // `useInferredProjectPerProjectRoot` is not enabled, we will always put the inferred
            // project for non-rooted files at the front of the array.
            if (this.inferredProjects.length > 0 && this.inferredProjects[0].projectRootPath === undefined) {
                return this.inferredProjects[0];
            }

            // Single inferred project does not have a project root and hence no current directory
            return this.createInferredProject(/*currentDirectory*/ undefined, /*isSingleInferredProject*/ true);
        }

        private getOrCreateSingleInferredWithoutProjectRoot(currentDirectory: string | undefined): InferredProject {
            Debug.assert(!this.useSingleInferredProject);
            const expectedCurrentDirectory = this.toCanonicalFileName(this.getNormalizedAbsolutePath(currentDirectory || ""));
            // Reuse the project with same current directory but no roots
            for (const inferredProject of this.inferredProjects) {
                if (!inferredProject.projectRootPath &&
                    inferredProject.isOrphan() &&
                    inferredProject.canonicalCurrentDirectory === expectedCurrentDirectory) {
                    return inferredProject;
                }
            }

            return this.createInferredProject(currentDirectory);
        }

        private createInferredProject(currentDirectory: string | undefined, isSingleInferredProject?: boolean, projectRootPath?: NormalizedPath): InferredProject {
            const compilerOptions = projectRootPath && this.compilerOptionsForInferredProjectsPerProjectRoot.get(projectRootPath) || this.compilerOptionsForInferredProjects!; // TODO: GH#18217
            let watchOptions: WatchOptions | false | undefined;
            if (projectRootPath) {
                watchOptions = this.watchOptionsForInferredProjectsPerProjectRoot.get(projectRootPath);
            }
            if (watchOptions === undefined) {
                watchOptions = this.watchOptionsForInferredProjects;
            }
            const project = new InferredProject(this, this.documentRegistry, compilerOptions, watchOptions || undefined, projectRootPath, currentDirectory, this.currentPluginConfigOverrides);
            if (isSingleInferredProject) {
                this.inferredProjects.unshift(project);
            }
            else {
                this.inferredProjects.push(project);
            }
            return project;
        }

        /*@internal*/
        getOrCreateScriptInfoNotOpenedByClient(uncheckedFileName: string, currentDirectory: string, hostToQueryFileExistsOn: DirectoryStructureHost) {
            return this.getOrCreateScriptInfoNotOpenedByClientForNormalizedPath(
                toNormalizedPath(uncheckedFileName), currentDirectory, /*scriptKind*/ undefined,
                /*hasMixedContent*/ undefined, hostToQueryFileExistsOn
            );
        }

        getScriptInfo(uncheckedFileName: string) {
            return this.getScriptInfoForNormalizedPath(toNormalizedPath(uncheckedFileName));
        }

        /* @internal */
        getScriptInfoOrConfig(uncheckedFileName: string): ScriptInfoOrConfig | undefined {
            const path = toNormalizedPath(uncheckedFileName);
            const info = this.getScriptInfoForNormalizedPath(path);
            if (info) return info;
            const configProject = this.configuredProjects.get(this.toPath(uncheckedFileName));
            return configProject && configProject.getCompilerOptions().configFile;
        }

        /* @internal */
        logErrorForScriptInfoNotFound(fileName: string): void {
            const names = arrayFrom(this.filenameToScriptInfo.entries()).map(([path, scriptInfo]) => ({ path, fileName: scriptInfo.fileName }));
            this.logger.msg(`Could not find file ${JSON.stringify(fileName)}.\nAll files are: ${JSON.stringify(names)}`, Msg.Err);
        }

        /**
         * Returns the projects that contain script info through SymLink
         * Note that this does not return projects in info.containingProjects
         */
        /*@internal*/
        getSymlinkedProjects(info: ScriptInfo): MultiMap<Path, Project> | undefined {
            let projects: MultiMap<Path, Project> | undefined;
            if (this.realpathToScriptInfos) {
                const realpath = info.getRealpathIfDifferent();
                if (realpath) {
                    forEach(this.realpathToScriptInfos.get(realpath), combineProjects);
                }
                forEach(this.realpathToScriptInfos.get(info.path), combineProjects);
            }

            return projects;

            function combineProjects(toAddInfo: ScriptInfo) {
                if (toAddInfo !== info) {
                    for (const project of toAddInfo.containingProjects) {
                        // Add the projects only if they can use symLink targets and not already in the list
                        if (project.languageServiceEnabled &&
                            !project.isOrphan() &&
                            !project.getCompilerOptions().preserveSymlinks &&
                            !info.isAttached(project)) {
                            if (!projects) {
                                projects = createMultiMap();
                                projects.add(toAddInfo.path, project);
                            }
                            else if (!forEachEntry(projects, (projs, path) => path === toAddInfo.path ? false : contains(projs, project))) {
                                projects.add(toAddInfo.path, project);
                            }
                        }
                    }
                }
            }
        }

        private watchClosedScriptInfo(info: ScriptInfo) {
            Debug.assert(!info.fileWatcher);
            // do not watch files with mixed content - server doesn't know how to interpret it
            // do not watch files in the global cache location
            if (!info.isDynamicOrHasMixedContent() &&
                (!this.globalCacheLocationDirectoryPath ||
                    !startsWith(info.path, this.globalCacheLocationDirectoryPath))) {
                const indexOfNodeModules = info.path.indexOf("/node_modules/");
                if (!this.host.getModifiedTime || indexOfNodeModules === -1) {
                    info.fileWatcher = this.watchFactory.watchFilePath(
                        this.host,
                        info.fileName,
                        (fileName, eventKind, path) => this.onSourceFileChanged(fileName, eventKind, path),
                        PollingInterval.Medium,
                        this.hostConfiguration.watchOptions,
                        info.path,
                        WatchType.ClosedScriptInfo
                    );
                }
                else {
                    info.mTime = this.getModifiedTime(info);
                    info.fileWatcher = this.watchClosedScriptInfoInNodeModules(info.path.substr(0, indexOfNodeModules) as Path);
                }
            }
        }

        private watchClosedScriptInfoInNodeModules(dir: Path): ScriptInfoInNodeModulesWatcher {
            // Watch only directory
            const existing = this.scriptInfoInNodeModulesWatchers.get(dir);
            if (existing) {
                existing.refCount++;
                return existing;
            }

            const watchDir = dir + "/node_modules" as Path;
            const watcher = this.watchFactory.watchDirectory(
                this.host,
                watchDir,
                (fileOrDirectory) => {
                    const fileOrDirectoryPath = removeIgnoredPath(this.toPath(fileOrDirectory));
                    if (!fileOrDirectoryPath) return;

                    // Has extension
                    Debug.assert(result.refCount > 0);
                    if (watchDir === fileOrDirectoryPath) {
                        this.refreshScriptInfosInDirectory(watchDir);
                    }
                    else {
                        const info = this.getScriptInfoForPath(fileOrDirectoryPath);
                        if (info) {
                            if (isScriptInfoWatchedFromNodeModules(info)) {
                                this.refreshScriptInfo(info);
                            }
                        }
                        // Folder
                        else if (!hasExtension(fileOrDirectoryPath)) {
                            this.refreshScriptInfosInDirectory(fileOrDirectoryPath);
                        }
                    }
                },
                WatchDirectoryFlags.Recursive,
                this.hostConfiguration.watchOptions,
                WatchType.NodeModulesForClosedScriptInfo
            );
            const result: ScriptInfoInNodeModulesWatcher = {
                close: () => {
                    if (result.refCount === 1) {
                        watcher.close();
                        this.scriptInfoInNodeModulesWatchers.delete(dir);
                    }
                    else {
                        result.refCount--;
                    }
                },
                refCount: 1
            };
            this.scriptInfoInNodeModulesWatchers.set(dir, result);
            return result;
        }

        private getModifiedTime(info: ScriptInfo) {
            return (this.host.getModifiedTime!(info.path) || missingFileModifiedTime).getTime();
        }

        private refreshScriptInfo(info: ScriptInfo) {
            const mTime = this.getModifiedTime(info);
            if (mTime !== info.mTime) {
                const eventKind = getFileWatcherEventKind(info.mTime!, mTime);
                info.mTime = mTime;
                this.onSourceFileChanged(info.fileName, eventKind, info.path);
            }
        }

        private refreshScriptInfosInDirectory(dir: Path) {
            dir = dir + directorySeparator as Path;
            this.filenameToScriptInfo.forEach(info => {
                if (isScriptInfoWatchedFromNodeModules(info) && startsWith(info.path, dir)) {
                    this.refreshScriptInfo(info);
                }
            });
        }

        private stopWatchingScriptInfo(info: ScriptInfo) {
            if (info.fileWatcher) {
                info.fileWatcher.close();
                info.fileWatcher = undefined;
            }
        }

        private getOrCreateScriptInfoNotOpenedByClientForNormalizedPath(fileName: NormalizedPath, currentDirectory: string, scriptKind: ScriptKind | undefined, hasMixedContent: boolean | undefined, hostToQueryFileExistsOn: DirectoryStructureHost | undefined) {
            if (isRootedDiskPath(fileName) || isDynamicFileName(fileName)) {
                return this.getOrCreateScriptInfoWorker(fileName, currentDirectory, /*openedByClient*/ false, /*fileContent*/ undefined, scriptKind, hasMixedContent, hostToQueryFileExistsOn);
            }

            // This is non rooted path with different current directory than project service current directory
            // Only paths recognized are open relative file paths
            const info = this.openFilesWithNonRootedDiskPath.get(this.toCanonicalFileName(fileName));
            if (info) {
                return info;
            }

            // This means triple slash references wont be resolved in dynamic and unsaved files
            // which is intentional since we dont know what it means to be relative to non disk files
            return undefined;
        }

        private getOrCreateScriptInfoOpenedByClientForNormalizedPath(fileName: NormalizedPath, currentDirectory: string, fileContent: string | undefined, scriptKind: ScriptKind | undefined, hasMixedContent: boolean | undefined) {
            return this.getOrCreateScriptInfoWorker(fileName, currentDirectory, /*openedByClient*/ true, fileContent, scriptKind, hasMixedContent);
        }

        getOrCreateScriptInfoForNormalizedPath(fileName: NormalizedPath, openedByClient: boolean, fileContent?: string, scriptKind?: ScriptKind, hasMixedContent?: boolean, hostToQueryFileExistsOn?: { fileExists(path: string): boolean; }) {
            return this.getOrCreateScriptInfoWorker(fileName, this.currentDirectory, openedByClient, fileContent, scriptKind, hasMixedContent, hostToQueryFileExistsOn);
        }

        private getOrCreateScriptInfoWorker(fileName: NormalizedPath, currentDirectory: string, openedByClient: boolean, fileContent?: string, scriptKind?: ScriptKind, hasMixedContent?: boolean, hostToQueryFileExistsOn?: { fileExists(path: string): boolean; }) {
            Debug.assert(fileContent === undefined || openedByClient, "ScriptInfo needs to be opened by client to be able to set its user defined content");
            const path = normalizedPathToPath(fileName, currentDirectory, this.toCanonicalFileName);
            let info = this.getScriptInfoForPath(path);
            if (!info) {
                const isDynamic = isDynamicFileName(fileName);
                Debug.assert(isRootedDiskPath(fileName) || isDynamic || openedByClient, "", () => `${JSON.stringify({ fileName, currentDirectory, hostCurrentDirectory: this.currentDirectory, openKeys: arrayFrom(this.openFilesWithNonRootedDiskPath.keys()) })}\nScript info with non-dynamic relative file name can only be open script info or in context of host currentDirectory`);
                Debug.assert(!isRootedDiskPath(fileName) || this.currentDirectory === currentDirectory || !this.openFilesWithNonRootedDiskPath.has(this.toCanonicalFileName(fileName)), "", () => `${JSON.stringify({ fileName, currentDirectory, hostCurrentDirectory: this.currentDirectory, openKeys: arrayFrom(this.openFilesWithNonRootedDiskPath.keys()) })}\nOpen script files with non rooted disk path opened with current directory context cannot have same canonical names`);
                Debug.assert(!isDynamic || this.currentDirectory === currentDirectory || this.useInferredProjectPerProjectRoot, "", () => `${JSON.stringify({ fileName, currentDirectory, hostCurrentDirectory: this.currentDirectory, openKeys: arrayFrom(this.openFilesWithNonRootedDiskPath.keys()) })}\nDynamic files must always be opened with service's current directory or service should support inferred project per projectRootPath.`);
                // If the file is not opened by client and the file doesnot exist on the disk, return
                if (!openedByClient && !isDynamic && !(hostToQueryFileExistsOn || this.host).fileExists(fileName)) {
                    return;
                }
                info = new ScriptInfo(this.host, fileName, scriptKind!, !!hasMixedContent, path, this.filenameToScriptInfoVersion.get(path)); // TODO: GH#18217
                this.filenameToScriptInfo.set(info.path, info);
                this.filenameToScriptInfoVersion.delete(info.path);
                if (!openedByClient) {
                    this.watchClosedScriptInfo(info);
                }
                else if (!isRootedDiskPath(fileName) && (!isDynamic || this.currentDirectory !== currentDirectory)) {
                    // File that is opened by user but isn't rooted disk path
                    this.openFilesWithNonRootedDiskPath.set(this.toCanonicalFileName(fileName), info);
                }
            }
            if (openedByClient) {
                // Opening closed script info
                // either it was created just now, or was part of projects but was closed
                this.stopWatchingScriptInfo(info);
                info.open(fileContent!);
                if (hasMixedContent) {
                    info.registerFileUpdate();
                }
            }
            return info;
        }

        /**
         * This gets the script info for the normalized path. If the path is not rooted disk path then the open script info with project root context is preferred
         */
        getScriptInfoForNormalizedPath(fileName: NormalizedPath) {
            return !isRootedDiskPath(fileName) && this.openFilesWithNonRootedDiskPath.get(this.toCanonicalFileName(fileName)) ||
                this.getScriptInfoForPath(normalizedPathToPath(fileName, this.currentDirectory, this.toCanonicalFileName));
        }

        getScriptInfoForPath(fileName: Path) {
            return this.filenameToScriptInfo.get(fileName);
        }

        /*@internal*/
        getDocumentPositionMapper(project: Project, generatedFileName: string, sourceFileName?: string): DocumentPositionMapper | undefined {
            // Since declaration info and map file watches arent updating project's directory structure host (which can cache file structure) use host
            const declarationInfo = this.getOrCreateScriptInfoNotOpenedByClient(generatedFileName, project.currentDirectory, this.host);
            if (!declarationInfo) {
                if (sourceFileName) {
                    // Project contains source file and it generates the generated file name
                    project.addGeneratedFileWatch(generatedFileName, sourceFileName);
                }
                return undefined;
            }

            // Try to get from cache
            declarationInfo.getSnapshot(); // Ensure synchronized
            if (isString(declarationInfo.sourceMapFilePath)) {
                // Ensure mapper is synchronized
                const sourceMapFileInfo = this.getScriptInfoForPath(declarationInfo.sourceMapFilePath);
                if (sourceMapFileInfo) {
                    sourceMapFileInfo.getSnapshot();
                    if (sourceMapFileInfo.documentPositionMapper !== undefined) {
                        sourceMapFileInfo.sourceInfos = this.addSourceInfoToSourceMap(sourceFileName, project, sourceMapFileInfo.sourceInfos);
                        return sourceMapFileInfo.documentPositionMapper ? sourceMapFileInfo.documentPositionMapper : undefined;
                    }
                }
                declarationInfo.sourceMapFilePath = undefined;
            }
            else if (declarationInfo.sourceMapFilePath) {
                declarationInfo.sourceMapFilePath.sourceInfos = this.addSourceInfoToSourceMap(sourceFileName, project, declarationInfo.sourceMapFilePath.sourceInfos);
                return undefined;
            }
            else if (declarationInfo.sourceMapFilePath !== undefined) {
                // Doesnt have sourceMap
                return undefined;
            }

            // Create the mapper
            let sourceMapFileInfo: ScriptInfo | undefined;
            let mapFileNameFromDeclarationInfo: string | undefined;

            let readMapFile: ReadMapFile | undefined = (mapFileName, mapFileNameFromDts) => {
                const mapInfo = this.getOrCreateScriptInfoNotOpenedByClient(mapFileName, project.currentDirectory, this.host);
                if (!mapInfo) {
                    mapFileNameFromDeclarationInfo = mapFileNameFromDts;
                    return undefined;
                }
                sourceMapFileInfo = mapInfo;
                const snap = mapInfo.getSnapshot();
                if (mapInfo.documentPositionMapper !== undefined) return mapInfo.documentPositionMapper;
                return snap.getText(0, snap.getLength());
            };
            const projectName = project.projectName;
            const documentPositionMapper = getDocumentPositionMapper(
                { getCanonicalFileName: this.toCanonicalFileName, log: s => this.logger.info(s), getSourceFileLike: f => this.getSourceFileLike(f, projectName, declarationInfo) },
                declarationInfo.fileName,
                declarationInfo.getLineInfo(),
                readMapFile
            );
            readMapFile = undefined; // Remove ref to project
            if (sourceMapFileInfo) {
                declarationInfo.sourceMapFilePath = sourceMapFileInfo.path;
                sourceMapFileInfo.declarationInfoPath = declarationInfo.path;
                sourceMapFileInfo.documentPositionMapper = documentPositionMapper || false;
                sourceMapFileInfo.sourceInfos = this.addSourceInfoToSourceMap(sourceFileName, project, sourceMapFileInfo.sourceInfos);
            }
            else if (mapFileNameFromDeclarationInfo) {
                declarationInfo.sourceMapFilePath = {
                    watcher: this.addMissingSourceMapFile(
                        project.currentDirectory === this.currentDirectory ?
                            mapFileNameFromDeclarationInfo :
                            getNormalizedAbsolutePath(mapFileNameFromDeclarationInfo, project.currentDirectory),
                        declarationInfo.path
                    ),
                    sourceInfos: this.addSourceInfoToSourceMap(sourceFileName, project)
                };
            }
            else {
                declarationInfo.sourceMapFilePath = false;
            }
            return documentPositionMapper;
        }

        private addSourceInfoToSourceMap(sourceFileName: string | undefined, project: Project, sourceInfos?: Set<Path>) {
            if (sourceFileName) {
                // Attach as source
                const sourceInfo = this.getOrCreateScriptInfoNotOpenedByClient(sourceFileName, project.currentDirectory, project.directoryStructureHost)!;
                (sourceInfos || (sourceInfos = new Set())).add(sourceInfo.path);
            }
            return sourceInfos;
        }

        private addMissingSourceMapFile(mapFileName: string, declarationInfoPath: Path) {
            const fileWatcher = this.watchFactory.watchFile(
                this.host,
                mapFileName,
                () => {
                    const declarationInfo = this.getScriptInfoForPath(declarationInfoPath);
                    if (declarationInfo && declarationInfo.sourceMapFilePath && !isString(declarationInfo.sourceMapFilePath)) {
                        // Update declaration and source projects
                        this.delayUpdateProjectGraphs(declarationInfo.containingProjects, /*clearSourceMapperCache*/ true);
                        this.delayUpdateSourceInfoProjects(declarationInfo.sourceMapFilePath.sourceInfos);
                        declarationInfo.closeSourceMapFileWatcher();
                    }
                },
                PollingInterval.High,
                this.hostConfiguration.watchOptions,
                WatchType.MissingSourceMapFile,
            );
            return fileWatcher;
        }

        /*@internal*/
        getSourceFileLike(fileName: string, projectNameOrProject: string | Project, declarationInfo?: ScriptInfo) {
            const project = (projectNameOrProject as Project).projectName ? projectNameOrProject as Project : this.findProject(projectNameOrProject as string);
            if (project) {
                const path = project.toPath(fileName);
                const sourceFile = project.getSourceFile(path);
                if (sourceFile && sourceFile.resolvedPath === path) return sourceFile;
            }

            // Need to look for other files.
            const info = this.getOrCreateScriptInfoNotOpenedByClient(fileName, (project || this).currentDirectory, project ? project.directoryStructureHost : this.host);
            if (!info) return undefined;

            // Attach as source
            if (declarationInfo && isString(declarationInfo.sourceMapFilePath) && info !== declarationInfo) {
                const sourceMapInfo = this.getScriptInfoForPath(declarationInfo.sourceMapFilePath);
                if (sourceMapInfo) {
                    (sourceMapInfo.sourceInfos || (sourceMapInfo.sourceInfos = new Set())).add(info.path);
                }
            }

            // Key doesnt matter since its only for text and lines
            if (info.cacheSourceFile) return info.cacheSourceFile.sourceFile;

            // Create sourceFileLike
            if (!info.sourceFileLike) {
                info.sourceFileLike = {
                    get text() {
                        Debug.fail("shouldnt need text");
                        return "";
                    },
                    getLineAndCharacterOfPosition: pos => {
                        const lineOffset = info.positionToLineOffset(pos);
                        return { line: lineOffset.line - 1, character: lineOffset.offset - 1 };
                    },
                    getPositionOfLineAndCharacter: (line, character, allowEdits) => info.lineOffsetToPosition(line + 1, character + 1, allowEdits)
                };
            }
            return info.sourceFileLike;
        }

        /*@internal*/
        setPerformanceEventHandler(performanceEventHandler: PerformanceEventHandler) {
            this.performanceEventHandler = performanceEventHandler;
        }

        setHostConfiguration(args: protocol.ConfigureRequestArguments) {
            if (args.file) {
                const info = this.getScriptInfoForNormalizedPath(toNormalizedPath(args.file));
                if (info) {
                    info.setOptions(convertFormatOptions(args.formatOptions!), args.preferences);
                    this.logger.info(`Host configuration update for file ${args.file}`);
                }
            }
            else {
                if (args.hostInfo !== undefined) {
                    this.hostConfiguration.hostInfo = args.hostInfo;
                    this.logger.info(`Host information ${args.hostInfo}`);
                }
                if (args.formatOptions) {
                    this.hostConfiguration.formatCodeOptions = { ...this.hostConfiguration.formatCodeOptions, ...convertFormatOptions(args.formatOptions) };
                    this.logger.info("Format host information updated");
                }
                if (args.preferences) {
                    const { lazyConfiguredProjectsFromExternalProject, includePackageJsonAutoImports } = this.hostConfiguration.preferences;
                    this.hostConfiguration.preferences = { ...this.hostConfiguration.preferences, ...args.preferences };
                    if (lazyConfiguredProjectsFromExternalProject && !this.hostConfiguration.preferences.lazyConfiguredProjectsFromExternalProject) {
                        // Load configured projects for external projects that are pending reload
                        this.configuredProjects.forEach(project => {
                            if (project.hasExternalProjectRef() &&
                                project.pendingReload === ConfigFileProgramReloadLevel.Full &&
                                !this.pendingProjectUpdates.has(project.getProjectName())) {
                                project.updateGraph();
                            }
                        });
                    }
                    if (includePackageJsonAutoImports !== args.preferences.includePackageJsonAutoImports) {
                        this.invalidateProjectAutoImports(/*packageJsonPath*/ undefined);
                    }
                }
                if (args.extraFileExtensions) {
                    this.hostConfiguration.extraFileExtensions = args.extraFileExtensions;
                    // We need to update the project structures again as it is possible that existing
                    // project structure could have more or less files depending on extensions permitted
                    this.reloadProjects();
                    this.logger.info("Host file extension mappings updated");
                }

                if (args.watchOptions) {
                    this.hostConfiguration.watchOptions = convertWatchOptions(args.watchOptions);
                    this.logger.info(`Host watch options changed to ${JSON.stringify(this.hostConfiguration.watchOptions)}, it will be take effect for next watches.`);
                }
            }
        }

        /*@internal*/
        getWatchOptions(project: Project) {
            const projectOptions = project.getWatchOptions();
            return projectOptions && this.hostConfiguration.watchOptions ?
                { ...this.hostConfiguration.watchOptions, ...projectOptions } :
                projectOptions || this.hostConfiguration.watchOptions;
        }

        closeLog() {
            this.logger.close();
        }

        /**
         * This function rebuilds the project for every file opened by the client
         * This does not reload contents of open files from disk. But we could do that if needed
         */
        reloadProjects() {
            this.logger.info("reload projects.");
            // If we want this to also reload open files from disk, we could do that,
            // but then we need to make sure we arent calling this function
            // (and would separate out below reloading of projects to be called when immediate reload is needed)
            // as there is no need to load contents of the files from the disk

            // Reload Projects
            this.reloadConfiguredProjectForFiles(this.openFiles as ESMap<Path, NormalizedPath | undefined>, /*delayReload*/ false, returnTrue, "User requested reload projects");
            this.ensureProjectForOpenFiles();
        }

        private delayReloadConfiguredProjectForFiles(configFileExistenceInfo: ConfigFileExistenceInfo, ignoreIfNotRootOfInferredProject: boolean) {
            // Get open files to reload projects for
            this.reloadConfiguredProjectForFiles(
                configFileExistenceInfo.openFilesImpactedByConfigFile,
                /*delayReload*/ true,
                ignoreIfNotRootOfInferredProject ?
                    isRootOfInferredProject => isRootOfInferredProject : // Reload open files if they are root of inferred project
                    returnTrue, // Reload all the open files impacted by config file
                "Change in config file detected"
            );
            this.delayEnsureProjectForOpenFiles();
        }

        /**
         * This function goes through all the openFiles and tries to file the config file for them.
         * If the config file is found and it refers to existing project, it reloads it either immediately
         * or schedules it for reload depending on delayReload option
         * If the there is no existing project it just opens the configured project for the config file
         * reloadForInfo provides a way to filter out files to reload configured project for
         */
<<<<<<< HEAD
        private reloadConfiguredProjectForFiles<T>(openFiles: Map<Path, T>, delayReload: boolean, shouldReloadProjectFor: (openFileValue: T) => boolean, reason: string) {
            const updatedProjects = new Map<string, true>();
=======
        private reloadConfiguredProjectForFiles<T>(openFiles: ESMap<Path, T>, delayReload: boolean, shouldReloadProjectFor: (openFileValue: T) => boolean, reason: string) {
            const updatedProjects = createMap<true>();
>>>>>>> b100680a
            // try to reload config file for all open files
            openFiles.forEach((openFileValue, path) => {
                // Filter out the files that need to be ignored
                if (!shouldReloadProjectFor(openFileValue)) {
                    return;
                }

                const info = this.getScriptInfoForPath(path)!; // TODO: GH#18217
                Debug.assert(info.isScriptOpen());
                // This tries to search for a tsconfig.json for the given file. If we found it,
                // we first detect if there is already a configured project created for it: if so,
                // we re- read the tsconfig file content and update the project only if we havent already done so
                // otherwise we create a new one.
                const configFileName = this.getConfigFileNameForFile(info);
                if (configFileName) {
                    const project = this.findConfiguredProjectByProjectName(configFileName) || this.createConfiguredProject(configFileName);
                    if (!updatedProjects.has(project.canonicalConfigFilePath)) {
                        updatedProjects.set(project.canonicalConfigFilePath, true);
                        if (delayReload) {
                            project.pendingReload = ConfigFileProgramReloadLevel.Full;
                            project.pendingReloadReason = reason;
                            this.delayUpdateProjectGraph(project);
                        }
                        else {
                            // reload from the disk
                            this.reloadConfiguredProject(project, reason);
                            // If this is solution, reload the project till the reloaded project contains the script info directly
                            if (!project.containsScriptInfo(info) && project.isSolution()) {
                                forEachResolvedProjectReferenceProject(
                                    project,
                                    child => {
                                        if (!updatedProjects.has(child.canonicalConfigFilePath)) {
                                            updatedProjects.set(child.canonicalConfigFilePath, true);
                                            this.reloadConfiguredProject(child, reason);
                                        }
                                        return projectContainsInfoDirectly(child, info);
                                    },
                                    ProjectReferenceProjectLoadKind.FindCreate
                                );
                            }
                        }
                    }
                }
            });
        }

        /**
         * Remove the root of inferred project if script info is part of another project
         */
        private removeRootOfInferredProjectIfNowPartOfOtherProject(info: ScriptInfo) {
            // If the script info is root of inferred project, it could only be first containing project
            // since info is added as root to the inferred project only when there are no other projects containing it
            // So when it is root of the inferred project and after project structure updates its now part
            // of multiple project it needs to be removed from that inferred project because:
            // - references in inferred project supersede the root part
            // - root / reference in non - inferred project beats root in inferred project

            // eg. say this is structure /a/b/a.ts /a/b/c.ts where c.ts references a.ts
            // When a.ts is opened, since there is no configured project/external project a.ts can be part of
            // a.ts is added as root to inferred project.
            // Now at time of opening c.ts, c.ts is also not aprt of any existing project,
            // so it will be added to inferred project as a root. (for sake of this example assume single inferred project is false)
            // So at this poing a.ts is part of first inferred project and second inferred project (of which c.ts is root)
            // And hence it needs to be removed from the first inferred project.
            Debug.assert(info.containingProjects.length > 0);
            const firstProject = info.containingProjects[0];

            if (!firstProject.isOrphan() &&
                isInferredProject(firstProject) &&
                firstProject.isRoot(info) &&
                forEach(info.containingProjects, p => p !== firstProject && !p.isOrphan())) {
                firstProject.removeFile(info, /*fileExists*/ true, /*detachFromProject*/ true);
            }
        }

        /**
         * This function is to update the project structure for every inferred project.
         * It is called on the premise that all the configured projects are
         * up to date.
         * This will go through open files and assign them to inferred project if open file is not part of any other project
         * After that all the inferred project graphs are updated
         */
        private ensureProjectForOpenFiles() {
            this.logger.info("Before ensureProjectForOpenFiles:");
            this.printProjects();

            this.openFiles.forEach((projectRootPath, path) => {
                const info = this.getScriptInfoForPath(path as Path)!;
                // collect all orphaned script infos from open files
                if (info.isOrphan()) {
                    this.assignOrphanScriptInfoToInferredProject(info, projectRootPath);
                }
                else {
                    // Or remove the root of inferred project if is referenced in more than one projects
                    this.removeRootOfInferredProjectIfNowPartOfOtherProject(info);
                }
            });
            this.pendingEnsureProjectForOpenFiles = false;
            this.inferredProjects.forEach(updateProjectIfDirty);

            this.logger.info("After ensureProjectForOpenFiles:");
            this.printProjects();
        }

        /**
         * Open file whose contents is managed by the client
         * @param filename is absolute pathname
         * @param fileContent is a known version of the file content that is more up to date than the one on disk
         */
        openClientFile(fileName: string, fileContent?: string, scriptKind?: ScriptKind, projectRootPath?: string): OpenConfiguredProjectResult {
            return this.openClientFileWithNormalizedPath(toNormalizedPath(fileName), fileContent, scriptKind, /*hasMixedContent*/ false, projectRootPath ? toNormalizedPath(projectRootPath) : undefined);
        }

        /*@internal*/
        getOriginalLocationEnsuringConfiguredProject(project: Project, location: DocumentPosition): DocumentPosition | undefined {
            const originalLocation = project.isSourceOfProjectReferenceRedirect(location.fileName) ?
                location :
                project.getSourceMapper().tryGetSourcePosition(location);
            if (!originalLocation) return undefined;

            const { fileName } = originalLocation;
            if (!this.getScriptInfo(fileName) && !this.host.fileExists(fileName)) return undefined;

            const originalFileInfo: OriginalFileInfo = { fileName: toNormalizedPath(fileName), path: this.toPath(fileName) };
            const configFileName = this.getConfigFileNameForFile(originalFileInfo);
            if (!configFileName) return undefined;

            let configuredProject: ConfiguredProject | undefined = this.findConfiguredProjectByProjectName(configFileName) ||
                this.createAndLoadConfiguredProject(configFileName, `Creating project for original file: ${originalFileInfo.fileName}${location !== originalLocation ? " for location: " + location.fileName : ""}`);
            updateProjectIfDirty(configuredProject);

            if (configuredProject.isSolution()) {
                // Find the project that is referenced from this solution that contains the script info directly
                configuredProject = forEachResolvedProjectReferenceProject(
                    configuredProject,
                    child => {
                        updateProjectIfDirty(child);
                        const info = this.getScriptInfo(fileName);
                        return info && projectContainsInfoDirectly(child, info) ? child : undefined;
                    },
                    ProjectReferenceProjectLoadKind.FindCreateLoad,
                    `Creating project referenced in solution ${configuredProject.projectName} to find possible configured project for original file: ${originalFileInfo.fileName}${location !== originalLocation ? " for location: " + location.fileName : ""}`
                );
                if (!configuredProject) return undefined;
                if (configuredProject === project) return originalLocation;
            }

            // Keep this configured project as referenced from project
            addOriginalConfiguredProject(configuredProject);

            const originalScriptInfo = this.getScriptInfo(fileName);
            if (!originalScriptInfo || !originalScriptInfo.containingProjects.length) return undefined;

            // Add configured projects as referenced
            originalScriptInfo.containingProjects.forEach(project => {
                if (isConfiguredProject(project)) {
                    addOriginalConfiguredProject(project);
                }
            });
            return originalLocation;

            function addOriginalConfiguredProject(originalProject: ConfiguredProject) {
                if (!project.originalConfiguredProjects) {
                    project.originalConfiguredProjects = new Set();
                }
                project.originalConfiguredProjects.add(originalProject.canonicalConfigFilePath);
            }
        }

        /** @internal */
        fileExists(fileName: NormalizedPath): boolean {
            return !!this.getScriptInfoForNormalizedPath(fileName) || this.host.fileExists(fileName);
        }

        private findExternalProjectContainingOpenScriptInfo(info: ScriptInfo): ExternalProject | undefined {
            return find(this.externalProjects, proj => {
                // Ensure project structure is up-to-date to check if info is present in external project
                updateProjectIfDirty(proj);
                return proj.containsScriptInfo(info);
            });
        }

        private getOrCreateOpenScriptInfo(fileName: NormalizedPath, fileContent: string | undefined, scriptKind: ScriptKind | undefined, hasMixedContent: boolean | undefined, projectRootPath: NormalizedPath | undefined) {
            const info = this.getOrCreateScriptInfoOpenedByClientForNormalizedPath(fileName, projectRootPath ? this.getNormalizedAbsolutePath(projectRootPath) : this.currentDirectory, fileContent, scriptKind, hasMixedContent)!; // TODO: GH#18217
            this.openFiles.set(info.path, projectRootPath);
            return info;
        }

        private assignProjectToOpenedScriptInfo(info: ScriptInfo): AssignProjectResult {
            let configFileName: NormalizedPath | undefined;
            let configFileErrors: readonly Diagnostic[] | undefined;
            let project: ConfiguredProject | ExternalProject | undefined = this.findExternalProjectContainingOpenScriptInfo(info);
            let defaultConfigProject: ConfiguredProject | undefined;
            let retainProjects: ConfiguredProject[] | ConfiguredProject | undefined;
            if (!project && !this.syntaxOnly) { // Checking syntaxOnly is an optimization
                configFileName = this.getConfigFileNameForFile(info);
                if (configFileName) {
                    project = this.findConfiguredProjectByProjectName(configFileName);
                    if (!project) {
                        project = this.createLoadAndUpdateConfiguredProject(configFileName, `Creating possible configured project for ${info.fileName} to open`);
                        // Send the event only if the project got created as part of this open request and info is part of the project
                        if (!project.containsScriptInfo(info)) {
                            // Since the file isnt part of configured project, do not send config file info
                            configFileName = undefined;
                        }
                        else {
                            configFileErrors = project.getAllProjectErrors();
                            this.sendConfigFileDiagEvent(project, info.fileName);
                        }
                    }
                    else {
                        // Ensure project is ready to check if it contains opened script info
                        updateProjectIfDirty(project);
                    }

                    defaultConfigProject = project;
                    retainProjects = defaultConfigProject;

                    // If this configured project doesnt contain script info but
                    // it is solution with project references, try those project references
                    if (!project.containsScriptInfo(info) && project.isSolution()) {
                        forEachResolvedProjectReferenceProject(
                            project,
                            (child, childConfigFileName) => {
                                updateProjectIfDirty(child);
                                // Retain these projects
                                if (!isArray(retainProjects)) {
                                    retainProjects = [project as ConfiguredProject, child];
                                }
                                else {
                                    retainProjects.push(child);
                                }

                                // If script info belongs to this child project, use this as default config project
                                if (projectContainsInfoDirectly(child, info)) {
                                    configFileName = childConfigFileName;
                                    configFileErrors = child.getAllProjectErrors();
                                    this.sendConfigFileDiagEvent(child, info.fileName);
                                    return child;
                                }
                            },
                            ProjectReferenceProjectLoadKind.FindCreateLoad,
                            `Creating project referenced in solution ${project.projectName} to find possible configured project for ${info.fileName} to open`
                        );
                    }
                    else {
                        // Create ancestor configured project
                        this.createAncestorProjects(info, defaultConfigProject || project);
                    }
                }
            }

            // Project we have at this point is going to be updated since its either found through
            // - external project search, which updates the project before checking if info is present in it
            // - configured project - either created or updated to ensure we know correct status of info

            // At this point we need to ensure that containing projects of the info are uptodate
            // This will ensure that later question of info.isOrphan() will return correct answer
            // and we correctly create inferred project for the info
            info.containingProjects.forEach(updateProjectIfDirty);

            // At this point if file is part of any any configured or external project, then it would be present in the containing projects
            // So if it still doesnt have any containing projects, it needs to be part of inferred project
            if (info.isOrphan()) {
                // Even though this info did not belong to any of the configured projects, send the config file diag
                if (isArray(retainProjects)) {
                    retainProjects.forEach(project => this.sendConfigFileDiagEvent(project, info.fileName));
                }
                else if (retainProjects) {
                    this.sendConfigFileDiagEvent(retainProjects, info.fileName);
                }
                Debug.assert(this.openFiles.has(info.path));
                this.assignOrphanScriptInfoToInferredProject(info, this.openFiles.get(info.path));
            }
            Debug.assert(!info.isOrphan());
            return { configFileName, configFileErrors, retainProjects };
        }

        private createAncestorProjects(info: ScriptInfo, project: ConfiguredProject) {
            // Skip if info is not part of default configured project
            if (!info.isAttached(project)) return;

            // Create configured project till project root
            while (true) {
                // Skip if project is not composite
                if (!project.isInitialLoadPending() &&
                    (
                        !project.getCompilerOptions().composite ||
                        project.getCompilerOptions().disableSolutionSearching
                    )
                ) return;

                // Get config file name
                const configFileName = this.getConfigFileNameForFile({
                    fileName: project.getConfigFilePath(),
                    path: info.path,
                    configFileInfo: true
                });
                if (!configFileName) return;

                // find or delay load the project
                const ancestor = this.findConfiguredProjectByProjectName(configFileName) ||
                    this.createConfiguredProjectWithDelayLoad(configFileName, `Creating project possibly referencing default composite project ${project.getProjectName()} of open file ${info.fileName}`);
                if (ancestor.isInitialLoadPending()) {
                    // Set a potential project reference
                    ancestor.setPotentialProjectReference(project.canonicalConfigFilePath);
                }
                project = ancestor;
            }
        }

        /*@internal*/
        loadAncestorProjectTree(forProjects?: ReadonlyCollection<string>) {
            forProjects = forProjects || mapDefinedEntries(
                this.configuredProjects,
                (key, project) => !project.isInitialLoadPending() ? [key, true] : undefined
            );

            const seenProjects = new Set<NormalizedPath>();
            // Work on array copy as we could add more projects as part of callback
            for (const project of arrayFrom(this.configuredProjects.values())) {
                // If this project has potential project reference for any of the project we are loading ancestor tree for
                // we need to load this project tree
                if (forEachPotentialProjectReference(
                    project,
                    potentialRefPath => forProjects!.has(potentialRefPath)
                ) || (project.isSolution() && forEachResolvedProjectReference(
                    project,
                    (_ref, resolvedPath) => forProjects!.has(resolvedPath)
                ))) {
                    // Load children
                    this.ensureProjectChildren(project, seenProjects);
                }
            }
        }

        private ensureProjectChildren(project: ConfiguredProject, seenProjects: Set<NormalizedPath>) {
            if (!tryAddToSet(seenProjects, project.canonicalConfigFilePath)) return;
            // Update the project
            updateProjectIfDirty(project);

            // Create tree because project is uptodate we only care of resolved references
            forEachResolvedProjectReferenceProject(
                project,
                child => this.ensureProjectChildren(child, seenProjects),
                ProjectReferenceProjectLoadKind.FindCreateLoad,
                `Creating project for reference of project: ${project.projectName}`
            );
        }

        private cleanupAfterOpeningFile(toRetainConfigProjects: readonly ConfiguredProject[] | ConfiguredProject | undefined) {
            // This was postponed from closeOpenFile to after opening next file,
            // so that we can reuse the project if we need to right away
            this.removeOrphanConfiguredProjects(toRetainConfigProjects);

            // Remove orphan inferred projects now that we have reused projects
            // We need to create a duplicate because we cant guarantee order after removal
            for (const inferredProject of this.inferredProjects.slice()) {
                if (inferredProject.isOrphan()) {
                    this.removeProject(inferredProject);
                }
            }

            // Delete the orphan files here because there might be orphan script infos (which are not part of project)
            // when some file/s were closed which resulted in project removal.
            // It was then postponed to cleanup these script infos so that they can be reused if
            // the file from that old project is reopened because of opening file from here.
            this.removeOrphanScriptInfos();
        }

        openClientFileWithNormalizedPath(fileName: NormalizedPath, fileContent?: string, scriptKind?: ScriptKind, hasMixedContent?: boolean, projectRootPath?: NormalizedPath): OpenConfiguredProjectResult {
            const info = this.getOrCreateOpenScriptInfo(fileName, fileContent, scriptKind, hasMixedContent, projectRootPath);
            const { retainProjects, ...result } = this.assignProjectToOpenedScriptInfo(info);
            this.cleanupAfterOpeningFile(retainProjects);
            this.telemetryOnOpenFile(info);
            this.printProjects();
            return result;
        }

        private removeOrphanConfiguredProjects(toRetainConfiguredProjects: readonly ConfiguredProject[] | ConfiguredProject | undefined) {
            const toRemoveConfiguredProjects = new Map(this.configuredProjects);
            const markOriginalProjectsAsUsed = (project: Project) => {
                if (!project.isOrphan() && project.originalConfiguredProjects) {
                    project.originalConfiguredProjects.forEach(
                        (_value, configuredProjectPath) => {
                            const project = this.getConfiguredProjectByCanonicalConfigFilePath(configuredProjectPath);
                            return project && retainConfiguredProject(project);
                        }
                    );
                }
            };
            if (toRetainConfiguredProjects) {
                if (isArray(toRetainConfiguredProjects)) {
                    toRetainConfiguredProjects.forEach(retainConfiguredProject);
                }
                else {
                    retainConfiguredProject(toRetainConfiguredProjects);
                }
            }

            // Do not remove configured projects that are used as original projects of other
            this.inferredProjects.forEach(markOriginalProjectsAsUsed);
            this.externalProjects.forEach(markOriginalProjectsAsUsed);
            this.configuredProjects.forEach(project => {
                // If project has open ref (there are more than zero references from external project/open file), keep it alive as well as any project it references
                if (project.hasOpenRef()) {
                    retainConfiguredProject(project);
                }
                else if (toRemoveConfiguredProjects.has(project.canonicalConfigFilePath)) {
                    // If the configured project for project reference has more than zero references, keep it alive
                    forEachReferencedProject(
                        project,
                        ref => isRetained(ref) && retainConfiguredProject(project)
                    );
                }
            });

            // Remove all the non marked projects
            toRemoveConfiguredProjects.forEach(project => this.removeProject(project));

            function isRetained(project: ConfiguredProject) {
                return project.hasOpenRef() || !toRemoveConfiguredProjects.has(project.canonicalConfigFilePath);
            }

            function retainConfiguredProject(project: ConfiguredProject) {
                if (toRemoveConfiguredProjects.delete(project.canonicalConfigFilePath)) {
                    // Keep original projects used
                    markOriginalProjectsAsUsed(project);
                    // Keep all the references alive
                    forEachReferencedProject(project, retainConfiguredProject);
                }
            }
        }

        private removeOrphanScriptInfos() {
            const toRemoveScriptInfos = new Map(this.filenameToScriptInfo);
            this.filenameToScriptInfo.forEach(info => {
                // If script info is open or orphan, retain it and its dependencies
                if (!info.isScriptOpen() && info.isOrphan() && !info.isContainedByAutoImportProvider()) {
                    // Otherwise if there is any source info that is alive, this alive too
                    if (!info.sourceMapFilePath) return;
                    let sourceInfos: Set<Path> | undefined;
                    if (isString(info.sourceMapFilePath)) {
                        const sourceMapInfo = this.getScriptInfoForPath(info.sourceMapFilePath);
                        sourceInfos = sourceMapInfo && sourceMapInfo.sourceInfos;
                    }
                    else {
                        sourceInfos = info.sourceMapFilePath.sourceInfos;
                    }
                    if (!sourceInfos) return;
                    if (!forEachKey(sourceInfos, path => {
                        const info = this.getScriptInfoForPath(path);
                        return !!info && (info.isScriptOpen() || !info.isOrphan());
                    })) {
                        return;
                    }
                }

                // Retain this script info
                toRemoveScriptInfos.delete(info.path);
                if (info.sourceMapFilePath) {
                    let sourceInfos: Set<Path> | undefined;
                    if (isString(info.sourceMapFilePath)) {
                        // And map file info and source infos
                        toRemoveScriptInfos.delete(info.sourceMapFilePath);
                        const sourceMapInfo = this.getScriptInfoForPath(info.sourceMapFilePath);
                        sourceInfos = sourceMapInfo && sourceMapInfo.sourceInfos;
                    }
                    else {
                        sourceInfos = info.sourceMapFilePath.sourceInfos;
                    }
                    if (sourceInfos) {
                        sourceInfos.forEach((_value, path) => toRemoveScriptInfos.delete(path));
                    }
                }
            });

            toRemoveScriptInfos.forEach(info => {
                // if there are not projects that include this script info - delete it
                this.stopWatchingScriptInfo(info);
                this.deleteScriptInfo(info);
                info.closeSourceMapFileWatcher();
            });
        }

        private telemetryOnOpenFile(scriptInfo: ScriptInfo): void {
            if (this.syntaxOnly || !this.eventHandler || !scriptInfo.isJavaScript() || !addToSeen(this.allJsFilesForOpenFileTelemetry, scriptInfo.path)) {
                return;
            }

            const project = scriptInfo.getDefaultProject();
            if (!project.languageServiceEnabled) {
                return;
            }

            const sourceFile = project.getSourceFile(scriptInfo.path);
            const checkJs = !!sourceFile && !!sourceFile.checkJsDirective;
            this.eventHandler({ eventName: OpenFileInfoTelemetryEvent, data: { info: { checkJs } } });
        }

        /**
         * Close file whose contents is managed by the client
         * @param filename is absolute pathname
         */
        closeClientFile(uncheckedFileName: string): void;
        /*@internal*/
        closeClientFile(uncheckedFileName: string, skipAssignOrphanScriptInfosToInferredProject: true): boolean;
        closeClientFile(uncheckedFileName: string, skipAssignOrphanScriptInfosToInferredProject?: true) {
            const info = this.getScriptInfoForNormalizedPath(toNormalizedPath(uncheckedFileName));
            const result = info ? this.closeOpenFile(info, skipAssignOrphanScriptInfosToInferredProject) : false;
            if (!skipAssignOrphanScriptInfosToInferredProject) {
                this.printProjects();
            }
            return result;
        }

        private collectChanges(
            lastKnownProjectVersions: protocol.ProjectVersionInfo[],
            currentProjects: Project[],
            includeProjectReferenceRedirectInfo: boolean | undefined,
            result: ProjectFilesWithTSDiagnostics[]
            ): void {
            for (const proj of currentProjects) {
                const knownProject = find(lastKnownProjectVersions, p => p.projectName === proj.getProjectName());
                result.push(proj.getChangesSinceVersion(knownProject && knownProject.version, includeProjectReferenceRedirectInfo));
            }
        }

        /* @internal */
        synchronizeProjectList(knownProjects: protocol.ProjectVersionInfo[], includeProjectReferenceRedirectInfo?: boolean): ProjectFilesWithTSDiagnostics[] {
            const files: ProjectFilesWithTSDiagnostics[] = [];
            this.collectChanges(knownProjects, this.externalProjects, includeProjectReferenceRedirectInfo, files);
            this.collectChanges(knownProjects, arrayFrom(this.configuredProjects.values()), includeProjectReferenceRedirectInfo, files);
            this.collectChanges(knownProjects, this.inferredProjects, includeProjectReferenceRedirectInfo, files);
            return files;
        }

        /* @internal */
        applyChangesInOpenFiles(openFiles: Iterator<OpenFileArguments> | undefined, changedFiles?: Iterator<ChangeFileArguments>, closedFiles?: string[]): void {
            let openScriptInfos: ScriptInfo[] | undefined;
            let assignOrphanScriptInfosToInferredProject = false;
            if (openFiles) {
                while (true) {
                    const iterResult = openFiles.next();
                    if (iterResult.done) break;
                    const file = iterResult.value;
                    // Create script infos so we have the new content for all the open files before we do any updates to projects
                    const info = this.getOrCreateOpenScriptInfo(
                        toNormalizedPath(file.fileName),
                        file.content,
                        tryConvertScriptKindName(file.scriptKind!),
                        file.hasMixedContent,
                        file.projectRootPath ? toNormalizedPath(file.projectRootPath) : undefined
                    );
                    (openScriptInfos || (openScriptInfos = [])).push(info);
                }
            }

            if (changedFiles) {
                while (true) {
                    const iterResult = changedFiles.next();
                    if (iterResult.done) break;
                    const file = iterResult.value;
                    const scriptInfo = this.getScriptInfo(file.fileName)!;
                    Debug.assert(!!scriptInfo);
                    // Make edits to script infos and marks containing project as dirty
                    this.applyChangesToFile(scriptInfo, file.changes);
                }
            }

            if (closedFiles) {
                for (const file of closedFiles) {
                    // Close files, but dont assign projects to orphan open script infos, that part comes later
                    assignOrphanScriptInfosToInferredProject = this.closeClientFile(file, /*skipAssignOrphanScriptInfosToInferredProject*/ true) || assignOrphanScriptInfosToInferredProject;
                }
            }

            // All the script infos now exist, so ok to go update projects for open files
            let retainProjects: readonly ConfiguredProject[] | undefined;
            if (openScriptInfos) {
                retainProjects = flatMap(openScriptInfos, info => this.assignProjectToOpenedScriptInfo(info).retainProjects);
            }

            // While closing files there could be open files that needed assigning new inferred projects, do it now
            if (assignOrphanScriptInfosToInferredProject) {
                this.assignOrphanScriptInfosToInferredProject();
            }

            if (openScriptInfos) {
                // Cleanup projects
                this.cleanupAfterOpeningFile(retainProjects);
                // Telemetry
                openScriptInfos.forEach(info => this.telemetryOnOpenFile(info));
                this.printProjects();
            }
            else if (length(closedFiles)) {
                this.printProjects();
            }
        }

        /* @internal */
        applyChangesToFile(scriptInfo: ScriptInfo, changes: Iterator<TextChange>) {
            while (true) {
                const iterResult = changes.next();
                if (iterResult.done) break;
                const change = iterResult.value;
                scriptInfo.editContent(change.span.start, change.span.start + change.span.length, change.newText);
            }
        }

        private closeConfiguredProjectReferencedFromExternalProject(configFile: NormalizedPath) {
            const configuredProject = this.findConfiguredProjectByProjectName(configFile);
            if (configuredProject) {
                configuredProject.deleteExternalProjectReference();
                if (!configuredProject.hasOpenRef()) {
                    this.removeProject(configuredProject);
                    return;
                }
            }
        }

        closeExternalProject(uncheckedFileName: string): void {
            const fileName = toNormalizedPath(uncheckedFileName);
            const configFiles = this.externalProjectToConfiguredProjectMap.get(fileName);
            if (configFiles) {
                for (const configFile of configFiles) {
                    this.closeConfiguredProjectReferencedFromExternalProject(configFile);
                }
                this.externalProjectToConfiguredProjectMap.delete(fileName);
            }
            else {
                // close external project
                const externalProject = this.findExternalProjectByProjectName(uncheckedFileName);
                if (externalProject) {
                    this.removeProject(externalProject);
                }
            }
        }

        openExternalProjects(projects: protocol.ExternalProject[]): void {
            // record project list before the update
            const projectsToClose = arrayToMap(this.externalProjects, p => p.getProjectName(), _ => true);
            forEachKey(this.externalProjectToConfiguredProjectMap, externalProjectName => {
                projectsToClose.set(externalProjectName, true);
            });

            for (const externalProject of projects) {
                this.openExternalProject(externalProject);
                // delete project that is present in input list
                projectsToClose.delete(externalProject.projectFileName);
            }

            // close projects that were missing in the input list
            forEachKey(projectsToClose, externalProjectName => {
                this.closeExternalProject(externalProjectName);
            });
        }

        /** Makes a filename safe to insert in a RegExp */
        private static readonly filenameEscapeRegexp = /[-\/\\^$*+?.()|[\]{}]/g;
        private static escapeFilenameForRegex(filename: string) {
            return filename.replace(this.filenameEscapeRegexp, "\\$&");
        }

        resetSafeList(): void {
            this.safelist = defaultTypeSafeList;
        }

        applySafeList(proj: protocol.ExternalProject): NormalizedPath[] {
            const { rootFiles } = proj;
            const typeAcquisition = proj.typeAcquisition!;
            Debug.assert(!!typeAcquisition, "proj.typeAcquisition should be set by now");
            // If type acquisition has been explicitly disabled, do not exclude anything from the project
            if (typeAcquisition.enable === false) {
                return [];
            }

            const typeAcqInclude = typeAcquisition.include || (typeAcquisition.include = []);
            const excludeRules: string[] = [];

            const normalizedNames = rootFiles.map(f => normalizeSlashes(f.fileName)) as NormalizedPath[];
            const excludedFiles: NormalizedPath[] = [];

            for (const name of Object.keys(this.safelist)) {
                const rule = this.safelist[name];
                for (const root of normalizedNames) {
                    if (rule.match.test(root)) {
                        this.logger.info(`Excluding files based on rule ${name} matching file '${root}'`);

                        // If the file matches, collect its types packages and exclude rules
                        if (rule.types) {
                            for (const type of rule.types) {
                                // Best-effort de-duping here - doesn't need to be unduplicated but
                                // we don't want the list to become a 400-element array of just 'kendo'
                                if (typeAcqInclude.indexOf(type) < 0) {
                                    typeAcqInclude.push(type);
                                }
                            }
                        }

                        if (rule.exclude) {
                            for (const exclude of rule.exclude) {
                                const processedRule = root.replace(rule.match, (...groups: string[]) => {
                                    return exclude.map(groupNumberOrString => {
                                        // RegExp group numbers are 1-based, but the first element in groups
                                        // is actually the original string, so it all works out in the end.
                                        if (typeof groupNumberOrString === "number") {
                                            if (!isString(groups[groupNumberOrString])) {
                                                // Specification was wrong - exclude nothing!
                                                this.logger.info(`Incorrect RegExp specification in safelist rule ${name} - not enough groups`);
                                                // * can't appear in a filename; escape it because it's feeding into a RegExp
                                                return "\\*";
                                            }
                                            return ProjectService.escapeFilenameForRegex(groups[groupNumberOrString]);
                                        }
                                        return groupNumberOrString;
                                    }).join("");
                                });

                                if (excludeRules.indexOf(processedRule) === -1) {
                                    excludeRules.push(processedRule);
                                }
                            }
                        }
                        else {
                            // If not rules listed, add the default rule to exclude the matched file
                            const escaped = ProjectService.escapeFilenameForRegex(root);
                            if (excludeRules.indexOf(escaped) < 0) {
                                excludeRules.push(escaped);
                            }
                        }
                    }
                }
            }

            const excludeRegexes = excludeRules.map(e => new RegExp(e, "i"));
            const filesToKeep: protocol.ExternalFile[] = [];
            for (let i = 0; i < proj.rootFiles.length; i++) {
                if (excludeRegexes.some(re => re.test(normalizedNames[i]))) {
                    excludedFiles.push(normalizedNames[i]);
                }
                else {
                    let exclude = false;
                    if (typeAcquisition.enable || typeAcquisition.enableAutoDiscovery) {
                        const baseName = getBaseFileName(toFileNameLowerCase(normalizedNames[i]));
                        if (fileExtensionIs(baseName, "js")) {
                            const inferredTypingName = removeFileExtension(baseName);
                            const cleanedTypingName = removeMinAndVersionNumbers(inferredTypingName);
                            const typeName = this.legacySafelist.get(cleanedTypingName);
                            if (typeName !== undefined) {
                                this.logger.info(`Excluded '${normalizedNames[i]}' because it matched ${cleanedTypingName} from the legacy safelist`);
                                excludedFiles.push(normalizedNames[i]);
                                // *exclude* it from the project...
                                exclude = true;
                                // ... but *include* it in the list of types to acquire
                                // Same best-effort dedupe as above
                                if (typeAcqInclude.indexOf(typeName) < 0) {
                                    typeAcqInclude.push(typeName);
                                }
                            }
                        }
                    }
                    if (!exclude) {
                        // Exclude any minified files that get this far
                        if (/^.+[\.-]min\.js$/.test(normalizedNames[i])) {
                            excludedFiles.push(normalizedNames[i]);
                        }
                        else {
                            filesToKeep.push(proj.rootFiles[i]);
                        }
                    }
                }
            }
            proj.rootFiles = filesToKeep;
            return excludedFiles;
        }

        openExternalProject(proj: protocol.ExternalProject): void {
            // typingOptions has been deprecated and is only supported for backward compatibility
            // purposes. It should be removed in future releases - use typeAcquisition instead.
            if (proj.typingOptions && !proj.typeAcquisition) {
                const typeAcquisition = convertEnableAutoDiscoveryToEnable(proj.typingOptions);
                proj.typeAcquisition = typeAcquisition;
            }
            proj.typeAcquisition = proj.typeAcquisition || {};
            proj.typeAcquisition.include = proj.typeAcquisition.include || [];
            proj.typeAcquisition.exclude = proj.typeAcquisition.exclude || [];
            if (proj.typeAcquisition.enable === undefined) {
                proj.typeAcquisition.enable = hasNoTypeScriptSource(proj.rootFiles.map(f => f.fileName));
            }

            const excludedFiles = this.applySafeList(proj);

            let tsConfigFiles: NormalizedPath[] | undefined;
            const rootFiles: protocol.ExternalFile[] = [];
            for (const file of proj.rootFiles) {
                const normalized = toNormalizedPath(file.fileName);
                if (getBaseConfigFileName(normalized)) {
                    if (!this.syntaxOnly && this.host.fileExists(normalized)) {
                        (tsConfigFiles || (tsConfigFiles = [])).push(normalized);
                    }
                }
                else {
                    rootFiles.push(file);
                }
            }

            // sort config files to simplify comparison later
            if (tsConfigFiles) {
                tsConfigFiles.sort();
            }

            const externalProject = this.findExternalProjectByProjectName(proj.projectFileName);
            let exisingConfigFiles: string[] | undefined;
            if (externalProject) {
                externalProject.excludedFiles = excludedFiles;
                if (!tsConfigFiles) {
                    const compilerOptions = convertCompilerOptions(proj.options);
                    const watchOptions = convertWatchOptions(proj.options);
                    const lastFileExceededProgramSize = this.getFilenameForExceededTotalSizeLimitForNonTsFiles(proj.projectFileName, compilerOptions, proj.rootFiles, externalFilePropertyReader);
                    if (lastFileExceededProgramSize) {
                        externalProject.disableLanguageService(lastFileExceededProgramSize);
                    }
                    else {
                        externalProject.enableLanguageService();
                    }
                    // external project already exists and not config files were added - update the project and return;
                    // The graph update here isnt postponed since any file open operation needs all updated external projects
                    this.updateRootAndOptionsOfNonInferredProject(externalProject, proj.rootFiles, externalFilePropertyReader, compilerOptions, proj.typeAcquisition, proj.options.compileOnSave, watchOptions);
                    externalProject.updateGraph();
                    return;
                }
                // some config files were added to external project (that previously were not there)
                // close existing project and later we'll open a set of configured projects for these files
                this.closeExternalProject(proj.projectFileName);
            }
            else if (this.externalProjectToConfiguredProjectMap.get(proj.projectFileName)) {
                // this project used to include config files
                if (!tsConfigFiles) {
                    // config files were removed from the project - close existing external project which in turn will close configured projects
                    this.closeExternalProject(proj.projectFileName);
                }
                else {
                    // project previously had some config files - compare them with new set of files and close all configured projects that correspond to unused files
                    const oldConfigFiles = this.externalProjectToConfiguredProjectMap.get(proj.projectFileName)!;
                    let iNew = 0;
                    let iOld = 0;
                    while (iNew < tsConfigFiles.length && iOld < oldConfigFiles.length) {
                        const newConfig = tsConfigFiles[iNew];
                        const oldConfig = oldConfigFiles[iOld];
                        if (oldConfig < newConfig) {
                            this.closeConfiguredProjectReferencedFromExternalProject(oldConfig);
                            iOld++;
                        }
                        else if (oldConfig > newConfig) {
                            iNew++;
                        }
                        else {
                            // record existing config files so avoid extra add-refs
                            (exisingConfigFiles || (exisingConfigFiles = [])).push(oldConfig);
                            iOld++;
                            iNew++;
                        }
                    }
                    for (let i = iOld; i < oldConfigFiles.length; i++) {
                        // projects for all remaining old config files should be closed
                        this.closeConfiguredProjectReferencedFromExternalProject(oldConfigFiles[i]);
                    }
                }
            }
            if (tsConfigFiles) {
                // store the list of tsconfig files that belong to the external project
                this.externalProjectToConfiguredProjectMap.set(proj.projectFileName, tsConfigFiles);
                for (const tsconfigFile of tsConfigFiles) {
                    let project = this.findConfiguredProjectByProjectName(tsconfigFile);
                    if (!project) {
                        // errors are stored in the project, do not need to update the graph
                        project = this.getHostPreferences().lazyConfiguredProjectsFromExternalProject ?
                            this.createConfiguredProjectWithDelayLoad(tsconfigFile, `Creating configured project in external project: ${proj.projectFileName}`) :
                            this.createLoadAndUpdateConfiguredProject(tsconfigFile, `Creating configured project in external project: ${proj.projectFileName}`);
                    }
                    if (project && !contains(exisingConfigFiles, tsconfigFile)) {
                        // keep project alive even if no documents are opened - its lifetime is bound to the lifetime of containing external project
                        project.addExternalProjectReference();
                    }
                }
            }
            else {
                // no config files - remove the item from the collection
                // Create external project and update its graph, do not delay update since
                // any file open operation needs all updated external projects
                this.externalProjectToConfiguredProjectMap.delete(proj.projectFileName);
                const project = this.createExternalProject(proj.projectFileName, rootFiles, proj.options, proj.typeAcquisition, excludedFiles);
                project.updateGraph();
            }
        }

        hasDeferredExtension() {
            for (const extension of this.hostConfiguration.extraFileExtensions!) { // TODO: GH#18217
                if (extension.scriptKind === ScriptKind.Deferred) {
                    return true;
                }
            }

            return false;
        }

        configurePlugin(args: protocol.ConfigurePluginRequestArguments) {
            // For any projects that already have the plugin loaded, configure the plugin
            this.forEachEnabledProject(project => project.onPluginConfigurationChanged(args.pluginName, args.configuration));

            // Also save the current configuration to pass on to any projects that are yet to be loaded.
            // If a plugin is configured twice, only the latest configuration will be remembered.
            this.currentPluginConfigOverrides = this.currentPluginConfigOverrides || new Map();
            this.currentPluginConfigOverrides.set(args.pluginName, args.configuration);
        }

        /*@internal*/
        getPackageJsonsVisibleToFile(fileName: string, rootDir?: string): readonly PackageJsonInfo[] {
            const packageJsonCache = this.packageJsonCache;
            const watchPackageJsonFile = this.watchPackageJsonFile.bind(this);
            const toPath = this.toPath.bind(this);
            const rootPath = rootDir && toPath(rootDir);
            const filePath = toPath(fileName);
            const result: PackageJsonInfo[] = [];
            forEachAncestorDirectory(getDirectoryPath(filePath), function processDirectory(directory): boolean | undefined {
                switch (packageJsonCache.directoryHasPackageJson(directory)) {
                    // Sync and check same directory again
                    case Ternary.Maybe:
                        packageJsonCache.searchDirectoryAndAncestors(directory);
                        return processDirectory(directory);
                    // Check package.json
                    case Ternary.True:
                        const packageJsonFileName = combinePaths(directory, "package.json");
                        watchPackageJsonFile(packageJsonFileName);
                        const info = packageJsonCache.getInDirectory(directory);
                        if (info) result.push(info);
                }
                if (rootPath && rootPath === toPath(directory)) {
                    return true;
                }
            });

            return result;
        }

        /*@internal*/
        private watchPackageJsonFile(path: Path) {
            const watchers = this.packageJsonFilesMap || (this.packageJsonFilesMap = new Map());
            if (!watchers.has(path)) {
                this.invalidateProjectAutoImports(path);
                watchers.set(path, this.watchFactory.watchFile(
                    this.host,
                    path,
                    (fileName, eventKind) => {
                        const path = this.toPath(fileName);
                        switch (eventKind) {
                            case FileWatcherEventKind.Created:
                                return Debug.fail();
                            case FileWatcherEventKind.Changed:
                                this.packageJsonCache.addOrUpdate(path);
                                this.invalidateProjectAutoImports(path);
                                break;
                            case FileWatcherEventKind.Deleted:
                                this.packageJsonCache.delete(path);
                                this.invalidateProjectAutoImports(path);
                                watchers.get(path)!.close();
                                watchers.delete(path);
                        }
                    },
                    PollingInterval.Low,
                    this.hostConfiguration.watchOptions,
                    WatchType.PackageJsonFile,
                ));
            }
        }

        /*@internal*/
        private onAddPackageJson(path: Path) {
            this.packageJsonCache.addOrUpdate(path);
            this.watchPackageJsonFile(path);
        }

        /*@internal*/
        includePackageJsonAutoImports(): PackageJsonAutoImportPreference {
            switch (this.hostConfiguration.preferences.includePackageJsonAutoImports) {
                case "none": return PackageJsonAutoImportPreference.None;
                case "all": return PackageJsonAutoImportPreference.All;
                default: return PackageJsonAutoImportPreference.ExcludeDevDependencies;
            }
        }

        /*@internal*/
        private invalidateProjectAutoImports(packageJsonPath: Path | undefined) {
            if (this.includePackageJsonAutoImports()) {
                this.configuredProjects.forEach(invalidate);
                this.inferredProjects.forEach(invalidate);
                this.externalProjects.forEach(invalidate);
            }
            function invalidate(project: Project) {
                if (!packageJsonPath || project.packageJsonsForAutoImport?.has(packageJsonPath)) {
                    project.markAutoImportProviderAsDirty();
                }
            }
        }
    }

    /* @internal */
    export type ScriptInfoOrConfig = ScriptInfo | TsConfigSourceFile;
    /* @internal */
    export function isConfigFile(config: ScriptInfoOrConfig): config is TsConfigSourceFile {
        return (config as TsConfigSourceFile).kind !== undefined;
    }

    function printProjectWithoutFileNames(project: Project) {
        project.print(/*writeProjectFileNames*/ false);
    }
}
<|MERGE_RESOLUTION|>--- conflicted
+++ resolved
@@ -1,3815 +1,3793 @@
-namespace ts.server {
-    export const maxProgramSizeForNonTsFiles = 20 * 1024 * 1024;
-    /*@internal*/
-    export const maxFileSize = 4 * 1024 * 1024;
-
-    export const ProjectsUpdatedInBackgroundEvent = "projectsUpdatedInBackground";
-    export const ProjectLoadingStartEvent = "projectLoadingStart";
-    export const ProjectLoadingFinishEvent = "projectLoadingFinish";
-    export const LargeFileReferencedEvent = "largeFileReferenced";
-    export const ConfigFileDiagEvent = "configFileDiag";
-    export const ProjectLanguageServiceStateEvent = "projectLanguageServiceState";
-    export const ProjectInfoTelemetryEvent = "projectInfo";
-    export const OpenFileInfoTelemetryEvent = "openFileInfo";
-
-    export interface ProjectsUpdatedInBackgroundEvent {
-        eventName: typeof ProjectsUpdatedInBackgroundEvent;
-        data: { openFiles: string[]; };
-    }
-
-    export interface ProjectLoadingStartEvent {
-        eventName: typeof ProjectLoadingStartEvent;
-        data: { project: Project; reason: string; };
-    }
-
-    export interface ProjectLoadingFinishEvent {
-        eventName: typeof ProjectLoadingFinishEvent;
-        data: { project: Project; };
-    }
-
-    export interface LargeFileReferencedEvent {
-        eventName: typeof LargeFileReferencedEvent;
-        data: { file: string; fileSize: number; maxFileSize: number; };
-    }
-
-    export interface ConfigFileDiagEvent {
-        eventName: typeof ConfigFileDiagEvent;
-        data: { triggerFile: string, configFileName: string, diagnostics: readonly Diagnostic[] };
-    }
-
-    export interface ProjectLanguageServiceStateEvent {
-        eventName: typeof ProjectLanguageServiceStateEvent;
-        data: { project: Project, languageServiceEnabled: boolean };
-    }
-
-    /** This will be converted to the payload of a protocol.TelemetryEvent in session.defaultEventHandler. */
-    export interface ProjectInfoTelemetryEvent {
-        readonly eventName: typeof ProjectInfoTelemetryEvent;
-        readonly data: ProjectInfoTelemetryEventData;
-    }
-
-    /*
-     * __GDPR__
-     * "projectInfo" : {
-     *      "${include}": ["${TypeScriptCommonProperties}"],
-     *      "projectId": { "classification": "EndUserPseudonymizedInformation", "purpose": "FeatureInsight", "endpoint": "ProjectId" },
-     *      "fileStats": { "classification": "SystemMetaData", "purpose": "FeatureInsight" },
-     *      "compilerOptions": { "classification": "SystemMetaData", "purpose": "FeatureInsight" },
-     *      "extends": { "classification": "SystemMetaData", "purpose": "FeatureInsight" },
-     *      "files": { "classification": "SystemMetaData", "purpose": "FeatureInsight" },
-     *      "include": { "classification": "SystemMetaData", "purpose": "FeatureInsight" },
-     *      "exclude": { "classification": "SystemMetaData", "purpose": "FeatureInsight" },
-     *      "compileOnSave": { "classification": "SystemMetaData", "purpose": "FeatureInsight" },
-     *      "typeAcquisition": { "classification": "SystemMetaData", "purpose": "FeatureInsight" },
-     *      "configFileName": { "classification": "SystemMetaData", "purpose": "FeatureInsight" },
-     *      "projectType": { "classification": "SystemMetaData", "purpose": "FeatureInsight" },
-     *      "languageServiceEnabled": { "classification": "SystemMetaData", "purpose": "FeatureInsight" },
-     *      "version": { "classification": "SystemMetaData", "purpose": "FeatureInsight" }
-     * }
-     */
-    export interface ProjectInfoTelemetryEventData {
-        /** Cryptographically secure hash of project file location. */
-        readonly projectId: string;
-        /** Count of file extensions seen in the project. */
-        readonly fileStats: FileStats;
-        /**
-         * Any compiler options that might contain paths will be taken out.
-         * Enum compiler options will be converted to strings.
-         */
-        readonly compilerOptions: CompilerOptions;
-        // "extends", "files", "include", or "exclude" will be undefined if an external config is used.
-        // Otherwise, we will use "true" if the property is present and "false" if it is missing.
-        readonly extends: boolean | undefined;
-        readonly files: boolean | undefined;
-        readonly include: boolean | undefined;
-        readonly exclude: boolean | undefined;
-        readonly compileOnSave: boolean;
-        readonly typeAcquisition: ProjectInfoTypeAcquisitionData;
-
-        readonly configFileName: "tsconfig.json" | "jsconfig.json" | "other";
-        readonly projectType: "external" | "configured";
-        readonly languageServiceEnabled: boolean;
-        /** TypeScript version used by the server. */
-        readonly version: string;
-    }
-
-    /**
-     * Info that we may send about a file that was just opened.
-     * Info about a file will only be sent once per session, even if the file changes in ways that might affect the info.
-     * Currently this is only sent for '.js' files.
-     */
-    export interface OpenFileInfoTelemetryEvent {
-        readonly eventName: typeof OpenFileInfoTelemetryEvent;
-        readonly data: OpenFileInfoTelemetryEventData;
-    }
-
-    export interface OpenFileInfoTelemetryEventData {
-        readonly info: OpenFileInfo;
-    }
-
-    export interface ProjectInfoTypeAcquisitionData {
-        readonly enable: boolean | undefined;
-        // Actual values of include/exclude entries are scrubbed.
-        readonly include: boolean;
-        readonly exclude: boolean;
-    }
-
-    export interface FileStats {
-        readonly js: number;
-        readonly jsSize?: number;
-
-        readonly jsx: number;
-        readonly jsxSize?: number;
-
-        readonly ts: number;
-        readonly tsSize?: number;
-
-        readonly tsx: number;
-        readonly tsxSize?: number;
-
-        readonly dts: number;
-        readonly dtsSize?: number;
-
-        readonly deferred: number;
-        readonly deferredSize?: number;
-    }
-
-    export interface OpenFileInfo {
-        readonly checkJs: boolean;
-    }
-
-    export type ProjectServiceEvent =
-        LargeFileReferencedEvent
-        | ProjectsUpdatedInBackgroundEvent
-        | ProjectLoadingStartEvent
-        | ProjectLoadingFinishEvent
-        | ConfigFileDiagEvent
-        | ProjectLanguageServiceStateEvent
-        | ProjectInfoTelemetryEvent
-        | OpenFileInfoTelemetryEvent;
-
-    export type ProjectServiceEventHandler = (event: ProjectServiceEvent) => void;
-
-    /*@internal*/
-    export type PerformanceEventHandler = (event: PerformanceEvent) => void;
-
-    export interface SafeList {
-        [name: string]: { match: RegExp, exclude?: (string | number)[][], types?: string[] };
-    }
-
-<<<<<<< HEAD
-    function prepareConvertersForEnumLikeCompilerOptions(commandLineOptions: CommandLineOption[]): Map<string, Map<string, number>> {
-        const map: Map<string, Map<string, number>> = new Map<string, Map<string, number>>();
-=======
-    function prepareConvertersForEnumLikeCompilerOptions(commandLineOptions: CommandLineOption[]): ESMap<string, ESMap<string, number>> {
-        const map: ESMap<string, ESMap<string, number>> = createMap<ESMap<string, number>>();
->>>>>>> b100680a
-        for (const option of commandLineOptions) {
-            if (typeof option.type === "object") {
-                const optionMap = <ESMap<string, number>>option.type;
-                // verify that map contains only numbers
-                optionMap.forEach(value => {
-                    Debug.assert(typeof value === "number");
-                });
-                map.set(option.name, optionMap);
-            }
-        }
-        return map;
-    }
-
-    const compilerOptionConverters = prepareConvertersForEnumLikeCompilerOptions(optionDeclarations);
-    const watchOptionsConverters = prepareConvertersForEnumLikeCompilerOptions(optionsForWatch);
-    const indentStyle = new Map(getEntries({
-        none: IndentStyle.None,
-        block: IndentStyle.Block,
-        smart: IndentStyle.Smart
-    }));
-
-    export interface TypesMapFile {
-        typesMap: SafeList;
-        simpleMap: { [libName: string]: string };
-    }
-
-    /**
-     * How to understand this block:
-     *  * The 'match' property is a regexp that matches a filename.
-     *  * If 'match' is successful, then:
-     *     * All files from 'exclude' are removed from the project. See below.
-     *     * All 'types' are included in ATA
-     *  * What the heck is 'exclude' ?
-     *     * An array of an array of strings and numbers
-     *     * Each array is:
-     *       * An array of strings and numbers
-     *       * The strings are literals
-     *       * The numbers refer to capture group indices from the 'match' regexp
-     *          * Remember that '1' is the first group
-     *       * These are concatenated together to form a new regexp
-     *       * Filenames matching these regexps are excluded from the project
-     * This default value is tested in tsserverProjectSystem.ts; add tests there
-     *   if you are changing this so that you can be sure your regexp works!
-     */
-    const defaultTypeSafeList: SafeList = {
-        "jquery": {
-            // jquery files can have names like "jquery-1.10.2.min.js" (or "jquery.intellisense.js")
-            match: /jquery(-(\.?\d+)+)?(\.intellisense)?(\.min)?\.js$/i,
-            types: ["jquery"]
-        },
-        "WinJS": {
-            // e.g. c:/temp/UWApp1/lib/winjs-4.0.1/js/base.js
-            match: /^(.*\/winjs-[.\d]+)\/js\/base\.js$/i,        // If the winjs/base.js file is found..
-            exclude: [["^", 1, "/.*"]],                // ..then exclude all files under the winjs folder
-            types: ["winjs"]                           // And fetch the @types package for WinJS
-        },
-        "Kendo": {
-            // e.g. /Kendo3/wwwroot/lib/kendo/kendo.all.min.js
-            match: /^(.*\/kendo(-ui)?)\/kendo\.all(\.min)?\.js$/i,
-            exclude: [["^", 1, "/.*"]],
-            types: ["kendo-ui"]
-        },
-        "Office Nuget": {
-            // e.g. /scripts/Office/1/excel-15.debug.js
-            match: /^(.*\/office\/1)\/excel-\d+\.debug\.js$/i, // Office NuGet package is installed under a "1/office" folder
-            exclude: [["^", 1, "/.*"]],                     // Exclude that whole folder if the file indicated above is found in it
-            types: ["office"]                               // @types package to fetch instead
-        },
-        "References": {
-            match: /^(.*\/_references\.js)$/i,
-            exclude: [["^", 1, "$"]]
-        }
-    };
-
-    export function convertFormatOptions(protocolOptions: protocol.FormatCodeSettings): FormatCodeSettings {
-        if (isString(protocolOptions.indentStyle)) {
-            protocolOptions.indentStyle = indentStyle.get(protocolOptions.indentStyle.toLowerCase());
-            Debug.assert(protocolOptions.indentStyle !== undefined);
-        }
-        return <any>protocolOptions;
-    }
-
-    export function convertCompilerOptions(protocolOptions: protocol.ExternalProjectCompilerOptions): CompilerOptions & protocol.CompileOnSaveMixin {
-        compilerOptionConverters.forEach((mappedValues, id) => {
-            const propertyValue = protocolOptions[id];
-            if (isString(propertyValue)) {
-                protocolOptions[id] = mappedValues.get(propertyValue.toLowerCase());
-            }
-        });
-        return <any>protocolOptions;
-    }
-
-    export function convertWatchOptions(protocolOptions: protocol.ExternalProjectCompilerOptions): WatchOptions | undefined {
-        let result: WatchOptions | undefined;
-        watchOptionsConverters.forEach((mappedValues, id) => {
-            const propertyValue = protocolOptions[id];
-            if (propertyValue === undefined) return;
-            (result || (result = {}))[id] = isString(propertyValue) ?
-                mappedValues.get(propertyValue.toLowerCase()) :
-                propertyValue;
-        });
-        return result;
-    }
-
-    export function tryConvertScriptKindName(scriptKindName: protocol.ScriptKindName | ScriptKind): ScriptKind {
-        return isString(scriptKindName) ? convertScriptKindName(scriptKindName) : scriptKindName;
-    }
-
-    export function convertScriptKindName(scriptKindName: protocol.ScriptKindName) {
-        switch (scriptKindName) {
-            case "JS":
-                return ScriptKind.JS;
-            case "JSX":
-                return ScriptKind.JSX;
-            case "TS":
-                return ScriptKind.TS;
-            case "TSX":
-                return ScriptKind.TSX;
-            default:
-                return ScriptKind.Unknown;
-        }
-    }
-
-    /*@internal*/
-    export function convertUserPreferences(preferences: protocol.UserPreferences): UserPreferences {
-        const { lazyConfiguredProjectsFromExternalProject, ...userPreferences } = preferences;
-        return userPreferences;
-    }
-
-    export interface HostConfiguration {
-        formatCodeOptions: FormatCodeSettings;
-        preferences: protocol.UserPreferences;
-        hostInfo: string;
-        extraFileExtensions?: FileExtensionInfo[];
-        watchOptions?: WatchOptions;
-    }
-
-    export interface OpenConfiguredProjectResult {
-        configFileName?: NormalizedPath;
-        configFileErrors?: readonly Diagnostic[];
-    }
-
-    interface AssignProjectResult extends OpenConfiguredProjectResult {
-        retainProjects: readonly ConfiguredProject[] | ConfiguredProject | undefined;
-    }
-
-    interface FilePropertyReader<T> {
-        getFileName(f: T): string;
-        getScriptKind(f: T, extraFileExtensions?: FileExtensionInfo[]): ScriptKind;
-        hasMixedContent(f: T, extraFileExtensions: FileExtensionInfo[] | undefined): boolean;
-    }
-
-    const fileNamePropertyReader: FilePropertyReader<string> = {
-        getFileName: x => x,
-        getScriptKind: (fileName, extraFileExtensions) => {
-            let result: ScriptKind | undefined;
-            if (extraFileExtensions) {
-                const fileExtension = getAnyExtensionFromPath(fileName);
-                if (fileExtension) {
-                    some(extraFileExtensions, info => {
-                        if (info.extension === fileExtension) {
-                            result = info.scriptKind;
-                            return true;
-                        }
-                        return false;
-                    });
-                }
-            }
-            return result!; // TODO: GH#18217
-        },
-        hasMixedContent: (fileName, extraFileExtensions) => some(extraFileExtensions, ext => ext.isMixedContent && fileExtensionIs(fileName, ext.extension)),
-    };
-
-    const externalFilePropertyReader: FilePropertyReader<protocol.ExternalFile> = {
-        getFileName: x => x.fileName,
-        getScriptKind: x => tryConvertScriptKindName(x.scriptKind!), // TODO: GH#18217
-        hasMixedContent: x => !!x.hasMixedContent,
-    };
-
-    function findProjectByName<T extends Project>(projectName: string, projects: T[]): T | undefined {
-        for (const proj of projects) {
-            if (proj.getProjectName() === projectName) {
-                return proj;
-            }
-        }
-    }
-
-    const enum ConfigFileWatcherStatus {
-        ReloadingFiles = "Reloading configured projects for files",
-        ReloadingInferredRootFiles = "Reloading configured projects for only inferred root files",
-        UpdatedCallback = "Updated the callback",
-        OpenFilesImpactedByConfigFileAdd = "File added to open files impacted by this config file",
-        OpenFilesImpactedByConfigFileRemove = "File removed from open files impacted by this config file",
-        RootOfInferredProjectTrue = "Open file was set as Inferred root",
-        RootOfInferredProjectFalse = "Open file was set as not inferred root",
-    }
-
-    /*@internal*/
-    interface ConfigFileExistenceInfo {
-        /**
-         * Cached value of existence of config file
-         * It is true if there is configured project open for this file.
-         * It can be either true or false if this is the config file that is being watched by inferred project
-         *   to decide when to update the structure so that it knows about updating the project for its files
-         *   (config file may include the inferred project files after the change and hence may be wont need to be in inferred project)
-         */
-        exists: boolean;
-        /**
-         * openFilesImpactedByConfigFiles is a map of open files that would be impacted by this config file
-         *   because these are the paths being looked up for their default configured project location
-         * The value in the map is true if the open file is root of the inferred project
-         * It is false when the open file that would still be impacted by existence of
-         *   this config file but it is not the root of inferred project
-         */
-        openFilesImpactedByConfigFile: ESMap<Path, boolean>;
-        /**
-         * The file watcher watching the config file because there is open script info that is root of
-         * inferred project and will be impacted by change in the status of the config file
-         * The watcher is present only when there is no open configured project for the config file
-         */
-        configFileWatcherForRootOfInferredProject?: FileWatcher;
-    }
-
-    export interface ProjectServiceOptions {
-        host: ServerHost;
-        logger: Logger;
-        cancellationToken: HostCancellationToken;
-        useSingleInferredProject: boolean;
-        useInferredProjectPerProjectRoot: boolean;
-        typingsInstaller: ITypingsInstaller;
-        eventHandler?: ProjectServiceEventHandler;
-        suppressDiagnosticEvents?: boolean;
-        throttleWaitMilliseconds?: number;
-        globalPlugins?: readonly string[];
-        pluginProbeLocations?: readonly string[];
-        allowLocalPluginLoads?: boolean;
-        typesMapLocation?: string;
-        syntaxOnly?: boolean;
-    }
-
-    interface OriginalFileInfo { fileName: NormalizedPath; path: Path; }
-    interface AncestorConfigFileInfo {
-        /** config file name */
-        fileName: string;
-        /** path of open file so we can look at correct root */
-        path: Path;
-        configFileInfo: true;
-    }
-    type OpenScriptInfoOrClosedFileInfo = ScriptInfo | OriginalFileInfo;
-    type OpenScriptInfoOrClosedOrConfigFileInfo = OpenScriptInfoOrClosedFileInfo | AncestorConfigFileInfo;
-
-    function isOpenScriptInfo(infoOrFileNameOrConfig: OpenScriptInfoOrClosedOrConfigFileInfo): infoOrFileNameOrConfig is ScriptInfo {
-        return !!(infoOrFileNameOrConfig as ScriptInfo).containingProjects;
-    }
-
-    function isAncestorConfigFileInfo(infoOrFileNameOrConfig: OpenScriptInfoOrClosedOrConfigFileInfo): infoOrFileNameOrConfig is AncestorConfigFileInfo {
-        return !!(infoOrFileNameOrConfig as AncestorConfigFileInfo).configFileInfo;
-    }
-
-    /*@internal*/
-    /** Kind of operation to perform to get project reference project */
-    export enum ProjectReferenceProjectLoadKind {
-        /** Find existing project for project reference */
-        Find,
-        /** Find existing project or create one for the project reference */
-        FindCreate,
-        /** Find existing project or create and load it for the project reference */
-        FindCreateLoad
-    }
-
-    /*@internal*/
-    export function forEachResolvedProjectReferenceProject<T>(
-        project: ConfiguredProject,
-        cb: (child: ConfiguredProject, configFileName: NormalizedPath) => T | undefined,
-        projectReferenceProjectLoadKind: ProjectReferenceProjectLoadKind.Find | ProjectReferenceProjectLoadKind.FindCreate
-    ): T | undefined;
-    /*@internal*/
-    export function forEachResolvedProjectReferenceProject<T>(
-        project: ConfiguredProject,
-        cb: (child: ConfiguredProject, configFileName: NormalizedPath) => T | undefined,
-        projectReferenceProjectLoadKind: ProjectReferenceProjectLoadKind.FindCreateLoad,
-        reason: string
-    ): T | undefined;
-    export function forEachResolvedProjectReferenceProject<T>(
-        project: ConfiguredProject,
-        cb: (child: ConfiguredProject, configFileName: NormalizedPath) => T | undefined,
-        projectReferenceProjectLoadKind: ProjectReferenceProjectLoadKind,
-        reason?: string
-    ): T | undefined {
-        return forEachResolvedProjectReference(project, ref => {
-            if (!ref) return undefined;
-            const configFileName = toNormalizedPath(ref.sourceFile.fileName);
-            const child = project.projectService.findConfiguredProjectByProjectName(configFileName) || (
-                projectReferenceProjectLoadKind === ProjectReferenceProjectLoadKind.FindCreate ?
-                    project.projectService.createConfiguredProject(configFileName) :
-                    projectReferenceProjectLoadKind === ProjectReferenceProjectLoadKind.FindCreateLoad ?
-                        project.projectService.createAndLoadConfiguredProject(configFileName, reason!) :
-                        undefined
-            );
-            return child && cb(child, configFileName);
-        });
-    }
-
-    /*@internal*/
-    export function forEachResolvedProjectReference<T>(
-        project: ConfiguredProject,
-        cb: (resolvedProjectReference: ResolvedProjectReference | undefined, resolvedProjectReferencePath: Path) => T | undefined
-    ): T | undefined {
-        const program = project.getCurrentProgram();
-        return program && program.forEachResolvedProjectReference(cb);
-    }
-
-    function forEachPotentialProjectReference<T>(
-        project: ConfiguredProject,
-        cb: (potentialProjectReference: Path) => T | undefined
-    ): T | undefined {
-        return project.potentialProjectReferences &&
-            forEachKey(project.potentialProjectReferences, cb);
-    }
-
-    function forEachAnyProjectReferenceKind<T>(
-        project: ConfiguredProject,
-        cb: (resolvedProjectReference: ResolvedProjectReference | undefined, resolvedProjectReferencePath: Path) => T | undefined,
-        cbProjectRef: (projectReference: ProjectReference) => T | undefined,
-        cbPotentialProjectRef: (potentialProjectReference: Path) => T | undefined
-    ): T | undefined {
-        return project.getCurrentProgram() ?
-            forEachResolvedProjectReference(project, cb) :
-            project.isInitialLoadPending() ?
-                forEachPotentialProjectReference(project, cbPotentialProjectRef) :
-                forEach(project.getProjectReferences(), cbProjectRef);
-    }
-
-    function callbackRefProject<T>(
-        project: ConfiguredProject,
-        cb: (refProj: ConfiguredProject) => T | undefined,
-        refPath: Path | undefined
-    ) {
-        const refProject = refPath && project.projectService.configuredProjects.get(refPath);
-        return refProject && cb(refProject);
-    }
-
-    function forEachReferencedProject<T>(
-        project: ConfiguredProject,
-        cb: (refProj: ConfiguredProject) => T | undefined
-    ): T | undefined {
-        return forEachAnyProjectReferenceKind(
-            project,
-            resolvedRef => callbackRefProject(project, cb, resolvedRef && resolvedRef.sourceFile.path),
-            projectRef => callbackRefProject(project, cb, project.toPath(projectRef.path)),
-            potentialProjectRef => callbackRefProject(project, cb, potentialProjectRef)
-        );
-    }
-
-    interface ScriptInfoInNodeModulesWatcher extends FileWatcher {
-        refCount: number;
-    }
-
-    function getDetailWatchInfo(watchType: WatchType, project: Project | undefined) {
-        return `Project: ${project ? project.getProjectName() : ""} WatchType: ${watchType}`;
-    }
-
-    function isScriptInfoWatchedFromNodeModules(info: ScriptInfo) {
-        return !info.isScriptOpen() && info.mTime !== undefined;
-    }
-
-    /*@internal*/
-    /** true if script info is part of project and is not in project because it is referenced from project reference source */
-    export function projectContainsInfoDirectly(project: Project, info: ScriptInfo) {
-        return project.containsScriptInfo(info) &&
-            !project.isSourceOfProjectReferenceRedirect(info.path);
-    }
-
-    /*@internal*/
-    export function updateProjectIfDirty(project: Project) {
-        project.invalidateResolutionsOfFailedLookupLocations();
-        return project.dirty && project.updateGraph();
-    }
-
-    function setProjectOptionsUsed(project: ConfiguredProject | ExternalProject) {
-        if (isConfiguredProject(project)) {
-            project.projectOptions = true;
-        }
-    }
-
-    /*@internal*/
-    export interface OpenFileArguments {
-        fileName: string;
-        content?: string;
-        scriptKind?: protocol.ScriptKindName | ScriptKind;
-        hasMixedContent?: boolean;
-        projectRootPath?: string;
-    }
-
-    /*@internal*/
-    export interface ChangeFileArguments {
-        fileName: string;
-        changes: Iterator<TextChange>;
-    }
-
-    export class ProjectService {
-
-        /*@internal*/
-        readonly typingsCache: TypingsCache;
-
-        /*@internal*/
-        readonly documentRegistry: DocumentRegistry;
-
-        /**
-         * Container of all known scripts
-         */
-        /*@internal*/
-        readonly filenameToScriptInfo = new Map<string, ScriptInfo>();
-        private readonly scriptInfoInNodeModulesWatchers = new Map<string, ScriptInfoInNodeModulesWatcher>();
-        /**
-         * Contains all the deleted script info's version information so that
-         * it does not reset when creating script info again
-         * (and could have potentially collided with version where contents mismatch)
-         */
-        private readonly filenameToScriptInfoVersion = new Map<string, ScriptInfoVersion>();
-        // Set of all '.js' files ever opened.
-        private readonly allJsFilesForOpenFileTelemetry = new Map<string, true>();
-
-        /**
-         * Map to the real path of the infos
-         */
-        /* @internal */
-        readonly realpathToScriptInfos: MultiMap<Path, ScriptInfo> | undefined;
-        /**
-         * maps external project file name to list of config files that were the part of this project
-         */
-<<<<<<< HEAD
-        private readonly externalProjectToConfiguredProjectMap: Map<string, NormalizedPath[]> = new Map<string, NormalizedPath[]>();
-=======
-        private readonly externalProjectToConfiguredProjectMap: ESMap<string, NormalizedPath[]> = createMap<NormalizedPath[]>();
->>>>>>> b100680a
-
-        /**
-         * external projects (configuration and list of root files is not controlled by tsserver)
-         */
-        readonly externalProjects: ExternalProject[] = [];
-        /**
-         * projects built from openFileRoots
-         */
-        readonly inferredProjects: InferredProject[] = [];
-        /**
-         * projects specified by a tsconfig.json file
-         */
-<<<<<<< HEAD
-        readonly configuredProjects = new Map<string, ConfiguredProject>();
-=======
-        readonly configuredProjects: Map<ConfiguredProject> = createMap<ConfiguredProject>();
->>>>>>> b100680a
-        /**
-         * Open files: with value being project root path, and key being Path of the file that is open
-         */
-        readonly openFiles: Map<NormalizedPath | undefined> = new Map<Path, NormalizedPath | undefined>();
-        /**
-         * Map of open files that are opened without complete path but have projectRoot as current directory
-         */
-        private readonly openFilesWithNonRootedDiskPath = new Map<string, ScriptInfo>();
-
-        private compilerOptionsForInferredProjects: CompilerOptions | undefined;
-        private compilerOptionsForInferredProjectsPerProjectRoot = new Map<string, CompilerOptions>();
-        private watchOptionsForInferredProjects: WatchOptions | undefined;
-        private watchOptionsForInferredProjectsPerProjectRoot = new Map<string, WatchOptions | false>();
-        /**
-         * Project size for configured or external projects
-         */
-<<<<<<< HEAD
-        private readonly projectToSizeMap: Map<string, number> = new Map<string, number>();
-=======
-        private readonly projectToSizeMap: ESMap<string, number> = createMap<number>();
->>>>>>> b100680a
-        /**
-         * This is a map of config file paths existence that doesnt need query to disk
-         * - The entry can be present because there is inferred project that needs to watch addition of config file to directory
-         *   In this case the exists could be true/false based on config file is present or not
-         * - Or it is present if we have configured project open with config file at that location
-         *   In this case the exists property is always true
-         */
-        private readonly configFileExistenceInfoCache = new Map<string, ConfigFileExistenceInfo>();
-        /*@internal*/ readonly throttledOperations: ThrottledOperations;
-
-        private readonly hostConfiguration: HostConfiguration;
-        private safelist: SafeList = defaultTypeSafeList;
-        private readonly legacySafelist = new Map<string, string>();
-
-        private pendingProjectUpdates = new Map<string, Project>();
-        /* @internal */
-        pendingEnsureProjectForOpenFiles = false;
-
-        readonly currentDirectory: NormalizedPath;
-        readonly toCanonicalFileName: (f: string) => string;
-
-        public readonly host: ServerHost;
-        public readonly logger: Logger;
-        public readonly cancellationToken: HostCancellationToken;
-        public readonly useSingleInferredProject: boolean;
-        public readonly useInferredProjectPerProjectRoot: boolean;
-        public readonly typingsInstaller: ITypingsInstaller;
-        private readonly globalCacheLocationDirectoryPath: Path | undefined;
-        public readonly throttleWaitMilliseconds?: number;
-        private readonly eventHandler?: ProjectServiceEventHandler;
-        private readonly suppressDiagnosticEvents?: boolean;
-
-        public readonly globalPlugins: readonly string[];
-        public readonly pluginProbeLocations: readonly string[];
-        public readonly allowLocalPluginLoads: boolean;
-        private currentPluginConfigOverrides: ESMap<string, any> | undefined;
-
-        public readonly typesMapLocation: string | undefined;
-
-        public readonly syntaxOnly?: boolean;
-
-        /** Tracks projects that we have already sent telemetry for. */
-        private readonly seenProjects = new Map<string, true>();
-
-        /*@internal*/
-        readonly watchFactory: WatchFactory<WatchType, Project>;
-
-        /*@internal*/
-        readonly packageJsonCache: PackageJsonCache;
-        /*@internal*/
-        private packageJsonFilesMap: ESMap<Path, FileWatcher> | undefined;
-
-
-        private performanceEventHandler?: PerformanceEventHandler;
-
-        constructor(opts: ProjectServiceOptions) {
-            this.host = opts.host;
-            this.logger = opts.logger;
-            this.cancellationToken = opts.cancellationToken;
-            this.useSingleInferredProject = opts.useSingleInferredProject;
-            this.useInferredProjectPerProjectRoot = opts.useInferredProjectPerProjectRoot;
-            this.typingsInstaller = opts.typingsInstaller || nullTypingsInstaller;
-            this.throttleWaitMilliseconds = opts.throttleWaitMilliseconds;
-            this.eventHandler = opts.eventHandler;
-            this.suppressDiagnosticEvents = opts.suppressDiagnosticEvents;
-            this.globalPlugins = opts.globalPlugins || emptyArray;
-            this.pluginProbeLocations = opts.pluginProbeLocations || emptyArray;
-            this.allowLocalPluginLoads = !!opts.allowLocalPluginLoads;
-            this.typesMapLocation = (opts.typesMapLocation === undefined) ? combinePaths(getDirectoryPath(this.getExecutingFilePath()), "typesMap.json") : opts.typesMapLocation;
-            this.syntaxOnly = opts.syntaxOnly;
-
-            Debug.assert(!!this.host.createHash, "'ServerHost.createHash' is required for ProjectService");
-            if (this.host.realpath) {
-                this.realpathToScriptInfos = createMultiMap();
-            }
-            this.currentDirectory = toNormalizedPath(this.host.getCurrentDirectory());
-            this.toCanonicalFileName = createGetCanonicalFileName(this.host.useCaseSensitiveFileNames);
-            this.globalCacheLocationDirectoryPath = this.typingsInstaller.globalTypingsCacheLocation
-                ? ensureTrailingDirectorySeparator(this.toPath(this.typingsInstaller.globalTypingsCacheLocation))
-                : undefined;
-            this.throttledOperations = new ThrottledOperations(this.host, this.logger);
-
-            if (this.typesMapLocation) {
-                this.loadTypesMap();
-            }
-            else {
-                this.logger.info("No types map provided; using the default");
-            }
-
-            this.typingsInstaller.attach(this);
-
-            this.typingsCache = new TypingsCache(this.typingsInstaller);
-
-            this.hostConfiguration = {
-                formatCodeOptions: getDefaultFormatCodeSettings(this.host.newLine),
-                preferences: emptyOptions,
-                hostInfo: "Unknown host",
-                extraFileExtensions: [],
-            };
-
-            this.documentRegistry = createDocumentRegistryInternal(this.host.useCaseSensitiveFileNames, this.currentDirectory, this);
-            const watchLogLevel = this.logger.hasLevel(LogLevel.verbose) ? WatchLogLevel.Verbose :
-                this.logger.loggingEnabled() ? WatchLogLevel.TriggerOnly : WatchLogLevel.None;
-            const log: (s: string) => void = watchLogLevel !== WatchLogLevel.None ? (s => this.logger.info(s)) : noop;
-            this.packageJsonCache = createPackageJsonCache(this);
-            this.watchFactory = this.syntaxOnly ?
-                {
-                    watchFile: returnNoopFileWatcher,
-                    watchFilePath: returnNoopFileWatcher,
-                    watchDirectory: returnNoopFileWatcher,
-                } :
-                getWatchFactory(watchLogLevel, log, getDetailWatchInfo);
-        }
-
-        toPath(fileName: string) {
-            return toPath(fileName, this.currentDirectory, this.toCanonicalFileName);
-        }
-
-        /*@internal*/
-        getExecutingFilePath() {
-            return this.getNormalizedAbsolutePath(this.host.getExecutingFilePath());
-        }
-
-        /*@internal*/
-        getNormalizedAbsolutePath(fileName: string) {
-            return getNormalizedAbsolutePath(fileName, this.host.getCurrentDirectory());
-        }
-
-        /*@internal*/
-        setDocument(key: DocumentRegistryBucketKey, path: Path, sourceFile: SourceFile) {
-            const info = Debug.checkDefined(this.getScriptInfoForPath(path));
-            info.cacheSourceFile = { key, sourceFile };
-        }
-
-        /*@internal*/
-        getDocument(key: DocumentRegistryBucketKey, path: Path): SourceFile | undefined {
-            const info = this.getScriptInfoForPath(path);
-            return info && info.cacheSourceFile && info.cacheSourceFile.key === key ? info.cacheSourceFile.sourceFile : undefined;
-        }
-
-        /* @internal */
-        ensureInferredProjectsUpToDate_TestOnly() {
-            this.ensureProjectStructuresUptoDate();
-        }
-
-        /* @internal */
-        getCompilerOptionsForInferredProjects() {
-            return this.compilerOptionsForInferredProjects;
-        }
-
-        /* @internal */
-        onUpdateLanguageServiceStateForProject(project: Project, languageServiceEnabled: boolean) {
-            if (!this.eventHandler) {
-                return;
-            }
-            const event: ProjectLanguageServiceStateEvent = {
-                eventName: ProjectLanguageServiceStateEvent,
-                data: { project, languageServiceEnabled }
-            };
-            this.eventHandler(event);
-        }
-
-        private loadTypesMap() {
-            try {
-                const fileContent = this.host.readFile(this.typesMapLocation!); // TODO: GH#18217
-                if (fileContent === undefined) {
-                    this.logger.info(`Provided types map file "${this.typesMapLocation}" doesn't exist`);
-                    return;
-                }
-                const raw: TypesMapFile = JSON.parse(fileContent);
-                // Parse the regexps
-                for (const k of Object.keys(raw.typesMap)) {
-                    raw.typesMap[k].match = new RegExp(raw.typesMap[k].match as {} as string, "i");
-                }
-                // raw is now fixed and ready
-                this.safelist = raw.typesMap;
-                for (const key in raw.simpleMap) {
-                    if (raw.simpleMap.hasOwnProperty(key)) {
-                        this.legacySafelist.set(key, raw.simpleMap[key].toLowerCase());
-                    }
-                }
-            }
-            catch (e) {
-                this.logger.info(`Error loading types map: ${e}`);
-                this.safelist = defaultTypeSafeList;
-                this.legacySafelist.clear();
-            }
-        }
-
-        updateTypingsForProject(response: SetTypings | InvalidateCachedTypings | PackageInstalledResponse): void;
-        /** @internal */
-        updateTypingsForProject(response: SetTypings | InvalidateCachedTypings | PackageInstalledResponse | BeginInstallTypes | EndInstallTypes): void; // eslint-disable-line @typescript-eslint/unified-signatures
-        updateTypingsForProject(response: SetTypings | InvalidateCachedTypings | PackageInstalledResponse | BeginInstallTypes | EndInstallTypes): void {
-            const project = this.findProject(response.projectName);
-            if (!project) {
-                return;
-            }
-            switch (response.kind) {
-                case ActionSet:
-                    // Update the typing files and update the project
-                    project.updateTypingFiles(this.typingsCache.updateTypingsForProject(response.projectName, response.compilerOptions, response.typeAcquisition, response.unresolvedImports, response.typings));
-                    break;
-                case ActionInvalidate:
-                    // Do not clear resolution cache, there was changes detected in typings, so enque typing request and let it get us correct results
-                    this.typingsCache.enqueueInstallTypingsForProject(project, project.lastCachedUnresolvedImportsList, /*forceRefresh*/ true);
-                    return;
-            }
-            this.delayUpdateProjectGraphAndEnsureProjectStructureForOpenFiles(project);
-        }
-
-        /*@internal*/
-        delayEnsureProjectForOpenFiles() {
-            this.pendingEnsureProjectForOpenFiles = true;
-            this.throttledOperations.schedule("*ensureProjectForOpenFiles*", /*delay*/ 2500, () => {
-                if (this.pendingProjectUpdates.size !== 0) {
-                    this.delayEnsureProjectForOpenFiles();
-                }
-                else {
-                    if (this.pendingEnsureProjectForOpenFiles) {
-                        this.ensureProjectForOpenFiles();
-
-                        // Send the event to notify that there were background project updates
-                        // send current list of open files
-                        this.sendProjectsUpdatedInBackgroundEvent();
-                    }
-                }
-            });
-        }
-
-        private delayUpdateProjectGraph(project: Project) {
-            project.markAsDirty();
-            const projectName = project.getProjectName();
-            this.pendingProjectUpdates.set(projectName, project);
-            this.throttledOperations.schedule(projectName, /*delay*/ 250, () => {
-                if (this.pendingProjectUpdates.delete(projectName)) {
-                    updateProjectIfDirty(project);
-                }
-            });
-        }
-
-        /*@internal*/
-        hasPendingProjectUpdate(project: Project) {
-            return this.pendingProjectUpdates.has(project.getProjectName());
-        }
-
-        /* @internal */
-        sendProjectsUpdatedInBackgroundEvent() {
-            if (!this.eventHandler) {
-                return;
-            }
-
-            const event: ProjectsUpdatedInBackgroundEvent = {
-                eventName: ProjectsUpdatedInBackgroundEvent,
-                data: {
-                    openFiles: arrayFrom(this.openFiles.keys(), path => this.getScriptInfoForPath(path as Path)!.fileName)
-                }
-            };
-            this.eventHandler(event);
-        }
-
-        /* @internal */
-        sendLargeFileReferencedEvent(file: string, fileSize: number) {
-            if (!this.eventHandler) {
-                return;
-            }
-
-            const event: LargeFileReferencedEvent = {
-                eventName: LargeFileReferencedEvent,
-                data: { file, fileSize, maxFileSize }
-            };
-            this.eventHandler(event);
-        }
-
-        /* @internal */
-        sendProjectLoadingStartEvent(project: ConfiguredProject, reason: string) {
-            if (!this.eventHandler) {
-                return;
-            }
-            project.sendLoadingProjectFinish = true;
-            const event: ProjectLoadingStartEvent = {
-                eventName: ProjectLoadingStartEvent,
-                data: { project, reason }
-            };
-            this.eventHandler(event);
-        }
-
-        /* @internal */
-        sendProjectLoadingFinishEvent(project: ConfiguredProject) {
-            if (!this.eventHandler || !project.sendLoadingProjectFinish) {
-                return;
-            }
-
-            project.sendLoadingProjectFinish = false;
-            const event: ProjectLoadingFinishEvent = {
-                eventName: ProjectLoadingFinishEvent,
-                data: { project }
-            };
-            this.eventHandler(event);
-        }
-
-        /* @internal */
-        sendPerformanceEvent(kind: PerformanceEvent["kind"], durationMs: number) {
-            if (this.performanceEventHandler) {
-                this.performanceEventHandler({ kind, durationMs });
-            }
-        }
-
-        /* @internal */
-        delayUpdateProjectGraphAndEnsureProjectStructureForOpenFiles(project: Project) {
-            this.delayUpdateProjectGraph(project);
-            this.delayEnsureProjectForOpenFiles();
-        }
-
-        private delayUpdateProjectGraphs(projects: readonly Project[], clearSourceMapperCache: boolean) {
-            if (projects.length) {
-                for (const project of projects) {
-                    // Even if program doesnt change, clear the source mapper cache
-                    if (clearSourceMapperCache) project.clearSourceMapperCache();
-                    this.delayUpdateProjectGraph(project);
-                }
-                this.delayEnsureProjectForOpenFiles();
-            }
-        }
-
-        setCompilerOptionsForInferredProjects(projectCompilerOptions: protocol.ExternalProjectCompilerOptions, projectRootPath?: string): void {
-            Debug.assert(projectRootPath === undefined || this.useInferredProjectPerProjectRoot, "Setting compiler options per project root path is only supported when useInferredProjectPerProjectRoot is enabled");
-
-            const compilerOptions = convertCompilerOptions(projectCompilerOptions);
-            const watchOptions = convertWatchOptions(projectCompilerOptions);
-
-            // always set 'allowNonTsExtensions' for inferred projects since user cannot configure it from the outside
-            // previously we did not expose a way for user to change these settings and this option was enabled by default
-            compilerOptions.allowNonTsExtensions = true;
-            const canonicalProjectRootPath = projectRootPath && this.toCanonicalFileName(projectRootPath);
-            if (canonicalProjectRootPath) {
-                this.compilerOptionsForInferredProjectsPerProjectRoot.set(canonicalProjectRootPath, compilerOptions);
-                this.watchOptionsForInferredProjectsPerProjectRoot.set(canonicalProjectRootPath, watchOptions || false);
-            }
-            else {
-                this.compilerOptionsForInferredProjects = compilerOptions;
-                this.watchOptionsForInferredProjects = watchOptions;
-            }
-
-            for (const project of this.inferredProjects) {
-                // Only update compiler options in the following cases:
-                // - Inferred projects without a projectRootPath, if the new options do not apply to
-                //   a workspace root
-                // - Inferred projects with a projectRootPath, if the new options do not apply to a
-                //   workspace root and there is no more specific set of options for that project's
-                //   root path
-                // - Inferred projects with a projectRootPath, if the new options apply to that
-                //   project root path.
-                if (canonicalProjectRootPath ?
-                    project.projectRootPath === canonicalProjectRootPath :
-                    !project.projectRootPath || !this.compilerOptionsForInferredProjectsPerProjectRoot.has(project.projectRootPath)) {
-                    project.setCompilerOptions(compilerOptions);
-                    project.setWatchOptions(watchOptions);
-                    project.compileOnSaveEnabled = compilerOptions.compileOnSave!;
-                    project.markAsDirty();
-                    this.delayUpdateProjectGraph(project);
-                }
-            }
-
-            this.delayEnsureProjectForOpenFiles();
-        }
-
-        findProject(projectName: string): Project | undefined {
-            if (projectName === undefined) {
-                return undefined;
-            }
-            if (isInferredProjectName(projectName)) {
-                return findProjectByName(projectName, this.inferredProjects);
-            }
-            return this.findExternalProjectByProjectName(projectName) || this.findConfiguredProjectByProjectName(toNormalizedPath(projectName));
-        }
-
-        /* @internal */
-        private forEachProject(cb: (project: Project) => void) {
-            this.externalProjects.forEach(cb);
-            this.configuredProjects.forEach(cb);
-            this.inferredProjects.forEach(cb);
-        }
-
-        /* @internal */
-        forEachEnabledProject(cb: (project: Project) => void) {
-            this.forEachProject(project => {
-                if (!project.isOrphan() && project.languageServiceEnabled) {
-                    cb(project);
-                }
-            });
-        }
-
-        getDefaultProjectForFile(fileName: NormalizedPath, ensureProject: boolean): Project | undefined {
-            return ensureProject ? this.ensureDefaultProjectForFile(fileName) : this.tryGetDefaultProjectForFile(fileName);
-        }
-
-        /* @internal */
-        tryGetDefaultProjectForFile(fileName: NormalizedPath): Project | undefined {
-            const scriptInfo = this.getScriptInfoForNormalizedPath(fileName);
-            return scriptInfo && !scriptInfo.isOrphan() ? scriptInfo.getDefaultProject() : undefined;
-        }
-
-        /* @internal */
-        ensureDefaultProjectForFile(fileName: NormalizedPath): Project {
-            return this.tryGetDefaultProjectForFile(fileName) || this.doEnsureDefaultProjectForFile(fileName);
-        }
-
-        private doEnsureDefaultProjectForFile(fileName: NormalizedPath): Project {
-            this.ensureProjectStructuresUptoDate();
-            const scriptInfo = this.getScriptInfoForNormalizedPath(fileName);
-            return scriptInfo ? scriptInfo.getDefaultProject() : (this.logErrorForScriptInfoNotFound(fileName), Errors.ThrowNoProject());
-        }
-
-        getScriptInfoEnsuringProjectsUptoDate(uncheckedFileName: string) {
-            this.ensureProjectStructuresUptoDate();
-            return this.getScriptInfo(uncheckedFileName);
-        }
-
-        /**
-         * Ensures the project structures are upto date
-         * This means,
-         * - we go through all the projects and update them if they are dirty
-         * - if updates reflect some change in structure or there was pending request to ensure projects for open files
-         *   ensure that each open script info has project
-         */
-        private ensureProjectStructuresUptoDate() {
-            let hasChanges = this.pendingEnsureProjectForOpenFiles;
-            this.pendingProjectUpdates.clear();
-            const updateGraph = (project: Project) => {
-                hasChanges = updateProjectIfDirty(project) || hasChanges;
-            };
-
-            this.externalProjects.forEach(updateGraph);
-            this.configuredProjects.forEach(updateGraph);
-            this.inferredProjects.forEach(updateGraph);
-            if (hasChanges) {
-                this.ensureProjectForOpenFiles();
-            }
-        }
-
-        getFormatCodeOptions(file: NormalizedPath) {
-            const info = this.getScriptInfoForNormalizedPath(file);
-            return info && info.getFormatCodeSettings() || this.hostConfiguration.formatCodeOptions;
-        }
-
-        getPreferences(file: NormalizedPath): protocol.UserPreferences {
-            const info = this.getScriptInfoForNormalizedPath(file);
-            return { ...this.hostConfiguration.preferences, ...info && info.getPreferences() };
-        }
-
-        getHostFormatCodeOptions(): FormatCodeSettings {
-            return this.hostConfiguration.formatCodeOptions;
-        }
-
-        getHostPreferences(): protocol.UserPreferences {
-            return this.hostConfiguration.preferences;
-        }
-
-        private onSourceFileChanged(fileName: string, eventKind: FileWatcherEventKind, path: Path) {
-            const info = this.getScriptInfoForPath(path);
-            if (!info) {
-                this.logger.msg(`Error: got watch notification for unknown file: ${fileName}`);
-            }
-            else {
-                if (info.containingProjects) {
-                    info.containingProjects.forEach(project => project.resolutionCache.removeResolutionsFromProjectReferenceRedirects(info.path));
-                }
-                if (eventKind === FileWatcherEventKind.Deleted) {
-                    // File was deleted
-                    this.handleDeletedFile(info);
-                }
-                else if (!info.isScriptOpen()) {
-                    // file has been changed which might affect the set of referenced files in projects that include
-                    // this file and set of inferred projects
-                    info.delayReloadNonMixedContentFile();
-                    this.delayUpdateProjectGraphs(info.containingProjects, /*clearSourceMapperCache*/ false);
-                    this.handleSourceMapProjects(info);
-                }
-            }
-        }
-
-        private handleSourceMapProjects(info: ScriptInfo) {
-            // Change in d.ts, update source projects as well
-            if (info.sourceMapFilePath) {
-                if (isString(info.sourceMapFilePath)) {
-                    const sourceMapFileInfo = this.getScriptInfoForPath(info.sourceMapFilePath);
-                    this.delayUpdateSourceInfoProjects(sourceMapFileInfo && sourceMapFileInfo.sourceInfos);
-                }
-                else {
-                    this.delayUpdateSourceInfoProjects(info.sourceMapFilePath.sourceInfos);
-                }
-            }
-            // Change in mapInfo, update declarationProjects and source projects
-            this.delayUpdateSourceInfoProjects(info.sourceInfos);
-            if (info.declarationInfoPath) {
-                this.delayUpdateProjectsOfScriptInfoPath(info.declarationInfoPath);
-            }
-        }
-
-        private delayUpdateSourceInfoProjects(sourceInfos: Set<Path> | undefined) {
-            if (sourceInfos) {
-                sourceInfos.forEach((_value, path) => this.delayUpdateProjectsOfScriptInfoPath(path));
-            }
-        }
-
-        private delayUpdateProjectsOfScriptInfoPath(path: Path) {
-            const info = this.getScriptInfoForPath(path);
-            if (info) {
-                this.delayUpdateProjectGraphs(info.containingProjects, /*clearSourceMapperCache*/ true);
-            }
-        }
-
-        private handleDeletedFile(info: ScriptInfo) {
-            this.stopWatchingScriptInfo(info);
-
-            if (!info.isScriptOpen()) {
-                this.deleteScriptInfo(info);
-
-                // capture list of projects since detachAllProjects will wipe out original list
-                const containingProjects = info.containingProjects.slice();
-
-                info.detachAllProjects();
-
-                // update projects to make sure that set of referenced files is correct
-                this.delayUpdateProjectGraphs(containingProjects, /*clearSourceMapperCache*/ false);
-                this.handleSourceMapProjects(info);
-                info.closeSourceMapFileWatcher();
-                // need to recalculate source map from declaration file
-                if (info.declarationInfoPath) {
-                    const declarationInfo = this.getScriptInfoForPath(info.declarationInfoPath);
-                    if (declarationInfo) {
-                        declarationInfo.sourceMapFilePath = undefined;
-                    }
-                }
-            }
-        }
-
-        /**
-         * This is to watch whenever files are added or removed to the wildcard directories
-         */
-        /*@internal*/
-        watchWildcardDirectory(directory: Path, flags: WatchDirectoryFlags, project: ConfiguredProject) {
-            const watchOptions = this.getWatchOptions(project);
-            return this.watchFactory.watchDirectory(
-                this.host,
-                directory,
-                fileOrDirectory => {
-                    const fileOrDirectoryPath = this.toPath(fileOrDirectory);
-                    const fsResult = project.getCachedDirectoryStructureHost().addOrDeleteFileOrDirectory(fileOrDirectory, fileOrDirectoryPath);
-                    const configFileName = project.getConfigFilePath();
-                    if (getBaseFileName(fileOrDirectoryPath) === "package.json" && !isInsideNodeModules(fileOrDirectoryPath) &&
-                        (fsResult && fsResult.fileExists || !fsResult && this.host.fileExists(fileOrDirectoryPath))
-                    ) {
-                        this.logger.info(`Project: ${configFileName} Detected new package.json: ${fileOrDirectory}`);
-                        this.onAddPackageJson(fileOrDirectoryPath);
-                    }
-
-                    if (isIgnoredFileFromWildCardWatching({
-                        watchedDirPath: directory,
-                        fileOrDirectory,
-                        fileOrDirectoryPath,
-                        configFileName,
-                        configFileSpecs: project.configFileSpecs!,
-                        extraFileExtensions: this.hostConfiguration.extraFileExtensions,
-                        currentDirectory: this.currentDirectory,
-                        options: project.getCompilationSettings(),
-                        program: project.getCurrentProgram(),
-                        useCaseSensitiveFileNames: this.host.useCaseSensitiveFileNames,
-                        writeLog: s => this.logger.info(s)
-                    })) return;
-
-                    // don't trigger callback on open, existing files
-                    if (project.fileIsOpen(fileOrDirectoryPath)) {
-                        if (project.pendingReload !== ConfigFileProgramReloadLevel.Full) {
-                            const info = Debug.checkDefined(this.getScriptInfoForPath(fileOrDirectoryPath));
-                            if (info.isAttached(project)) {
-                                project.openFileWatchTriggered.set(fileOrDirectoryPath, true);
-                            }
-                            else {
-                                project.pendingReload = ConfigFileProgramReloadLevel.Partial;
-                                this.delayUpdateProjectGraphAndEnsureProjectStructureForOpenFiles(project);
-                            }
-                        }
-                        return;
-                    }
-
-                    // Reload is pending, do the reload
-                    if (project.pendingReload !== ConfigFileProgramReloadLevel.Full) {
-                        project.pendingReload = ConfigFileProgramReloadLevel.Partial;
-                        this.delayUpdateProjectGraphAndEnsureProjectStructureForOpenFiles(project);
-                    }
-                },
-                flags,
-                watchOptions,
-                WatchType.WildcardDirectory,
-                project
-            );
-        }
-
-        /** Gets the config file existence info for the configured project */
-        /*@internal*/
-        getConfigFileExistenceInfo(project: ConfiguredProject) {
-            return this.configFileExistenceInfoCache.get(project.canonicalConfigFilePath)!;
-        }
-
-        /*@internal*/
-        onConfigChangedForConfiguredProject(project: ConfiguredProject, eventKind: FileWatcherEventKind) {
-            const configFileExistenceInfo = this.getConfigFileExistenceInfo(project);
-            if (eventKind === FileWatcherEventKind.Deleted) {
-                // Update the cached status
-                // We arent updating or removing the cached config file presence info as that will be taken care of by
-                // setConfigFilePresenceByClosedConfigFile when the project is closed (depending on tracking open files)
-                configFileExistenceInfo.exists = false;
-                this.removeProject(project);
-
-                // Reload the configured projects for the open files in the map as they are affected by this config file
-                // Since the configured project was deleted, we want to reload projects for all the open files including files
-                // that are not root of the inferred project
-                this.logConfigFileWatchUpdate(project.getConfigFilePath(), project.canonicalConfigFilePath, configFileExistenceInfo, ConfigFileWatcherStatus.ReloadingFiles);
-                this.delayReloadConfiguredProjectForFiles(configFileExistenceInfo, /*ignoreIfNotInferredProjectRoot*/ false);
-            }
-            else {
-                this.logConfigFileWatchUpdate(project.getConfigFilePath(), project.canonicalConfigFilePath, configFileExistenceInfo, ConfigFileWatcherStatus.ReloadingInferredRootFiles);
-                // Skip refresh if project is not yet loaded
-                if (project.isInitialLoadPending()) return;
-                project.pendingReload = ConfigFileProgramReloadLevel.Full;
-                project.pendingReloadReason = "Change in config file detected";
-                this.delayUpdateProjectGraph(project);
-                // As we scheduled the update on configured project graph,
-                // we would need to schedule the project reload for only the root of inferred projects
-                this.delayReloadConfiguredProjectForFiles(configFileExistenceInfo, /*ignoreIfNotInferredProjectRoot*/ true);
-            }
-        }
-
-        /**
-         * This is the callback function for the config file add/remove/change at any location
-         * that matters to open script info but doesnt have configured project open
-         * for the config file
-         */
-        private onConfigFileChangeForOpenScriptInfo(configFileName: NormalizedPath, eventKind: FileWatcherEventKind) {
-            // This callback is called only if we dont have config file project for this config file
-            const canonicalConfigPath = normalizedPathToPath(configFileName, this.currentDirectory, this.toCanonicalFileName);
-            const configFileExistenceInfo = this.configFileExistenceInfoCache.get(canonicalConfigPath)!;
-            configFileExistenceInfo.exists = (eventKind !== FileWatcherEventKind.Deleted);
-            this.logConfigFileWatchUpdate(configFileName, canonicalConfigPath, configFileExistenceInfo, ConfigFileWatcherStatus.ReloadingFiles);
-
-            // Because there is no configured project open for the config file, the tracking open files map
-            // will only have open files that need the re-detection of the project and hence
-            // reload projects for all the tracking open files in the map
-            this.delayReloadConfiguredProjectForFiles(configFileExistenceInfo, /*ignoreIfNotInferredProjectRoot*/ false);
-        }
-
-        private removeProject(project: Project) {
-            this.logger.info("`remove Project::");
-            project.print(/*writeProjectFileNames*/ true);
-
-            project.close();
-            if (Debug.shouldAssert(AssertionLevel.Normal)) {
-                this.filenameToScriptInfo.forEach(info => Debug.assert(
-                    !info.isAttached(project),
-                    "Found script Info still attached to project",
-                    () => `${project.projectName}: ScriptInfos still attached: ${JSON.stringify(
-                        arrayFrom(
-                            mapDefinedIterator(
-                                this.filenameToScriptInfo.values(),
-                                info => info.isAttached(project) ?
-                                    {
-                                        fileName: info.fileName,
-                                        projects: info.containingProjects.map(p => p.projectName),
-                                        hasMixedContent: info.hasMixedContent
-                                    } : undefined
-                            )
-                        ),
-                        /*replacer*/ undefined,
-                        " "
-                    )}`));
-            }
-            // Remove the project from pending project updates
-            this.pendingProjectUpdates.delete(project.getProjectName());
-
-            switch (project.projectKind) {
-                case ProjectKind.External:
-                    unorderedRemoveItem(this.externalProjects, <ExternalProject>project);
-                    this.projectToSizeMap.delete(project.getProjectName());
-                    break;
-                case ProjectKind.Configured:
-                    this.configuredProjects.delete((<ConfiguredProject>project).canonicalConfigFilePath);
-                    this.projectToSizeMap.delete((project as ConfiguredProject).canonicalConfigFilePath);
-                    this.setConfigFileExistenceInfoByClosedConfiguredProject(<ConfiguredProject>project);
-                    break;
-                case ProjectKind.Inferred:
-                    unorderedRemoveItem(this.inferredProjects, <InferredProject>project);
-                    break;
-            }
-        }
-
-        /*@internal*/
-        assignOrphanScriptInfoToInferredProject(info: ScriptInfo, projectRootPath: NormalizedPath | undefined) {
-            Debug.assert(info.isOrphan());
-
-            const project = this.getOrCreateInferredProjectForProjectRootPathIfEnabled(info, projectRootPath) ||
-                this.getOrCreateSingleInferredProjectIfEnabled() ||
-                this.getOrCreateSingleInferredWithoutProjectRoot(
-                    info.isDynamic ?
-                        projectRootPath || this.currentDirectory :
-                        getDirectoryPath(
-                            isRootedDiskPath(info.fileName) ?
-                                info.fileName :
-                                getNormalizedAbsolutePath(
-                                    info.fileName,
-                                    projectRootPath ?
-                                        this.getNormalizedAbsolutePath(projectRootPath) :
-                                        this.currentDirectory
-                                )
-                        )
-                );
-
-            project.addRoot(info);
-            if (info.containingProjects[0] !== project) {
-                // Ensure this is first project, we could be in this scenario because info could be part of orphan project
-                info.detachFromProject(project);
-                info.containingProjects.unshift(project);
-            }
-            project.updateGraph();
-
-            if (!this.useSingleInferredProject && !project.projectRootPath) {
-                // Note that we need to create a copy of the array since the list of project can change
-                for (const inferredProject of this.inferredProjects) {
-                    if (inferredProject === project || inferredProject.isOrphan()) {
-                        continue;
-                    }
-
-                    // Remove the inferred project if the root of it is now part of newly created inferred project
-                    // e.g through references
-                    // Which means if any root of inferred project is part of more than 1 project can be removed
-                    // This logic is same as iterating over all open files and calling
-                    // this.removeRootOfInferredProjectIfNowPartOfOtherProject(f);
-                    // Since this is also called from refreshInferredProject and closeOpen file
-                    // to update inferred projects of the open file, this iteration might be faster
-                    // instead of scanning all open files
-                    const roots = inferredProject.getRootScriptInfos();
-                    Debug.assert(roots.length === 1 || !!inferredProject.projectRootPath);
-                    if (roots.length === 1 && forEach(roots[0].containingProjects, p => p !== roots[0].containingProjects[0] && !p.isOrphan())) {
-                        inferredProject.removeFile(roots[0], /*fileExists*/ true, /*detachFromProject*/ true);
-                    }
-                }
-            }
-
-            return project;
-        }
-
-        private assignOrphanScriptInfosToInferredProject() {
-            // collect orphaned files and assign them to inferred project just like we treat open of a file
-            this.openFiles.forEach((projectRootPath, path) => {
-                const info = this.getScriptInfoForPath(path as Path)!;
-                // collect all orphaned script infos from open files
-                if (info.isOrphan()) {
-                    this.assignOrphanScriptInfoToInferredProject(info, projectRootPath);
-                }
-            });
-        }
-
-        /**
-         * Remove this file from the set of open, non-configured files.
-         * @param info The file that has been closed or newly configured
-         */
-        private closeOpenFile(info: ScriptInfo, skipAssignOrphanScriptInfosToInferredProject?: true) {
-            // Closing file should trigger re-reading the file content from disk. This is
-            // because the user may chose to discard the buffer content before saving
-            // to the disk, and the server's version of the file can be out of sync.
-            const fileExists = info.isDynamic ? false : this.host.fileExists(info.fileName);
-            info.close(fileExists);
-            this.stopWatchingConfigFilesForClosedScriptInfo(info);
-
-            const canonicalFileName = this.toCanonicalFileName(info.fileName);
-            if (this.openFilesWithNonRootedDiskPath.get(canonicalFileName) === info) {
-                this.openFilesWithNonRootedDiskPath.delete(canonicalFileName);
-            }
-
-            // collect all projects that should be removed
-            let ensureProjectsForOpenFiles = false;
-            for (const p of info.containingProjects) {
-                if (isConfiguredProject(p)) {
-                    if (info.hasMixedContent) {
-                        info.registerFileUpdate();
-                    }
-                    // Do not remove the project so that we can reuse this project
-                    // if it would need to be re-created with next file open
-
-                    // If project had open file affecting
-                    // Reload the root Files from config if its not already scheduled
-                    if (p.openFileWatchTriggered.has(info.path)) {
-                        p.openFileWatchTriggered.delete(info.path);
-                        if (!p.pendingReload) {
-                            p.pendingReload = ConfigFileProgramReloadLevel.Partial;
-                            p.markFileAsDirty(info.path);
-                        }
-                    }
-                }
-                else if (isInferredProject(p) && p.isRoot(info)) {
-                    // If this was the last open root file of inferred project
-                    if (p.isProjectWithSingleRoot()) {
-                        ensureProjectsForOpenFiles = true;
-                    }
-
-                    p.removeFile(info, fileExists, /*detachFromProject*/ true);
-                    // Do not remove the project even if this was last root of the inferred project
-                    // so that we can reuse this project, if it would need to be re-created with next file open
-                }
-
-                if (!p.languageServiceEnabled) {
-                    // if project language service is disabled then we create a program only for open files.
-                    // this means that project should be marked as dirty to force rebuilding of the program
-                    // on the next request
-                    p.markAsDirty();
-                }
-            }
-
-            this.openFiles.delete(info.path);
-
-            if (!skipAssignOrphanScriptInfosToInferredProject && ensureProjectsForOpenFiles) {
-                this.assignOrphanScriptInfosToInferredProject();
-            }
-
-            // Cleanup script infos that arent part of any project (eg. those could be closed script infos not referenced by any project)
-            // is postponed to next file open so that if file from same project is opened,
-            // we wont end up creating same script infos
-
-            // If the current info is being just closed - add the watcher file to track changes
-            // But if file was deleted, handle that part
-            if (fileExists) {
-                this.watchClosedScriptInfo(info);
-            }
-            else {
-                this.handleDeletedFile(info);
-            }
-
-            return ensureProjectsForOpenFiles;
-        }
-
-        private deleteScriptInfo(info: ScriptInfo) {
-            this.filenameToScriptInfo.delete(info.path);
-            this.filenameToScriptInfoVersion.set(info.path, info.getVersion());
-            const realpath = info.getRealpathIfDifferent();
-            if (realpath) {
-                this.realpathToScriptInfos!.remove(realpath, info); // TODO: GH#18217
-            }
-        }
-
-        private configFileExists(configFileName: NormalizedPath, canonicalConfigFilePath: string, info: OpenScriptInfoOrClosedOrConfigFileInfo) {
-            let configFileExistenceInfo = this.configFileExistenceInfoCache.get(canonicalConfigFilePath);
-            if (configFileExistenceInfo) {
-                // By default the info would get impacted by presence of config file since its in the detection path
-                // Only adding the info as a root to inferred project will need the existence to be watched by file watcher
-                if (isOpenScriptInfo(info) && !configFileExistenceInfo.openFilesImpactedByConfigFile.has(info.path)) {
-                    configFileExistenceInfo.openFilesImpactedByConfigFile.set(info.path, false);
-                    this.logConfigFileWatchUpdate(configFileName, canonicalConfigFilePath, configFileExistenceInfo, ConfigFileWatcherStatus.OpenFilesImpactedByConfigFileAdd);
-                }
-                return configFileExistenceInfo.exists;
-            }
-
-            // Theoretically we should be adding watch for the directory here itself.
-            // In practice there will be very few scenarios where the config file gets added
-            // somewhere inside the another config file directory.
-            // And technically we could handle that case in configFile's directory watcher in some cases
-            // But given that its a rare scenario it seems like too much overhead. (we werent watching those directories earlier either)
-
-            // So what we are now watching is: configFile if the configured project corresponding to it is open
-            // Or the whole chain of config files for the roots of the inferred projects
-
-            // Cache the host value of file exists and add the info to map of open files impacted by this config file
-            const exists = this.host.fileExists(configFileName);
-            const openFilesImpactedByConfigFile = new Map<Path, boolean>();
-            if (isOpenScriptInfo(info)) {
-                openFilesImpactedByConfigFile.set(info.path, false);
-            }
-            configFileExistenceInfo = { exists, openFilesImpactedByConfigFile };
-            this.configFileExistenceInfoCache.set(canonicalConfigFilePath, configFileExistenceInfo);
-            this.logConfigFileWatchUpdate(configFileName, canonicalConfigFilePath, configFileExistenceInfo, ConfigFileWatcherStatus.OpenFilesImpactedByConfigFileAdd);
-            return exists;
-        }
-
-        private setConfigFileExistenceByNewConfiguredProject(project: ConfiguredProject) {
-            const configFileExistenceInfo = this.getConfigFileExistenceInfo(project);
-            if (configFileExistenceInfo) {
-                // The existence might not be set if the file watcher is not invoked by the time config project is created by external project
-                configFileExistenceInfo.exists = true;
-                // close existing watcher
-                if (configFileExistenceInfo.configFileWatcherForRootOfInferredProject) {
-                    const configFileName = project.getConfigFilePath();
-                    configFileExistenceInfo.configFileWatcherForRootOfInferredProject.close();
-                    configFileExistenceInfo.configFileWatcherForRootOfInferredProject = undefined;
-                    this.logConfigFileWatchUpdate(configFileName, project.canonicalConfigFilePath, configFileExistenceInfo, ConfigFileWatcherStatus.UpdatedCallback);
-                }
-            }
-            else {
-                // We could be in this scenario if project is the configured project tracked by external project
-                // Since that route doesnt check if the config file is present or not
-                this.configFileExistenceInfoCache.set(project.canonicalConfigFilePath, {
-                    exists: true,
-                    openFilesImpactedByConfigFile: new Map<Path, boolean>()
-                });
-            }
-        }
-
-        /**
-         * Returns true if the configFileExistenceInfo is needed/impacted by open files that are root of inferred project
-         */
-        private configFileExistenceImpactsRootOfInferredProject(configFileExistenceInfo: ConfigFileExistenceInfo) {
-            return forEachEntry(configFileExistenceInfo.openFilesImpactedByConfigFile, (isRootOfInferredProject) => isRootOfInferredProject);
-        }
-
-        private setConfigFileExistenceInfoByClosedConfiguredProject(closedProject: ConfiguredProject) {
-            const configFileExistenceInfo = this.getConfigFileExistenceInfo(closedProject);
-            Debug.assert(!!configFileExistenceInfo);
-            if (configFileExistenceInfo.openFilesImpactedByConfigFile.size) {
-                const configFileName = closedProject.getConfigFilePath();
-                // If there are open files that are impacted by this config file existence
-                // but none of them are root of inferred project, the config file watcher will be
-                // created when any of the script infos are added as root of inferred project
-                if (this.configFileExistenceImpactsRootOfInferredProject(configFileExistenceInfo)) {
-                    Debug.assert(!configFileExistenceInfo.configFileWatcherForRootOfInferredProject);
-                    this.createConfigFileWatcherOfConfigFileExistence(configFileName, closedProject.canonicalConfigFilePath, configFileExistenceInfo);
-                }
-            }
-            else {
-                // There is not a single file open thats tracking the status of this config file. Remove from cache
-                this.configFileExistenceInfoCache.delete(closedProject.canonicalConfigFilePath);
-            }
-        }
-
-        private logConfigFileWatchUpdate(configFileName: NormalizedPath, canonicalConfigFilePath: string, configFileExistenceInfo: ConfigFileExistenceInfo, status: ConfigFileWatcherStatus) {
-            if (!this.logger.hasLevel(LogLevel.verbose)) {
-                return;
-            }
-            const inferredRoots: string[] = [];
-            const otherFiles: string[] = [];
-            configFileExistenceInfo.openFilesImpactedByConfigFile.forEach((isRootOfInferredProject, key) => {
-                const info = this.getScriptInfoForPath(key)!;
-                (isRootOfInferredProject ? inferredRoots : otherFiles).push(info.fileName);
-            });
-
-            const watches: WatchType[] = [];
-            if (configFileExistenceInfo.configFileWatcherForRootOfInferredProject) {
-                watches.push(
-                    configFileExistenceInfo.configFileWatcherForRootOfInferredProject === noopFileWatcher ?
-                        WatchType.NoopConfigFileForInferredRoot :
-                        WatchType.ConfigFileForInferredRoot
-                );
-            }
-            if (this.configuredProjects.has(canonicalConfigFilePath)) {
-                watches.push(WatchType.ConfigFile);
-            }
-            this.logger.info(`ConfigFilePresence:: Current Watches: ${watches}:: File: ${configFileName} Currently impacted open files: RootsOfInferredProjects: ${inferredRoots} OtherOpenFiles: ${otherFiles} Status: ${status}`);
-        }
-
-        /**
-         * Create the watcher for the configFileExistenceInfo
-         */
-        private createConfigFileWatcherOfConfigFileExistence(
-            configFileName: NormalizedPath,
-            canonicalConfigFilePath: string,
-            configFileExistenceInfo: ConfigFileExistenceInfo
-        ) {
-            configFileExistenceInfo.configFileWatcherForRootOfInferredProject =
-                canWatchDirectory(getDirectoryPath(canonicalConfigFilePath) as Path) ?
-                    this.watchFactory.watchFile(
-                        this.host,
-                        configFileName,
-                        (_filename, eventKind) => this.onConfigFileChangeForOpenScriptInfo(configFileName, eventKind),
-                        PollingInterval.High,
-                        this.hostConfiguration.watchOptions,
-                        WatchType.ConfigFileForInferredRoot
-                    ) :
-                    noopFileWatcher;
-            this.logConfigFileWatchUpdate(configFileName, canonicalConfigFilePath, configFileExistenceInfo, ConfigFileWatcherStatus.UpdatedCallback);
-        }
-
-        /**
-         * Close the config file watcher in the cached ConfigFileExistenceInfo
-         *   if there arent any open files that are root of inferred project
-         */
-        private closeConfigFileWatcherOfConfigFileExistenceInfo(configFileExistenceInfo: ConfigFileExistenceInfo) {
-            // Close the config file watcher if there are no more open files that are root of inferred project
-            if (configFileExistenceInfo.configFileWatcherForRootOfInferredProject &&
-                !this.configFileExistenceImpactsRootOfInferredProject(configFileExistenceInfo)) {
-                configFileExistenceInfo.configFileWatcherForRootOfInferredProject.close();
-                configFileExistenceInfo.configFileWatcherForRootOfInferredProject = undefined;
-            }
-        }
-
-        /**
-         * This is called on file close, so that we stop watching the config file for this script info
-         */
-        private stopWatchingConfigFilesForClosedScriptInfo(info: ScriptInfo) {
-            Debug.assert(!info.isScriptOpen());
-            this.forEachConfigFileLocation(info, (configFileName, canonicalConfigFilePath) => {
-                const configFileExistenceInfo = this.configFileExistenceInfoCache.get(canonicalConfigFilePath);
-                if (configFileExistenceInfo) {
-                    const infoIsRootOfInferredProject = configFileExistenceInfo.openFilesImpactedByConfigFile.get(info.path);
-
-                    // Delete the info from map, since this file is no more open
-                    configFileExistenceInfo.openFilesImpactedByConfigFile.delete(info.path);
-                    this.logConfigFileWatchUpdate(configFileName, canonicalConfigFilePath, configFileExistenceInfo, ConfigFileWatcherStatus.OpenFilesImpactedByConfigFileRemove);
-
-                    // If the script info was not root of inferred project,
-                    // there wont be config file watch open because of this script info
-                    if (infoIsRootOfInferredProject) {
-                        // But if it is a root, it could be the last script info that is root of inferred project
-                        // and hence we would need to close the config file watcher
-                        this.closeConfigFileWatcherOfConfigFileExistenceInfo(configFileExistenceInfo);
-                    }
-
-                    // If there are no open files that are impacted by configFileExistenceInfo after closing this script info
-                    // there is no configured project present, remove the cached existence info
-                    if (!configFileExistenceInfo.openFilesImpactedByConfigFile.size &&
-                        !this.getConfiguredProjectByCanonicalConfigFilePath(canonicalConfigFilePath)) {
-                        Debug.assert(!configFileExistenceInfo.configFileWatcherForRootOfInferredProject);
-                        this.configFileExistenceInfoCache.delete(canonicalConfigFilePath);
-                    }
-                }
-            });
-        }
-
-        /**
-         * This is called by inferred project whenever script info is added as a root
-         */
-        /* @internal */
-        startWatchingConfigFilesForInferredProjectRoot(info: ScriptInfo) {
-            Debug.assert(info.isScriptOpen());
-            this.forEachConfigFileLocation(info, (configFileName, canonicalConfigFilePath) => {
-                let configFileExistenceInfo = this.configFileExistenceInfoCache.get(canonicalConfigFilePath);
-                if (!configFileExistenceInfo) {
-                    // Create the cache
-                    configFileExistenceInfo = {
-                        exists: this.host.fileExists(configFileName),
-                        openFilesImpactedByConfigFile: new Map<Path, boolean>()
-                    };
-                    this.configFileExistenceInfoCache.set(canonicalConfigFilePath, configFileExistenceInfo);
-                }
-
-                // Set this file as the root of inferred project
-                configFileExistenceInfo.openFilesImpactedByConfigFile.set(info.path, true);
-                this.logConfigFileWatchUpdate(configFileName, canonicalConfigFilePath, configFileExistenceInfo, ConfigFileWatcherStatus.RootOfInferredProjectTrue);
-
-                // If there is no configured project for this config file, add the file watcher
-                if (!configFileExistenceInfo.configFileWatcherForRootOfInferredProject &&
-                    !this.getConfiguredProjectByCanonicalConfigFilePath(canonicalConfigFilePath)) {
-                    this.createConfigFileWatcherOfConfigFileExistence(configFileName, canonicalConfigFilePath, configFileExistenceInfo);
-                }
-            });
-        }
-
-        /**
-         * This is called by inferred project whenever root script info is removed from it
-         */
-        /* @internal */
-        stopWatchingConfigFilesForInferredProjectRoot(info: ScriptInfo) {
-            this.forEachConfigFileLocation(info, (configFileName, canonicalConfigFilePath) => {
-                const configFileExistenceInfo = this.configFileExistenceInfoCache.get(canonicalConfigFilePath);
-                if (configFileExistenceInfo && configFileExistenceInfo.openFilesImpactedByConfigFile.has(info.path)) {
-                    Debug.assert(info.isScriptOpen());
-
-                    // Info is not root of inferred project any more
-                    configFileExistenceInfo.openFilesImpactedByConfigFile.set(info.path, false);
-                    this.logConfigFileWatchUpdate(configFileName, canonicalConfigFilePath, configFileExistenceInfo, ConfigFileWatcherStatus.RootOfInferredProjectFalse);
-
-                    // Close the config file watcher
-                    this.closeConfigFileWatcherOfConfigFileExistenceInfo(configFileExistenceInfo);
-                }
-            });
-        }
-
-        /**
-         * This function tries to search for a tsconfig.json for the given file.
-         * This is different from the method the compiler uses because
-         * the compiler can assume it will always start searching in the
-         * current directory (the directory in which tsc was invoked).
-         * The server must start searching from the directory containing
-         * the newly opened file.
-         */
-        private forEachConfigFileLocation(info: OpenScriptInfoOrClosedOrConfigFileInfo, action: (configFileName: NormalizedPath, canonicalConfigFilePath: string) => boolean | void) {
-            if (this.syntaxOnly) {
-                return undefined;
-            }
-
-            Debug.assert(!isOpenScriptInfo(info) || this.openFiles.has(info.path));
-            const projectRootPath = this.openFiles.get(info.path);
-            const scriptInfo = Debug.checkDefined(this.getScriptInfo(info.path));
-            if (scriptInfo.isDynamic) return undefined;
-
-            let searchPath = asNormalizedPath(getDirectoryPath(info.fileName));
-            const isSearchPathInProjectRoot = () => containsPath(projectRootPath!, searchPath, this.currentDirectory, !this.host.useCaseSensitiveFileNames);
-
-            // If projectRootPath doesn't contain info.path, then do normal search for config file
-            const anySearchPathOk = !projectRootPath || !isSearchPathInProjectRoot();
-            // For ancestor of config file always ignore its own directory since its going to result in itself
-            let searchInDirectory = !isAncestorConfigFileInfo(info);
-            do {
-                if (searchInDirectory) {
-                    const canonicalSearchPath = normalizedPathToPath(searchPath, this.currentDirectory, this.toCanonicalFileName);
-                    const tsconfigFileName = asNormalizedPath(combinePaths(searchPath, "tsconfig.json"));
-                    let result = action(tsconfigFileName, combinePaths(canonicalSearchPath, "tsconfig.json"));
-                    if (result) return tsconfigFileName;
-
-                    const jsconfigFileName = asNormalizedPath(combinePaths(searchPath, "jsconfig.json"));
-                    result = action(jsconfigFileName, combinePaths(canonicalSearchPath, "jsconfig.json"));
-                    if (result) return jsconfigFileName;
-
-                    // If we started within node_modules, don't look outside node_modules.
-                    // Otherwise, we might pick up a very large project and pull in the world,
-                    // causing an editor delay.
-                    if (isNodeModulesDirectory(canonicalSearchPath)) {
-                        break;
-                    }
-                }
-
-                const parentPath = asNormalizedPath(getDirectoryPath(searchPath));
-                if (parentPath === searchPath) break;
-                searchPath = parentPath;
-                searchInDirectory = true;
-            } while (anySearchPathOk || isSearchPathInProjectRoot());
-
-            return undefined;
-        }
-
-        /*@internal*/
-        findDefaultConfiguredProject(info: ScriptInfo) {
-            if (!info.isScriptOpen()) return undefined;
-            const configFileName = this.getConfigFileNameForFile(info);
-            const project = configFileName &&
-                this.findConfiguredProjectByProjectName(configFileName);
-
-            return project?.isSolution() ?
-                project.getDefaultChildProjectFromSolution(info) :
-                project && projectContainsInfoDirectly(project, info) ?
-                    project :
-                    undefined;
-        }
-
-        /**
-         * This function tries to search for a tsconfig.json for the given file.
-         * This is different from the method the compiler uses because
-         * the compiler can assume it will always start searching in the
-         * current directory (the directory in which tsc was invoked).
-         * The server must start searching from the directory containing
-         * the newly opened file.
-         * If script info is passed in, it is asserted to be open script info
-         * otherwise just file name
-         */
-        private getConfigFileNameForFile(info: OpenScriptInfoOrClosedOrConfigFileInfo) {
-            if (isOpenScriptInfo(info)) Debug.assert(info.isScriptOpen());
-            this.logger.info(`Search path: ${getDirectoryPath(info.fileName)}`);
-            const configFileName = this.forEachConfigFileLocation(info, (configFileName, canonicalConfigFilePath) =>
-                this.configFileExists(configFileName, canonicalConfigFilePath, info));
-            if (configFileName) {
-                this.logger.info(`For info: ${info.fileName} :: Config file name: ${configFileName}`);
-            }
-            else {
-                this.logger.info(`For info: ${info.fileName} :: No config files found.`);
-            }
-            return configFileName;
-        }
-
-        private printProjects() {
-            if (!this.logger.hasLevel(LogLevel.normal)) {
-                return;
-            }
-
-            this.logger.startGroup();
-
-            this.externalProjects.forEach(printProjectWithoutFileNames);
-            this.configuredProjects.forEach(printProjectWithoutFileNames);
-            this.inferredProjects.forEach(printProjectWithoutFileNames);
-
-            this.logger.info("Open files: ");
-            this.openFiles.forEach((projectRootPath, path) => {
-                const info = this.getScriptInfoForPath(path as Path)!;
-                this.logger.info(`\tFileName: ${info.fileName} ProjectRootPath: ${projectRootPath}`);
-                this.logger.info(`\t\tProjects: ${info.containingProjects.map(p => p.getProjectName())}`);
-            });
-
-            this.logger.endGroup();
-        }
-
-        /*@internal*/
-        findConfiguredProjectByProjectName(configFileName: NormalizedPath): ConfiguredProject | undefined {
-            // make sure that casing of config file name is consistent
-            const canonicalConfigFilePath = asNormalizedPath(this.toCanonicalFileName(configFileName));
-            return this.getConfiguredProjectByCanonicalConfigFilePath(canonicalConfigFilePath);
-        }
-
-        private getConfiguredProjectByCanonicalConfigFilePath(canonicalConfigFilePath: string): ConfiguredProject | undefined {
-            return this.configuredProjects.get(canonicalConfigFilePath);
-        }
-
-        private findExternalProjectByProjectName(projectFileName: string) {
-            return findProjectByName(projectFileName, this.externalProjects);
-        }
-
-        /** Get a filename if the language service exceeds the maximum allowed program size; otherwise returns undefined. */
-        private getFilenameForExceededTotalSizeLimitForNonTsFiles<T>(name: string, options: CompilerOptions | undefined, fileNames: T[], propertyReader: FilePropertyReader<T>): string | undefined {
-            if (options && options.disableSizeLimit || !this.host.getFileSize) {
-                return;
-            }
-
-            let availableSpace = maxProgramSizeForNonTsFiles;
-            this.projectToSizeMap.set(name, 0);
-            this.projectToSizeMap.forEach(val => (availableSpace -= (val || 0)));
-
-            let totalNonTsFileSize = 0;
-
-            for (const f of fileNames) {
-                const fileName = propertyReader.getFileName(f);
-                if (hasTSFileExtension(fileName)) {
-                    continue;
-                }
-
-                totalNonTsFileSize += this.host.getFileSize(fileName);
-
-                if (totalNonTsFileSize > maxProgramSizeForNonTsFiles || totalNonTsFileSize > availableSpace) {
-                    this.logger.info(getExceedLimitMessage({ propertyReader, hasTSFileExtension: ts.hasTSFileExtension, host: this.host }, totalNonTsFileSize)); // eslint-disable-line @typescript-eslint/no-unnecessary-qualifier
-                    // Keep the size as zero since it's disabled
-                    return fileName;
-                }
-            }
-
-            this.projectToSizeMap.set(name, totalNonTsFileSize);
-
-            return;
-
-            function getExceedLimitMessage(context: { propertyReader: FilePropertyReader<any>, hasTSFileExtension: (filename: string) => boolean, host: ServerHost }, totalNonTsFileSize: number) {
-                const files = getTop5LargestFiles(context);
-
-                return `Non TS file size exceeded limit (${totalNonTsFileSize}). Largest files: ${files.map(file => `${file.name}:${file.size}`).join(", ")}`;
-            }
-            function getTop5LargestFiles({ propertyReader, hasTSFileExtension, host }: { propertyReader: FilePropertyReader<any>, hasTSFileExtension: (filename: string) => boolean, host: ServerHost }) {
-                return fileNames.map(f => propertyReader.getFileName(f))
-                    .filter(name => hasTSFileExtension(name))
-                    .map(name => ({ name, size: host.getFileSize!(name) })) // TODO: GH#18217
-                    .sort((a, b) => b.size - a.size)
-                    .slice(0, 5);
-            }
-        }
-
-        private createExternalProject(projectFileName: string, files: protocol.ExternalFile[], options: protocol.ExternalProjectCompilerOptions, typeAcquisition: TypeAcquisition, excludedFiles: NormalizedPath[]) {
-            const compilerOptions = convertCompilerOptions(options);
-            const watchOptions = convertWatchOptions(options);
-            const project = new ExternalProject(
-                projectFileName,
-                this,
-                this.documentRegistry,
-                compilerOptions,
-                /*lastFileExceededProgramSize*/ this.getFilenameForExceededTotalSizeLimitForNonTsFiles(projectFileName, compilerOptions, files, externalFilePropertyReader),
-                options.compileOnSave === undefined ? true : options.compileOnSave,
-                /*projectFilePath*/ undefined,
-                this.currentPluginConfigOverrides,
-                watchOptions
-            );
-            project.excludedFiles = excludedFiles;
-
-            this.addFilesToNonInferredProject(project, files, externalFilePropertyReader, typeAcquisition);
-            this.externalProjects.push(project);
-            return project;
-        }
-
-        /*@internal*/
-        sendProjectTelemetry(project: ExternalProject | ConfiguredProject): void {
-            if (this.seenProjects.has(project.projectName)) {
-                setProjectOptionsUsed(project);
-                return;
-            }
-            this.seenProjects.set(project.projectName, true);
-
-            if (!this.eventHandler || !this.host.createSHA256Hash) {
-                setProjectOptionsUsed(project);
-                return;
-            }
-
-            const projectOptions = isConfiguredProject(project) ? project.projectOptions as ProjectOptions : undefined;
-            setProjectOptionsUsed(project);
-            const data: ProjectInfoTelemetryEventData = {
-                projectId: this.host.createSHA256Hash(project.projectName),
-                fileStats: countEachFileTypes(project.getScriptInfos(), /*includeSizes*/ true),
-                compilerOptions: convertCompilerOptionsForTelemetry(project.getCompilationSettings()),
-                typeAcquisition: convertTypeAcquisition(project.getTypeAcquisition()),
-                extends: projectOptions && projectOptions.configHasExtendsProperty,
-                files: projectOptions && projectOptions.configHasFilesProperty,
-                include: projectOptions && projectOptions.configHasIncludeProperty,
-                exclude: projectOptions && projectOptions.configHasExcludeProperty,
-                compileOnSave: project.compileOnSaveEnabled,
-                configFileName: configFileName(),
-                projectType: project instanceof ExternalProject ? "external" : "configured",
-                languageServiceEnabled: project.languageServiceEnabled,
-                version: ts.version, // eslint-disable-line @typescript-eslint/no-unnecessary-qualifier
-            };
-            this.eventHandler({ eventName: ProjectInfoTelemetryEvent, data });
-
-            function configFileName(): ProjectInfoTelemetryEventData["configFileName"] {
-                if (!isConfiguredProject(project)) {
-                    return "other";
-                }
-
-                return getBaseConfigFileName(project.getConfigFilePath()) || "other";
-            }
-
-            function convertTypeAcquisition({ enable, include, exclude }: TypeAcquisition): ProjectInfoTypeAcquisitionData {
-                return {
-                    enable,
-                    include: include !== undefined && include.length !== 0,
-                    exclude: exclude !== undefined && exclude.length !== 0,
-                };
-            }
-        }
-
-        private addFilesToNonInferredProject<T>(project: ConfiguredProject | ExternalProject, files: T[], propertyReader: FilePropertyReader<T>, typeAcquisition: TypeAcquisition): void {
-            this.updateNonInferredProjectFiles(project, files, propertyReader);
-            project.setTypeAcquisition(typeAcquisition);
-        }
-
-        /* @internal */
-        createConfiguredProject(configFileName: NormalizedPath) {
-            const cachedDirectoryStructureHost = createCachedDirectoryStructureHost(this.host, this.host.getCurrentDirectory(), this.host.useCaseSensitiveFileNames)!; // TODO: GH#18217
-            this.logger.info(`Opened configuration file ${configFileName}`);
-            const project = new ConfiguredProject(
-                configFileName,
-                this,
-                this.documentRegistry,
-                cachedDirectoryStructureHost);
-            // TODO: We probably should also watch the configFiles that are extended
-            project.createConfigFileWatcher();
-            this.configuredProjects.set(project.canonicalConfigFilePath, project);
-            this.setConfigFileExistenceByNewConfiguredProject(project);
-            return project;
-        }
-
-        /* @internal */
-        private createConfiguredProjectWithDelayLoad(configFileName: NormalizedPath, reason: string) {
-            const project = this.createConfiguredProject(configFileName);
-            project.pendingReload = ConfigFileProgramReloadLevel.Full;
-            project.pendingReloadReason = reason;
-            return project;
-        }
-
-        /* @internal */
-        createAndLoadConfiguredProject(configFileName: NormalizedPath, reason: string) {
-            const project = this.createConfiguredProject(configFileName);
-            this.loadConfiguredProject(project, reason);
-            return project;
-        }
-
-        /* @internal */
-        private createLoadAndUpdateConfiguredProject(configFileName: NormalizedPath, reason: string) {
-            const project = this.createAndLoadConfiguredProject(configFileName, reason);
-            project.updateGraph();
-            return project;
-        }
-
-        /**
-         * Read the config file of the project, and update the project root file names.
-         */
-        /* @internal */
-        private loadConfiguredProject(project: ConfiguredProject, reason: string) {
-            this.sendProjectLoadingStartEvent(project, reason);
-
-            // Read updated contents from disk
-            const configFilename = normalizePath(project.getConfigFilePath());
-
-            const configFileContent = tryReadFile(configFilename, fileName => this.host.readFile(fileName));
-            const result = parseJsonText(configFilename, isString(configFileContent) ? configFileContent : "");
-            const configFileErrors = result.parseDiagnostics as Diagnostic[];
-            if (!isString(configFileContent)) configFileErrors.push(configFileContent);
-            const parsedCommandLine = parseJsonSourceFileConfigFileContent(
-                result,
-                project.getCachedDirectoryStructureHost(),
-                getDirectoryPath(configFilename),
-                /*existingOptions*/ {},
-                configFilename,
-                /*resolutionStack*/[],
-                this.hostConfiguration.extraFileExtensions,
-                /*extendedConfigCache*/ undefined,
-            );
-
-            if (parsedCommandLine.errors.length) {
-                configFileErrors.push(...parsedCommandLine.errors);
-            }
-
-            this.logger.info(`Config: ${configFilename} : ${JSON.stringify({
-                rootNames: parsedCommandLine.fileNames,
-                options: parsedCommandLine.options,
-                projectReferences: parsedCommandLine.projectReferences
-            }, /*replacer*/ undefined, " ")}`);
-
-            Debug.assert(!!parsedCommandLine.fileNames);
-            const compilerOptions = parsedCommandLine.options;
-
-            // Update the project
-            if (!project.projectOptions) {
-                project.projectOptions = {
-                    configHasExtendsProperty: parsedCommandLine.raw.extends !== undefined,
-                    configHasFilesProperty: parsedCommandLine.raw.files !== undefined,
-                    configHasIncludeProperty: parsedCommandLine.raw.include !== undefined,
-                    configHasExcludeProperty: parsedCommandLine.raw.exclude !== undefined
-                };
-            }
-            project.configFileSpecs = parsedCommandLine.configFileSpecs;
-            project.canConfigFileJsonReportNoInputFiles = canJsonReportNoInputFiles(parsedCommandLine.raw);
-            project.setProjectErrors(configFileErrors);
-            project.updateReferences(parsedCommandLine.projectReferences);
-            const lastFileExceededProgramSize = this.getFilenameForExceededTotalSizeLimitForNonTsFiles(project.canonicalConfigFilePath, compilerOptions, parsedCommandLine.fileNames, fileNamePropertyReader);
-            if (lastFileExceededProgramSize) {
-                project.disableLanguageService(lastFileExceededProgramSize);
-                project.stopWatchingWildCards();
-            }
-            else {
-                project.setCompilerOptions(compilerOptions);
-                project.setWatchOptions(parsedCommandLine.watchOptions);
-                project.enableLanguageService();
-                project.watchWildcards(new Map(getEntries(parsedCommandLine.wildcardDirectories!))); // TODO: GH#18217
-            }
-            project.enablePluginsWithOptions(compilerOptions, this.currentPluginConfigOverrides);
-            const filesToAdd = parsedCommandLine.fileNames.concat(project.getExternalFiles());
-            this.updateRootAndOptionsOfNonInferredProject(project, filesToAdd, fileNamePropertyReader, compilerOptions, parsedCommandLine.typeAcquisition!, parsedCommandLine.compileOnSave, parsedCommandLine.watchOptions);
-        }
-
-        private updateNonInferredProjectFiles<T>(project: ExternalProject | ConfiguredProject | AutoImportProviderProject, files: T[], propertyReader: FilePropertyReader<T>) {
-            const projectRootFilesMap = project.getRootFilesMap();
-            const newRootScriptInfoMap = new Map<string, true>();
-
-            for (const f of files) {
-                const newRootFile = propertyReader.getFileName(f);
-                const fileName = toNormalizedPath(newRootFile);
-                const isDynamic = isDynamicFileName(fileName);
-                let path: Path;
-                // Use the project's fileExists so that it can use caching instead of reaching to disk for the query
-                if (!isDynamic && !project.fileExists(newRootFile)) {
-                    path = normalizedPathToPath(fileName, this.currentDirectory, this.toCanonicalFileName);
-                    const existingValue = projectRootFilesMap.get(path);
-                    if (existingValue) {
-                        if (existingValue.info) {
-                            project.removeFile(existingValue.info, /*fileExists*/ false, /*detachFromProject*/ true);
-                            existingValue.info = undefined;
-                        }
-                        existingValue.fileName = fileName;
-                    }
-                    else {
-                        projectRootFilesMap.set(path, { fileName });
-                    }
-                }
-                else {
-                    const scriptKind = propertyReader.getScriptKind(f, this.hostConfiguration.extraFileExtensions);
-                    const hasMixedContent = propertyReader.hasMixedContent(f, this.hostConfiguration.extraFileExtensions);
-                    const scriptInfo = Debug.checkDefined(this.getOrCreateScriptInfoNotOpenedByClientForNormalizedPath(
-                        fileName,
-                        project.currentDirectory,
-                        scriptKind,
-                        hasMixedContent,
-                        project.directoryStructureHost
-                    ));
-                    path = scriptInfo.path;
-                    const existingValue = projectRootFilesMap.get(path);
-                    // If this script info is not already a root add it
-                    if (!existingValue || existingValue.info !== scriptInfo) {
-                        project.addRoot(scriptInfo, fileName);
-                        if (scriptInfo.isScriptOpen()) {
-                            // if file is already root in some inferred project
-                            // - remove the file from that project and delete the project if necessary
-                            this.removeRootOfInferredProjectIfNowPartOfOtherProject(scriptInfo);
-                        }
-                    }
-                    else {
-                        // Already root update the fileName
-                        existingValue.fileName = fileName;
-                    }
-                }
-                newRootScriptInfoMap.set(path, true);
-            }
-
-            // project's root file map size is always going to be same or larger than new roots map
-            // as we have already all the new files to the project
-            if (projectRootFilesMap.size > newRootScriptInfoMap.size) {
-                projectRootFilesMap.forEach((value, path) => {
-                    if (!newRootScriptInfoMap.has(path)) {
-                        if (value.info) {
-                            project.removeFile(value.info, project.fileExists(path), /*detachFromProject*/ true);
-                        }
-                        else {
-                            projectRootFilesMap.delete(path);
-                        }
-                    }
-                });
-            }
-
-            // Just to ensure that even if root files dont change, the changes to the non root file are picked up,
-            // mark the project as dirty unconditionally
-            project.markAsDirty();
-        }
-
-        private updateRootAndOptionsOfNonInferredProject<T>(project: ExternalProject | ConfiguredProject, newUncheckedFiles: T[], propertyReader: FilePropertyReader<T>, newOptions: CompilerOptions, newTypeAcquisition: TypeAcquisition, compileOnSave: boolean | undefined, watchOptions: WatchOptions | undefined) {
-            project.setCompilerOptions(newOptions);
-            project.setWatchOptions(watchOptions);
-            // VS only set the CompileOnSaveEnabled option in the request if the option was changed recently
-            // therefore if it is undefined, it should not be updated.
-            if (compileOnSave !== undefined) {
-                project.compileOnSaveEnabled = compileOnSave;
-            }
-            this.addFilesToNonInferredProject(project, newUncheckedFiles, propertyReader, newTypeAcquisition);
-        }
-
-        /**
-         * Reload the file names from config file specs and update the project graph
-         */
-        /*@internal*/
-        reloadFileNamesOfConfiguredProject(project: ConfiguredProject) {
-            const configFileSpecs = project.configFileSpecs!; // TODO: GH#18217
-            const configFileName = project.getConfigFilePath();
-            const fileNamesResult = getFileNamesFromConfigSpecs(configFileSpecs, getDirectoryPath(configFileName), project.getCompilationSettings(), project.getCachedDirectoryStructureHost(), this.hostConfiguration.extraFileExtensions);
-            project.updateErrorOnNoInputFiles(fileNamesResult);
-            this.updateNonInferredProjectFiles(project, fileNamesResult.fileNames.concat(project.getExternalFiles()), fileNamePropertyReader);
-            return project.updateGraph();
-        }
-
-        /*@internal*/
-        setFileNamesOfAutoImportProviderProject(project: AutoImportProviderProject, fileNames: string[]) {
-            this.updateNonInferredProjectFiles(project, fileNames, fileNamePropertyReader);
-        }
-
-        /**
-         * Read the config file of the project again by clearing the cache and update the project graph
-         */
-        /* @internal */
-        reloadConfiguredProject(project: ConfiguredProject, reason: string) {
-            // At this point, there is no reason to not have configFile in the host
-            const host = project.getCachedDirectoryStructureHost();
-
-            // Clear the cache since we are reloading the project from disk
-            host.clearCache();
-            const configFileName = project.getConfigFilePath();
-            this.logger.info(`Reloading configured project ${configFileName}`);
-
-            // Load project from the disk
-            this.loadConfiguredProject(project, reason);
-            project.updateGraph();
-
-            this.sendConfigFileDiagEvent(project, configFileName);
-        }
-
-        private sendConfigFileDiagEvent(project: ConfiguredProject, triggerFile: NormalizedPath) {
-            if (!this.eventHandler || this.suppressDiagnosticEvents) {
-                return;
-            }
-            const diagnostics = project.getLanguageService().getCompilerOptionsDiagnostics();
-            diagnostics.push(...project.getAllProjectErrors());
-
-            this.eventHandler(<ConfigFileDiagEvent>{
-                eventName: ConfigFileDiagEvent,
-                data: { configFileName: project.getConfigFilePath(), diagnostics, triggerFile }
-            });
-        }
-
-        private getOrCreateInferredProjectForProjectRootPathIfEnabled(info: ScriptInfo, projectRootPath: NormalizedPath | undefined): InferredProject | undefined {
-            if (!this.useInferredProjectPerProjectRoot ||
-                // Its a dynamic info opened without project root
-                (info.isDynamic && projectRootPath === undefined)) {
-                return undefined;
-            }
-
-            if (projectRootPath) {
-                const canonicalProjectRootPath = this.toCanonicalFileName(projectRootPath);
-                // if we have an explicit project root path, find (or create) the matching inferred project.
-                for (const project of this.inferredProjects) {
-                    if (project.projectRootPath === canonicalProjectRootPath) {
-                        return project;
-                    }
-                }
-                return this.createInferredProject(projectRootPath, /*isSingleInferredProject*/ false, projectRootPath);
-            }
-
-            // we don't have an explicit root path, so we should try to find an inferred project
-            // that more closely contains the file.
-            let bestMatch: InferredProject | undefined;
-            for (const project of this.inferredProjects) {
-                // ignore single inferred projects (handled elsewhere)
-                if (!project.projectRootPath) continue;
-                // ignore inferred projects that don't contain the root's path
-                if (!containsPath(project.projectRootPath, info.path, this.host.getCurrentDirectory(), !this.host.useCaseSensitiveFileNames)) continue;
-                // ignore inferred projects that are higher up in the project root.
-                // TODO(rbuckton): Should we add the file as a root to these as well?
-                if (bestMatch && bestMatch.projectRootPath!.length > project.projectRootPath.length) continue;
-                bestMatch = project;
-            }
-
-            return bestMatch;
-        }
-
-        private getOrCreateSingleInferredProjectIfEnabled(): InferredProject | undefined {
-            if (!this.useSingleInferredProject) {
-                return undefined;
-            }
-
-            // If `useInferredProjectPerProjectRoot` is not enabled, then there will only be one
-            // inferred project for all files. If `useInferredProjectPerProjectRoot` is enabled
-            // then we want to put all files that are not opened with a `projectRootPath` into
-            // the same inferred project.
-            //
-            // To avoid the cost of searching through the array and to optimize for the case where
-            // `useInferredProjectPerProjectRoot` is not enabled, we will always put the inferred
-            // project for non-rooted files at the front of the array.
-            if (this.inferredProjects.length > 0 && this.inferredProjects[0].projectRootPath === undefined) {
-                return this.inferredProjects[0];
-            }
-
-            // Single inferred project does not have a project root and hence no current directory
-            return this.createInferredProject(/*currentDirectory*/ undefined, /*isSingleInferredProject*/ true);
-        }
-
-        private getOrCreateSingleInferredWithoutProjectRoot(currentDirectory: string | undefined): InferredProject {
-            Debug.assert(!this.useSingleInferredProject);
-            const expectedCurrentDirectory = this.toCanonicalFileName(this.getNormalizedAbsolutePath(currentDirectory || ""));
-            // Reuse the project with same current directory but no roots
-            for (const inferredProject of this.inferredProjects) {
-                if (!inferredProject.projectRootPath &&
-                    inferredProject.isOrphan() &&
-                    inferredProject.canonicalCurrentDirectory === expectedCurrentDirectory) {
-                    return inferredProject;
-                }
-            }
-
-            return this.createInferredProject(currentDirectory);
-        }
-
-        private createInferredProject(currentDirectory: string | undefined, isSingleInferredProject?: boolean, projectRootPath?: NormalizedPath): InferredProject {
-            const compilerOptions = projectRootPath && this.compilerOptionsForInferredProjectsPerProjectRoot.get(projectRootPath) || this.compilerOptionsForInferredProjects!; // TODO: GH#18217
-            let watchOptions: WatchOptions | false | undefined;
-            if (projectRootPath) {
-                watchOptions = this.watchOptionsForInferredProjectsPerProjectRoot.get(projectRootPath);
-            }
-            if (watchOptions === undefined) {
-                watchOptions = this.watchOptionsForInferredProjects;
-            }
-            const project = new InferredProject(this, this.documentRegistry, compilerOptions, watchOptions || undefined, projectRootPath, currentDirectory, this.currentPluginConfigOverrides);
-            if (isSingleInferredProject) {
-                this.inferredProjects.unshift(project);
-            }
-            else {
-                this.inferredProjects.push(project);
-            }
-            return project;
-        }
-
-        /*@internal*/
-        getOrCreateScriptInfoNotOpenedByClient(uncheckedFileName: string, currentDirectory: string, hostToQueryFileExistsOn: DirectoryStructureHost) {
-            return this.getOrCreateScriptInfoNotOpenedByClientForNormalizedPath(
-                toNormalizedPath(uncheckedFileName), currentDirectory, /*scriptKind*/ undefined,
-                /*hasMixedContent*/ undefined, hostToQueryFileExistsOn
-            );
-        }
-
-        getScriptInfo(uncheckedFileName: string) {
-            return this.getScriptInfoForNormalizedPath(toNormalizedPath(uncheckedFileName));
-        }
-
-        /* @internal */
-        getScriptInfoOrConfig(uncheckedFileName: string): ScriptInfoOrConfig | undefined {
-            const path = toNormalizedPath(uncheckedFileName);
-            const info = this.getScriptInfoForNormalizedPath(path);
-            if (info) return info;
-            const configProject = this.configuredProjects.get(this.toPath(uncheckedFileName));
-            return configProject && configProject.getCompilerOptions().configFile;
-        }
-
-        /* @internal */
-        logErrorForScriptInfoNotFound(fileName: string): void {
-            const names = arrayFrom(this.filenameToScriptInfo.entries()).map(([path, scriptInfo]) => ({ path, fileName: scriptInfo.fileName }));
-            this.logger.msg(`Could not find file ${JSON.stringify(fileName)}.\nAll files are: ${JSON.stringify(names)}`, Msg.Err);
-        }
-
-        /**
-         * Returns the projects that contain script info through SymLink
-         * Note that this does not return projects in info.containingProjects
-         */
-        /*@internal*/
-        getSymlinkedProjects(info: ScriptInfo): MultiMap<Path, Project> | undefined {
-            let projects: MultiMap<Path, Project> | undefined;
-            if (this.realpathToScriptInfos) {
-                const realpath = info.getRealpathIfDifferent();
-                if (realpath) {
-                    forEach(this.realpathToScriptInfos.get(realpath), combineProjects);
-                }
-                forEach(this.realpathToScriptInfos.get(info.path), combineProjects);
-            }
-
-            return projects;
-
-            function combineProjects(toAddInfo: ScriptInfo) {
-                if (toAddInfo !== info) {
-                    for (const project of toAddInfo.containingProjects) {
-                        // Add the projects only if they can use symLink targets and not already in the list
-                        if (project.languageServiceEnabled &&
-                            !project.isOrphan() &&
-                            !project.getCompilerOptions().preserveSymlinks &&
-                            !info.isAttached(project)) {
-                            if (!projects) {
-                                projects = createMultiMap();
-                                projects.add(toAddInfo.path, project);
-                            }
-                            else if (!forEachEntry(projects, (projs, path) => path === toAddInfo.path ? false : contains(projs, project))) {
-                                projects.add(toAddInfo.path, project);
-                            }
-                        }
-                    }
-                }
-            }
-        }
-
-        private watchClosedScriptInfo(info: ScriptInfo) {
-            Debug.assert(!info.fileWatcher);
-            // do not watch files with mixed content - server doesn't know how to interpret it
-            // do not watch files in the global cache location
-            if (!info.isDynamicOrHasMixedContent() &&
-                (!this.globalCacheLocationDirectoryPath ||
-                    !startsWith(info.path, this.globalCacheLocationDirectoryPath))) {
-                const indexOfNodeModules = info.path.indexOf("/node_modules/");
-                if (!this.host.getModifiedTime || indexOfNodeModules === -1) {
-                    info.fileWatcher = this.watchFactory.watchFilePath(
-                        this.host,
-                        info.fileName,
-                        (fileName, eventKind, path) => this.onSourceFileChanged(fileName, eventKind, path),
-                        PollingInterval.Medium,
-                        this.hostConfiguration.watchOptions,
-                        info.path,
-                        WatchType.ClosedScriptInfo
-                    );
-                }
-                else {
-                    info.mTime = this.getModifiedTime(info);
-                    info.fileWatcher = this.watchClosedScriptInfoInNodeModules(info.path.substr(0, indexOfNodeModules) as Path);
-                }
-            }
-        }
-
-        private watchClosedScriptInfoInNodeModules(dir: Path): ScriptInfoInNodeModulesWatcher {
-            // Watch only directory
-            const existing = this.scriptInfoInNodeModulesWatchers.get(dir);
-            if (existing) {
-                existing.refCount++;
-                return existing;
-            }
-
-            const watchDir = dir + "/node_modules" as Path;
-            const watcher = this.watchFactory.watchDirectory(
-                this.host,
-                watchDir,
-                (fileOrDirectory) => {
-                    const fileOrDirectoryPath = removeIgnoredPath(this.toPath(fileOrDirectory));
-                    if (!fileOrDirectoryPath) return;
-
-                    // Has extension
-                    Debug.assert(result.refCount > 0);
-                    if (watchDir === fileOrDirectoryPath) {
-                        this.refreshScriptInfosInDirectory(watchDir);
-                    }
-                    else {
-                        const info = this.getScriptInfoForPath(fileOrDirectoryPath);
-                        if (info) {
-                            if (isScriptInfoWatchedFromNodeModules(info)) {
-                                this.refreshScriptInfo(info);
-                            }
-                        }
-                        // Folder
-                        else if (!hasExtension(fileOrDirectoryPath)) {
-                            this.refreshScriptInfosInDirectory(fileOrDirectoryPath);
-                        }
-                    }
-                },
-                WatchDirectoryFlags.Recursive,
-                this.hostConfiguration.watchOptions,
-                WatchType.NodeModulesForClosedScriptInfo
-            );
-            const result: ScriptInfoInNodeModulesWatcher = {
-                close: () => {
-                    if (result.refCount === 1) {
-                        watcher.close();
-                        this.scriptInfoInNodeModulesWatchers.delete(dir);
-                    }
-                    else {
-                        result.refCount--;
-                    }
-                },
-                refCount: 1
-            };
-            this.scriptInfoInNodeModulesWatchers.set(dir, result);
-            return result;
-        }
-
-        private getModifiedTime(info: ScriptInfo) {
-            return (this.host.getModifiedTime!(info.path) || missingFileModifiedTime).getTime();
-        }
-
-        private refreshScriptInfo(info: ScriptInfo) {
-            const mTime = this.getModifiedTime(info);
-            if (mTime !== info.mTime) {
-                const eventKind = getFileWatcherEventKind(info.mTime!, mTime);
-                info.mTime = mTime;
-                this.onSourceFileChanged(info.fileName, eventKind, info.path);
-            }
-        }
-
-        private refreshScriptInfosInDirectory(dir: Path) {
-            dir = dir + directorySeparator as Path;
-            this.filenameToScriptInfo.forEach(info => {
-                if (isScriptInfoWatchedFromNodeModules(info) && startsWith(info.path, dir)) {
-                    this.refreshScriptInfo(info);
-                }
-            });
-        }
-
-        private stopWatchingScriptInfo(info: ScriptInfo) {
-            if (info.fileWatcher) {
-                info.fileWatcher.close();
-                info.fileWatcher = undefined;
-            }
-        }
-
-        private getOrCreateScriptInfoNotOpenedByClientForNormalizedPath(fileName: NormalizedPath, currentDirectory: string, scriptKind: ScriptKind | undefined, hasMixedContent: boolean | undefined, hostToQueryFileExistsOn: DirectoryStructureHost | undefined) {
-            if (isRootedDiskPath(fileName) || isDynamicFileName(fileName)) {
-                return this.getOrCreateScriptInfoWorker(fileName, currentDirectory, /*openedByClient*/ false, /*fileContent*/ undefined, scriptKind, hasMixedContent, hostToQueryFileExistsOn);
-            }
-
-            // This is non rooted path with different current directory than project service current directory
-            // Only paths recognized are open relative file paths
-            const info = this.openFilesWithNonRootedDiskPath.get(this.toCanonicalFileName(fileName));
-            if (info) {
-                return info;
-            }
-
-            // This means triple slash references wont be resolved in dynamic and unsaved files
-            // which is intentional since we dont know what it means to be relative to non disk files
-            return undefined;
-        }
-
-        private getOrCreateScriptInfoOpenedByClientForNormalizedPath(fileName: NormalizedPath, currentDirectory: string, fileContent: string | undefined, scriptKind: ScriptKind | undefined, hasMixedContent: boolean | undefined) {
-            return this.getOrCreateScriptInfoWorker(fileName, currentDirectory, /*openedByClient*/ true, fileContent, scriptKind, hasMixedContent);
-        }
-
-        getOrCreateScriptInfoForNormalizedPath(fileName: NormalizedPath, openedByClient: boolean, fileContent?: string, scriptKind?: ScriptKind, hasMixedContent?: boolean, hostToQueryFileExistsOn?: { fileExists(path: string): boolean; }) {
-            return this.getOrCreateScriptInfoWorker(fileName, this.currentDirectory, openedByClient, fileContent, scriptKind, hasMixedContent, hostToQueryFileExistsOn);
-        }
-
-        private getOrCreateScriptInfoWorker(fileName: NormalizedPath, currentDirectory: string, openedByClient: boolean, fileContent?: string, scriptKind?: ScriptKind, hasMixedContent?: boolean, hostToQueryFileExistsOn?: { fileExists(path: string): boolean; }) {
-            Debug.assert(fileContent === undefined || openedByClient, "ScriptInfo needs to be opened by client to be able to set its user defined content");
-            const path = normalizedPathToPath(fileName, currentDirectory, this.toCanonicalFileName);
-            let info = this.getScriptInfoForPath(path);
-            if (!info) {
-                const isDynamic = isDynamicFileName(fileName);
-                Debug.assert(isRootedDiskPath(fileName) || isDynamic || openedByClient, "", () => `${JSON.stringify({ fileName, currentDirectory, hostCurrentDirectory: this.currentDirectory, openKeys: arrayFrom(this.openFilesWithNonRootedDiskPath.keys()) })}\nScript info with non-dynamic relative file name can only be open script info or in context of host currentDirectory`);
-                Debug.assert(!isRootedDiskPath(fileName) || this.currentDirectory === currentDirectory || !this.openFilesWithNonRootedDiskPath.has(this.toCanonicalFileName(fileName)), "", () => `${JSON.stringify({ fileName, currentDirectory, hostCurrentDirectory: this.currentDirectory, openKeys: arrayFrom(this.openFilesWithNonRootedDiskPath.keys()) })}\nOpen script files with non rooted disk path opened with current directory context cannot have same canonical names`);
-                Debug.assert(!isDynamic || this.currentDirectory === currentDirectory || this.useInferredProjectPerProjectRoot, "", () => `${JSON.stringify({ fileName, currentDirectory, hostCurrentDirectory: this.currentDirectory, openKeys: arrayFrom(this.openFilesWithNonRootedDiskPath.keys()) })}\nDynamic files must always be opened with service's current directory or service should support inferred project per projectRootPath.`);
-                // If the file is not opened by client and the file doesnot exist on the disk, return
-                if (!openedByClient && !isDynamic && !(hostToQueryFileExistsOn || this.host).fileExists(fileName)) {
-                    return;
-                }
-                info = new ScriptInfo(this.host, fileName, scriptKind!, !!hasMixedContent, path, this.filenameToScriptInfoVersion.get(path)); // TODO: GH#18217
-                this.filenameToScriptInfo.set(info.path, info);
-                this.filenameToScriptInfoVersion.delete(info.path);
-                if (!openedByClient) {
-                    this.watchClosedScriptInfo(info);
-                }
-                else if (!isRootedDiskPath(fileName) && (!isDynamic || this.currentDirectory !== currentDirectory)) {
-                    // File that is opened by user but isn't rooted disk path
-                    this.openFilesWithNonRootedDiskPath.set(this.toCanonicalFileName(fileName), info);
-                }
-            }
-            if (openedByClient) {
-                // Opening closed script info
-                // either it was created just now, or was part of projects but was closed
-                this.stopWatchingScriptInfo(info);
-                info.open(fileContent!);
-                if (hasMixedContent) {
-                    info.registerFileUpdate();
-                }
-            }
-            return info;
-        }
-
-        /**
-         * This gets the script info for the normalized path. If the path is not rooted disk path then the open script info with project root context is preferred
-         */
-        getScriptInfoForNormalizedPath(fileName: NormalizedPath) {
-            return !isRootedDiskPath(fileName) && this.openFilesWithNonRootedDiskPath.get(this.toCanonicalFileName(fileName)) ||
-                this.getScriptInfoForPath(normalizedPathToPath(fileName, this.currentDirectory, this.toCanonicalFileName));
-        }
-
-        getScriptInfoForPath(fileName: Path) {
-            return this.filenameToScriptInfo.get(fileName);
-        }
-
-        /*@internal*/
-        getDocumentPositionMapper(project: Project, generatedFileName: string, sourceFileName?: string): DocumentPositionMapper | undefined {
-            // Since declaration info and map file watches arent updating project's directory structure host (which can cache file structure) use host
-            const declarationInfo = this.getOrCreateScriptInfoNotOpenedByClient(generatedFileName, project.currentDirectory, this.host);
-            if (!declarationInfo) {
-                if (sourceFileName) {
-                    // Project contains source file and it generates the generated file name
-                    project.addGeneratedFileWatch(generatedFileName, sourceFileName);
-                }
-                return undefined;
-            }
-
-            // Try to get from cache
-            declarationInfo.getSnapshot(); // Ensure synchronized
-            if (isString(declarationInfo.sourceMapFilePath)) {
-                // Ensure mapper is synchronized
-                const sourceMapFileInfo = this.getScriptInfoForPath(declarationInfo.sourceMapFilePath);
-                if (sourceMapFileInfo) {
-                    sourceMapFileInfo.getSnapshot();
-                    if (sourceMapFileInfo.documentPositionMapper !== undefined) {
-                        sourceMapFileInfo.sourceInfos = this.addSourceInfoToSourceMap(sourceFileName, project, sourceMapFileInfo.sourceInfos);
-                        return sourceMapFileInfo.documentPositionMapper ? sourceMapFileInfo.documentPositionMapper : undefined;
-                    }
-                }
-                declarationInfo.sourceMapFilePath = undefined;
-            }
-            else if (declarationInfo.sourceMapFilePath) {
-                declarationInfo.sourceMapFilePath.sourceInfos = this.addSourceInfoToSourceMap(sourceFileName, project, declarationInfo.sourceMapFilePath.sourceInfos);
-                return undefined;
-            }
-            else if (declarationInfo.sourceMapFilePath !== undefined) {
-                // Doesnt have sourceMap
-                return undefined;
-            }
-
-            // Create the mapper
-            let sourceMapFileInfo: ScriptInfo | undefined;
-            let mapFileNameFromDeclarationInfo: string | undefined;
-
-            let readMapFile: ReadMapFile | undefined = (mapFileName, mapFileNameFromDts) => {
-                const mapInfo = this.getOrCreateScriptInfoNotOpenedByClient(mapFileName, project.currentDirectory, this.host);
-                if (!mapInfo) {
-                    mapFileNameFromDeclarationInfo = mapFileNameFromDts;
-                    return undefined;
-                }
-                sourceMapFileInfo = mapInfo;
-                const snap = mapInfo.getSnapshot();
-                if (mapInfo.documentPositionMapper !== undefined) return mapInfo.documentPositionMapper;
-                return snap.getText(0, snap.getLength());
-            };
-            const projectName = project.projectName;
-            const documentPositionMapper = getDocumentPositionMapper(
-                { getCanonicalFileName: this.toCanonicalFileName, log: s => this.logger.info(s), getSourceFileLike: f => this.getSourceFileLike(f, projectName, declarationInfo) },
-                declarationInfo.fileName,
-                declarationInfo.getLineInfo(),
-                readMapFile
-            );
-            readMapFile = undefined; // Remove ref to project
-            if (sourceMapFileInfo) {
-                declarationInfo.sourceMapFilePath = sourceMapFileInfo.path;
-                sourceMapFileInfo.declarationInfoPath = declarationInfo.path;
-                sourceMapFileInfo.documentPositionMapper = documentPositionMapper || false;
-                sourceMapFileInfo.sourceInfos = this.addSourceInfoToSourceMap(sourceFileName, project, sourceMapFileInfo.sourceInfos);
-            }
-            else if (mapFileNameFromDeclarationInfo) {
-                declarationInfo.sourceMapFilePath = {
-                    watcher: this.addMissingSourceMapFile(
-                        project.currentDirectory === this.currentDirectory ?
-                            mapFileNameFromDeclarationInfo :
-                            getNormalizedAbsolutePath(mapFileNameFromDeclarationInfo, project.currentDirectory),
-                        declarationInfo.path
-                    ),
-                    sourceInfos: this.addSourceInfoToSourceMap(sourceFileName, project)
-                };
-            }
-            else {
-                declarationInfo.sourceMapFilePath = false;
-            }
-            return documentPositionMapper;
-        }
-
-        private addSourceInfoToSourceMap(sourceFileName: string | undefined, project: Project, sourceInfos?: Set<Path>) {
-            if (sourceFileName) {
-                // Attach as source
-                const sourceInfo = this.getOrCreateScriptInfoNotOpenedByClient(sourceFileName, project.currentDirectory, project.directoryStructureHost)!;
-                (sourceInfos || (sourceInfos = new Set())).add(sourceInfo.path);
-            }
-            return sourceInfos;
-        }
-
-        private addMissingSourceMapFile(mapFileName: string, declarationInfoPath: Path) {
-            const fileWatcher = this.watchFactory.watchFile(
-                this.host,
-                mapFileName,
-                () => {
-                    const declarationInfo = this.getScriptInfoForPath(declarationInfoPath);
-                    if (declarationInfo && declarationInfo.sourceMapFilePath && !isString(declarationInfo.sourceMapFilePath)) {
-                        // Update declaration and source projects
-                        this.delayUpdateProjectGraphs(declarationInfo.containingProjects, /*clearSourceMapperCache*/ true);
-                        this.delayUpdateSourceInfoProjects(declarationInfo.sourceMapFilePath.sourceInfos);
-                        declarationInfo.closeSourceMapFileWatcher();
-                    }
-                },
-                PollingInterval.High,
-                this.hostConfiguration.watchOptions,
-                WatchType.MissingSourceMapFile,
-            );
-            return fileWatcher;
-        }
-
-        /*@internal*/
-        getSourceFileLike(fileName: string, projectNameOrProject: string | Project, declarationInfo?: ScriptInfo) {
-            const project = (projectNameOrProject as Project).projectName ? projectNameOrProject as Project : this.findProject(projectNameOrProject as string);
-            if (project) {
-                const path = project.toPath(fileName);
-                const sourceFile = project.getSourceFile(path);
-                if (sourceFile && sourceFile.resolvedPath === path) return sourceFile;
-            }
-
-            // Need to look for other files.
-            const info = this.getOrCreateScriptInfoNotOpenedByClient(fileName, (project || this).currentDirectory, project ? project.directoryStructureHost : this.host);
-            if (!info) return undefined;
-
-            // Attach as source
-            if (declarationInfo && isString(declarationInfo.sourceMapFilePath) && info !== declarationInfo) {
-                const sourceMapInfo = this.getScriptInfoForPath(declarationInfo.sourceMapFilePath);
-                if (sourceMapInfo) {
-                    (sourceMapInfo.sourceInfos || (sourceMapInfo.sourceInfos = new Set())).add(info.path);
-                }
-            }
-
-            // Key doesnt matter since its only for text and lines
-            if (info.cacheSourceFile) return info.cacheSourceFile.sourceFile;
-
-            // Create sourceFileLike
-            if (!info.sourceFileLike) {
-                info.sourceFileLike = {
-                    get text() {
-                        Debug.fail("shouldnt need text");
-                        return "";
-                    },
-                    getLineAndCharacterOfPosition: pos => {
-                        const lineOffset = info.positionToLineOffset(pos);
-                        return { line: lineOffset.line - 1, character: lineOffset.offset - 1 };
-                    },
-                    getPositionOfLineAndCharacter: (line, character, allowEdits) => info.lineOffsetToPosition(line + 1, character + 1, allowEdits)
-                };
-            }
-            return info.sourceFileLike;
-        }
-
-        /*@internal*/
-        setPerformanceEventHandler(performanceEventHandler: PerformanceEventHandler) {
-            this.performanceEventHandler = performanceEventHandler;
-        }
-
-        setHostConfiguration(args: protocol.ConfigureRequestArguments) {
-            if (args.file) {
-                const info = this.getScriptInfoForNormalizedPath(toNormalizedPath(args.file));
-                if (info) {
-                    info.setOptions(convertFormatOptions(args.formatOptions!), args.preferences);
-                    this.logger.info(`Host configuration update for file ${args.file}`);
-                }
-            }
-            else {
-                if (args.hostInfo !== undefined) {
-                    this.hostConfiguration.hostInfo = args.hostInfo;
-                    this.logger.info(`Host information ${args.hostInfo}`);
-                }
-                if (args.formatOptions) {
-                    this.hostConfiguration.formatCodeOptions = { ...this.hostConfiguration.formatCodeOptions, ...convertFormatOptions(args.formatOptions) };
-                    this.logger.info("Format host information updated");
-                }
-                if (args.preferences) {
-                    const { lazyConfiguredProjectsFromExternalProject, includePackageJsonAutoImports } = this.hostConfiguration.preferences;
-                    this.hostConfiguration.preferences = { ...this.hostConfiguration.preferences, ...args.preferences };
-                    if (lazyConfiguredProjectsFromExternalProject && !this.hostConfiguration.preferences.lazyConfiguredProjectsFromExternalProject) {
-                        // Load configured projects for external projects that are pending reload
-                        this.configuredProjects.forEach(project => {
-                            if (project.hasExternalProjectRef() &&
-                                project.pendingReload === ConfigFileProgramReloadLevel.Full &&
-                                !this.pendingProjectUpdates.has(project.getProjectName())) {
-                                project.updateGraph();
-                            }
-                        });
-                    }
-                    if (includePackageJsonAutoImports !== args.preferences.includePackageJsonAutoImports) {
-                        this.invalidateProjectAutoImports(/*packageJsonPath*/ undefined);
-                    }
-                }
-                if (args.extraFileExtensions) {
-                    this.hostConfiguration.extraFileExtensions = args.extraFileExtensions;
-                    // We need to update the project structures again as it is possible that existing
-                    // project structure could have more or less files depending on extensions permitted
-                    this.reloadProjects();
-                    this.logger.info("Host file extension mappings updated");
-                }
-
-                if (args.watchOptions) {
-                    this.hostConfiguration.watchOptions = convertWatchOptions(args.watchOptions);
-                    this.logger.info(`Host watch options changed to ${JSON.stringify(this.hostConfiguration.watchOptions)}, it will be take effect for next watches.`);
-                }
-            }
-        }
-
-        /*@internal*/
-        getWatchOptions(project: Project) {
-            const projectOptions = project.getWatchOptions();
-            return projectOptions && this.hostConfiguration.watchOptions ?
-                { ...this.hostConfiguration.watchOptions, ...projectOptions } :
-                projectOptions || this.hostConfiguration.watchOptions;
-        }
-
-        closeLog() {
-            this.logger.close();
-        }
-
-        /**
-         * This function rebuilds the project for every file opened by the client
-         * This does not reload contents of open files from disk. But we could do that if needed
-         */
-        reloadProjects() {
-            this.logger.info("reload projects.");
-            // If we want this to also reload open files from disk, we could do that,
-            // but then we need to make sure we arent calling this function
-            // (and would separate out below reloading of projects to be called when immediate reload is needed)
-            // as there is no need to load contents of the files from the disk
-
-            // Reload Projects
-            this.reloadConfiguredProjectForFiles(this.openFiles as ESMap<Path, NormalizedPath | undefined>, /*delayReload*/ false, returnTrue, "User requested reload projects");
-            this.ensureProjectForOpenFiles();
-        }
-
-        private delayReloadConfiguredProjectForFiles(configFileExistenceInfo: ConfigFileExistenceInfo, ignoreIfNotRootOfInferredProject: boolean) {
-            // Get open files to reload projects for
-            this.reloadConfiguredProjectForFiles(
-                configFileExistenceInfo.openFilesImpactedByConfigFile,
-                /*delayReload*/ true,
-                ignoreIfNotRootOfInferredProject ?
-                    isRootOfInferredProject => isRootOfInferredProject : // Reload open files if they are root of inferred project
-                    returnTrue, // Reload all the open files impacted by config file
-                "Change in config file detected"
-            );
-            this.delayEnsureProjectForOpenFiles();
-        }
-
-        /**
-         * This function goes through all the openFiles and tries to file the config file for them.
-         * If the config file is found and it refers to existing project, it reloads it either immediately
-         * or schedules it for reload depending on delayReload option
-         * If the there is no existing project it just opens the configured project for the config file
-         * reloadForInfo provides a way to filter out files to reload configured project for
-         */
-<<<<<<< HEAD
-        private reloadConfiguredProjectForFiles<T>(openFiles: Map<Path, T>, delayReload: boolean, shouldReloadProjectFor: (openFileValue: T) => boolean, reason: string) {
-            const updatedProjects = new Map<string, true>();
-=======
-        private reloadConfiguredProjectForFiles<T>(openFiles: ESMap<Path, T>, delayReload: boolean, shouldReloadProjectFor: (openFileValue: T) => boolean, reason: string) {
-            const updatedProjects = createMap<true>();
->>>>>>> b100680a
-            // try to reload config file for all open files
-            openFiles.forEach((openFileValue, path) => {
-                // Filter out the files that need to be ignored
-                if (!shouldReloadProjectFor(openFileValue)) {
-                    return;
-                }
-
-                const info = this.getScriptInfoForPath(path)!; // TODO: GH#18217
-                Debug.assert(info.isScriptOpen());
-                // This tries to search for a tsconfig.json for the given file. If we found it,
-                // we first detect if there is already a configured project created for it: if so,
-                // we re- read the tsconfig file content and update the project only if we havent already done so
-                // otherwise we create a new one.
-                const configFileName = this.getConfigFileNameForFile(info);
-                if (configFileName) {
-                    const project = this.findConfiguredProjectByProjectName(configFileName) || this.createConfiguredProject(configFileName);
-                    if (!updatedProjects.has(project.canonicalConfigFilePath)) {
-                        updatedProjects.set(project.canonicalConfigFilePath, true);
-                        if (delayReload) {
-                            project.pendingReload = ConfigFileProgramReloadLevel.Full;
-                            project.pendingReloadReason = reason;
-                            this.delayUpdateProjectGraph(project);
-                        }
-                        else {
-                            // reload from the disk
-                            this.reloadConfiguredProject(project, reason);
-                            // If this is solution, reload the project till the reloaded project contains the script info directly
-                            if (!project.containsScriptInfo(info) && project.isSolution()) {
-                                forEachResolvedProjectReferenceProject(
-                                    project,
-                                    child => {
-                                        if (!updatedProjects.has(child.canonicalConfigFilePath)) {
-                                            updatedProjects.set(child.canonicalConfigFilePath, true);
-                                            this.reloadConfiguredProject(child, reason);
-                                        }
-                                        return projectContainsInfoDirectly(child, info);
-                                    },
-                                    ProjectReferenceProjectLoadKind.FindCreate
-                                );
-                            }
-                        }
-                    }
-                }
-            });
-        }
-
-        /**
-         * Remove the root of inferred project if script info is part of another project
-         */
-        private removeRootOfInferredProjectIfNowPartOfOtherProject(info: ScriptInfo) {
-            // If the script info is root of inferred project, it could only be first containing project
-            // since info is added as root to the inferred project only when there are no other projects containing it
-            // So when it is root of the inferred project and after project structure updates its now part
-            // of multiple project it needs to be removed from that inferred project because:
-            // - references in inferred project supersede the root part
-            // - root / reference in non - inferred project beats root in inferred project
-
-            // eg. say this is structure /a/b/a.ts /a/b/c.ts where c.ts references a.ts
-            // When a.ts is opened, since there is no configured project/external project a.ts can be part of
-            // a.ts is added as root to inferred project.
-            // Now at time of opening c.ts, c.ts is also not aprt of any existing project,
-            // so it will be added to inferred project as a root. (for sake of this example assume single inferred project is false)
-            // So at this poing a.ts is part of first inferred project and second inferred project (of which c.ts is root)
-            // And hence it needs to be removed from the first inferred project.
-            Debug.assert(info.containingProjects.length > 0);
-            const firstProject = info.containingProjects[0];
-
-            if (!firstProject.isOrphan() &&
-                isInferredProject(firstProject) &&
-                firstProject.isRoot(info) &&
-                forEach(info.containingProjects, p => p !== firstProject && !p.isOrphan())) {
-                firstProject.removeFile(info, /*fileExists*/ true, /*detachFromProject*/ true);
-            }
-        }
-
-        /**
-         * This function is to update the project structure for every inferred project.
-         * It is called on the premise that all the configured projects are
-         * up to date.
-         * This will go through open files and assign them to inferred project if open file is not part of any other project
-         * After that all the inferred project graphs are updated
-         */
-        private ensureProjectForOpenFiles() {
-            this.logger.info("Before ensureProjectForOpenFiles:");
-            this.printProjects();
-
-            this.openFiles.forEach((projectRootPath, path) => {
-                const info = this.getScriptInfoForPath(path as Path)!;
-                // collect all orphaned script infos from open files
-                if (info.isOrphan()) {
-                    this.assignOrphanScriptInfoToInferredProject(info, projectRootPath);
-                }
-                else {
-                    // Or remove the root of inferred project if is referenced in more than one projects
-                    this.removeRootOfInferredProjectIfNowPartOfOtherProject(info);
-                }
-            });
-            this.pendingEnsureProjectForOpenFiles = false;
-            this.inferredProjects.forEach(updateProjectIfDirty);
-
-            this.logger.info("After ensureProjectForOpenFiles:");
-            this.printProjects();
-        }
-
-        /**
-         * Open file whose contents is managed by the client
-         * @param filename is absolute pathname
-         * @param fileContent is a known version of the file content that is more up to date than the one on disk
-         */
-        openClientFile(fileName: string, fileContent?: string, scriptKind?: ScriptKind, projectRootPath?: string): OpenConfiguredProjectResult {
-            return this.openClientFileWithNormalizedPath(toNormalizedPath(fileName), fileContent, scriptKind, /*hasMixedContent*/ false, projectRootPath ? toNormalizedPath(projectRootPath) : undefined);
-        }
-
-        /*@internal*/
-        getOriginalLocationEnsuringConfiguredProject(project: Project, location: DocumentPosition): DocumentPosition | undefined {
-            const originalLocation = project.isSourceOfProjectReferenceRedirect(location.fileName) ?
-                location :
-                project.getSourceMapper().tryGetSourcePosition(location);
-            if (!originalLocation) return undefined;
-
-            const { fileName } = originalLocation;
-            if (!this.getScriptInfo(fileName) && !this.host.fileExists(fileName)) return undefined;
-
-            const originalFileInfo: OriginalFileInfo = { fileName: toNormalizedPath(fileName), path: this.toPath(fileName) };
-            const configFileName = this.getConfigFileNameForFile(originalFileInfo);
-            if (!configFileName) return undefined;
-
-            let configuredProject: ConfiguredProject | undefined = this.findConfiguredProjectByProjectName(configFileName) ||
-                this.createAndLoadConfiguredProject(configFileName, `Creating project for original file: ${originalFileInfo.fileName}${location !== originalLocation ? " for location: " + location.fileName : ""}`);
-            updateProjectIfDirty(configuredProject);
-
-            if (configuredProject.isSolution()) {
-                // Find the project that is referenced from this solution that contains the script info directly
-                configuredProject = forEachResolvedProjectReferenceProject(
-                    configuredProject,
-                    child => {
-                        updateProjectIfDirty(child);
-                        const info = this.getScriptInfo(fileName);
-                        return info && projectContainsInfoDirectly(child, info) ? child : undefined;
-                    },
-                    ProjectReferenceProjectLoadKind.FindCreateLoad,
-                    `Creating project referenced in solution ${configuredProject.projectName} to find possible configured project for original file: ${originalFileInfo.fileName}${location !== originalLocation ? " for location: " + location.fileName : ""}`
-                );
-                if (!configuredProject) return undefined;
-                if (configuredProject === project) return originalLocation;
-            }
-
-            // Keep this configured project as referenced from project
-            addOriginalConfiguredProject(configuredProject);
-
-            const originalScriptInfo = this.getScriptInfo(fileName);
-            if (!originalScriptInfo || !originalScriptInfo.containingProjects.length) return undefined;
-
-            // Add configured projects as referenced
-            originalScriptInfo.containingProjects.forEach(project => {
-                if (isConfiguredProject(project)) {
-                    addOriginalConfiguredProject(project);
-                }
-            });
-            return originalLocation;
-
-            function addOriginalConfiguredProject(originalProject: ConfiguredProject) {
-                if (!project.originalConfiguredProjects) {
-                    project.originalConfiguredProjects = new Set();
-                }
-                project.originalConfiguredProjects.add(originalProject.canonicalConfigFilePath);
-            }
-        }
-
-        /** @internal */
-        fileExists(fileName: NormalizedPath): boolean {
-            return !!this.getScriptInfoForNormalizedPath(fileName) || this.host.fileExists(fileName);
-        }
-
-        private findExternalProjectContainingOpenScriptInfo(info: ScriptInfo): ExternalProject | undefined {
-            return find(this.externalProjects, proj => {
-                // Ensure project structure is up-to-date to check if info is present in external project
-                updateProjectIfDirty(proj);
-                return proj.containsScriptInfo(info);
-            });
-        }
-
-        private getOrCreateOpenScriptInfo(fileName: NormalizedPath, fileContent: string | undefined, scriptKind: ScriptKind | undefined, hasMixedContent: boolean | undefined, projectRootPath: NormalizedPath | undefined) {
-            const info = this.getOrCreateScriptInfoOpenedByClientForNormalizedPath(fileName, projectRootPath ? this.getNormalizedAbsolutePath(projectRootPath) : this.currentDirectory, fileContent, scriptKind, hasMixedContent)!; // TODO: GH#18217
-            this.openFiles.set(info.path, projectRootPath);
-            return info;
-        }
-
-        private assignProjectToOpenedScriptInfo(info: ScriptInfo): AssignProjectResult {
-            let configFileName: NormalizedPath | undefined;
-            let configFileErrors: readonly Diagnostic[] | undefined;
-            let project: ConfiguredProject | ExternalProject | undefined = this.findExternalProjectContainingOpenScriptInfo(info);
-            let defaultConfigProject: ConfiguredProject | undefined;
-            let retainProjects: ConfiguredProject[] | ConfiguredProject | undefined;
-            if (!project && !this.syntaxOnly) { // Checking syntaxOnly is an optimization
-                configFileName = this.getConfigFileNameForFile(info);
-                if (configFileName) {
-                    project = this.findConfiguredProjectByProjectName(configFileName);
-                    if (!project) {
-                        project = this.createLoadAndUpdateConfiguredProject(configFileName, `Creating possible configured project for ${info.fileName} to open`);
-                        // Send the event only if the project got created as part of this open request and info is part of the project
-                        if (!project.containsScriptInfo(info)) {
-                            // Since the file isnt part of configured project, do not send config file info
-                            configFileName = undefined;
-                        }
-                        else {
-                            configFileErrors = project.getAllProjectErrors();
-                            this.sendConfigFileDiagEvent(project, info.fileName);
-                        }
-                    }
-                    else {
-                        // Ensure project is ready to check if it contains opened script info
-                        updateProjectIfDirty(project);
-                    }
-
-                    defaultConfigProject = project;
-                    retainProjects = defaultConfigProject;
-
-                    // If this configured project doesnt contain script info but
-                    // it is solution with project references, try those project references
-                    if (!project.containsScriptInfo(info) && project.isSolution()) {
-                        forEachResolvedProjectReferenceProject(
-                            project,
-                            (child, childConfigFileName) => {
-                                updateProjectIfDirty(child);
-                                // Retain these projects
-                                if (!isArray(retainProjects)) {
-                                    retainProjects = [project as ConfiguredProject, child];
-                                }
-                                else {
-                                    retainProjects.push(child);
-                                }
-
-                                // If script info belongs to this child project, use this as default config project
-                                if (projectContainsInfoDirectly(child, info)) {
-                                    configFileName = childConfigFileName;
-                                    configFileErrors = child.getAllProjectErrors();
-                                    this.sendConfigFileDiagEvent(child, info.fileName);
-                                    return child;
-                                }
-                            },
-                            ProjectReferenceProjectLoadKind.FindCreateLoad,
-                            `Creating project referenced in solution ${project.projectName} to find possible configured project for ${info.fileName} to open`
-                        );
-                    }
-                    else {
-                        // Create ancestor configured project
-                        this.createAncestorProjects(info, defaultConfigProject || project);
-                    }
-                }
-            }
-
-            // Project we have at this point is going to be updated since its either found through
-            // - external project search, which updates the project before checking if info is present in it
-            // - configured project - either created or updated to ensure we know correct status of info
-
-            // At this point we need to ensure that containing projects of the info are uptodate
-            // This will ensure that later question of info.isOrphan() will return correct answer
-            // and we correctly create inferred project for the info
-            info.containingProjects.forEach(updateProjectIfDirty);
-
-            // At this point if file is part of any any configured or external project, then it would be present in the containing projects
-            // So if it still doesnt have any containing projects, it needs to be part of inferred project
-            if (info.isOrphan()) {
-                // Even though this info did not belong to any of the configured projects, send the config file diag
-                if (isArray(retainProjects)) {
-                    retainProjects.forEach(project => this.sendConfigFileDiagEvent(project, info.fileName));
-                }
-                else if (retainProjects) {
-                    this.sendConfigFileDiagEvent(retainProjects, info.fileName);
-                }
-                Debug.assert(this.openFiles.has(info.path));
-                this.assignOrphanScriptInfoToInferredProject(info, this.openFiles.get(info.path));
-            }
-            Debug.assert(!info.isOrphan());
-            return { configFileName, configFileErrors, retainProjects };
-        }
-
-        private createAncestorProjects(info: ScriptInfo, project: ConfiguredProject) {
-            // Skip if info is not part of default configured project
-            if (!info.isAttached(project)) return;
-
-            // Create configured project till project root
-            while (true) {
-                // Skip if project is not composite
-                if (!project.isInitialLoadPending() &&
-                    (
-                        !project.getCompilerOptions().composite ||
-                        project.getCompilerOptions().disableSolutionSearching
-                    )
-                ) return;
-
-                // Get config file name
-                const configFileName = this.getConfigFileNameForFile({
-                    fileName: project.getConfigFilePath(),
-                    path: info.path,
-                    configFileInfo: true
-                });
-                if (!configFileName) return;
-
-                // find or delay load the project
-                const ancestor = this.findConfiguredProjectByProjectName(configFileName) ||
-                    this.createConfiguredProjectWithDelayLoad(configFileName, `Creating project possibly referencing default composite project ${project.getProjectName()} of open file ${info.fileName}`);
-                if (ancestor.isInitialLoadPending()) {
-                    // Set a potential project reference
-                    ancestor.setPotentialProjectReference(project.canonicalConfigFilePath);
-                }
-                project = ancestor;
-            }
-        }
-
-        /*@internal*/
-        loadAncestorProjectTree(forProjects?: ReadonlyCollection<string>) {
-            forProjects = forProjects || mapDefinedEntries(
-                this.configuredProjects,
-                (key, project) => !project.isInitialLoadPending() ? [key, true] : undefined
-            );
-
-            const seenProjects = new Set<NormalizedPath>();
-            // Work on array copy as we could add more projects as part of callback
-            for (const project of arrayFrom(this.configuredProjects.values())) {
-                // If this project has potential project reference for any of the project we are loading ancestor tree for
-                // we need to load this project tree
-                if (forEachPotentialProjectReference(
-                    project,
-                    potentialRefPath => forProjects!.has(potentialRefPath)
-                ) || (project.isSolution() && forEachResolvedProjectReference(
-                    project,
-                    (_ref, resolvedPath) => forProjects!.has(resolvedPath)
-                ))) {
-                    // Load children
-                    this.ensureProjectChildren(project, seenProjects);
-                }
-            }
-        }
-
-        private ensureProjectChildren(project: ConfiguredProject, seenProjects: Set<NormalizedPath>) {
-            if (!tryAddToSet(seenProjects, project.canonicalConfigFilePath)) return;
-            // Update the project
-            updateProjectIfDirty(project);
-
-            // Create tree because project is uptodate we only care of resolved references
-            forEachResolvedProjectReferenceProject(
-                project,
-                child => this.ensureProjectChildren(child, seenProjects),
-                ProjectReferenceProjectLoadKind.FindCreateLoad,
-                `Creating project for reference of project: ${project.projectName}`
-            );
-        }
-
-        private cleanupAfterOpeningFile(toRetainConfigProjects: readonly ConfiguredProject[] | ConfiguredProject | undefined) {
-            // This was postponed from closeOpenFile to after opening next file,
-            // so that we can reuse the project if we need to right away
-            this.removeOrphanConfiguredProjects(toRetainConfigProjects);
-
-            // Remove orphan inferred projects now that we have reused projects
-            // We need to create a duplicate because we cant guarantee order after removal
-            for (const inferredProject of this.inferredProjects.slice()) {
-                if (inferredProject.isOrphan()) {
-                    this.removeProject(inferredProject);
-                }
-            }
-
-            // Delete the orphan files here because there might be orphan script infos (which are not part of project)
-            // when some file/s were closed which resulted in project removal.
-            // It was then postponed to cleanup these script infos so that they can be reused if
-            // the file from that old project is reopened because of opening file from here.
-            this.removeOrphanScriptInfos();
-        }
-
-        openClientFileWithNormalizedPath(fileName: NormalizedPath, fileContent?: string, scriptKind?: ScriptKind, hasMixedContent?: boolean, projectRootPath?: NormalizedPath): OpenConfiguredProjectResult {
-            const info = this.getOrCreateOpenScriptInfo(fileName, fileContent, scriptKind, hasMixedContent, projectRootPath);
-            const { retainProjects, ...result } = this.assignProjectToOpenedScriptInfo(info);
-            this.cleanupAfterOpeningFile(retainProjects);
-            this.telemetryOnOpenFile(info);
-            this.printProjects();
-            return result;
-        }
-
-        private removeOrphanConfiguredProjects(toRetainConfiguredProjects: readonly ConfiguredProject[] | ConfiguredProject | undefined) {
-            const toRemoveConfiguredProjects = new Map(this.configuredProjects);
-            const markOriginalProjectsAsUsed = (project: Project) => {
-                if (!project.isOrphan() && project.originalConfiguredProjects) {
-                    project.originalConfiguredProjects.forEach(
-                        (_value, configuredProjectPath) => {
-                            const project = this.getConfiguredProjectByCanonicalConfigFilePath(configuredProjectPath);
-                            return project && retainConfiguredProject(project);
-                        }
-                    );
-                }
-            };
-            if (toRetainConfiguredProjects) {
-                if (isArray(toRetainConfiguredProjects)) {
-                    toRetainConfiguredProjects.forEach(retainConfiguredProject);
-                }
-                else {
-                    retainConfiguredProject(toRetainConfiguredProjects);
-                }
-            }
-
-            // Do not remove configured projects that are used as original projects of other
-            this.inferredProjects.forEach(markOriginalProjectsAsUsed);
-            this.externalProjects.forEach(markOriginalProjectsAsUsed);
-            this.configuredProjects.forEach(project => {
-                // If project has open ref (there are more than zero references from external project/open file), keep it alive as well as any project it references
-                if (project.hasOpenRef()) {
-                    retainConfiguredProject(project);
-                }
-                else if (toRemoveConfiguredProjects.has(project.canonicalConfigFilePath)) {
-                    // If the configured project for project reference has more than zero references, keep it alive
-                    forEachReferencedProject(
-                        project,
-                        ref => isRetained(ref) && retainConfiguredProject(project)
-                    );
-                }
-            });
-
-            // Remove all the non marked projects
-            toRemoveConfiguredProjects.forEach(project => this.removeProject(project));
-
-            function isRetained(project: ConfiguredProject) {
-                return project.hasOpenRef() || !toRemoveConfiguredProjects.has(project.canonicalConfigFilePath);
-            }
-
-            function retainConfiguredProject(project: ConfiguredProject) {
-                if (toRemoveConfiguredProjects.delete(project.canonicalConfigFilePath)) {
-                    // Keep original projects used
-                    markOriginalProjectsAsUsed(project);
-                    // Keep all the references alive
-                    forEachReferencedProject(project, retainConfiguredProject);
-                }
-            }
-        }
-
-        private removeOrphanScriptInfos() {
-            const toRemoveScriptInfos = new Map(this.filenameToScriptInfo);
-            this.filenameToScriptInfo.forEach(info => {
-                // If script info is open or orphan, retain it and its dependencies
-                if (!info.isScriptOpen() && info.isOrphan() && !info.isContainedByAutoImportProvider()) {
-                    // Otherwise if there is any source info that is alive, this alive too
-                    if (!info.sourceMapFilePath) return;
-                    let sourceInfos: Set<Path> | undefined;
-                    if (isString(info.sourceMapFilePath)) {
-                        const sourceMapInfo = this.getScriptInfoForPath(info.sourceMapFilePath);
-                        sourceInfos = sourceMapInfo && sourceMapInfo.sourceInfos;
-                    }
-                    else {
-                        sourceInfos = info.sourceMapFilePath.sourceInfos;
-                    }
-                    if (!sourceInfos) return;
-                    if (!forEachKey(sourceInfos, path => {
-                        const info = this.getScriptInfoForPath(path);
-                        return !!info && (info.isScriptOpen() || !info.isOrphan());
-                    })) {
-                        return;
-                    }
-                }
-
-                // Retain this script info
-                toRemoveScriptInfos.delete(info.path);
-                if (info.sourceMapFilePath) {
-                    let sourceInfos: Set<Path> | undefined;
-                    if (isString(info.sourceMapFilePath)) {
-                        // And map file info and source infos
-                        toRemoveScriptInfos.delete(info.sourceMapFilePath);
-                        const sourceMapInfo = this.getScriptInfoForPath(info.sourceMapFilePath);
-                        sourceInfos = sourceMapInfo && sourceMapInfo.sourceInfos;
-                    }
-                    else {
-                        sourceInfos = info.sourceMapFilePath.sourceInfos;
-                    }
-                    if (sourceInfos) {
-                        sourceInfos.forEach((_value, path) => toRemoveScriptInfos.delete(path));
-                    }
-                }
-            });
-
-            toRemoveScriptInfos.forEach(info => {
-                // if there are not projects that include this script info - delete it
-                this.stopWatchingScriptInfo(info);
-                this.deleteScriptInfo(info);
-                info.closeSourceMapFileWatcher();
-            });
-        }
-
-        private telemetryOnOpenFile(scriptInfo: ScriptInfo): void {
-            if (this.syntaxOnly || !this.eventHandler || !scriptInfo.isJavaScript() || !addToSeen(this.allJsFilesForOpenFileTelemetry, scriptInfo.path)) {
-                return;
-            }
-
-            const project = scriptInfo.getDefaultProject();
-            if (!project.languageServiceEnabled) {
-                return;
-            }
-
-            const sourceFile = project.getSourceFile(scriptInfo.path);
-            const checkJs = !!sourceFile && !!sourceFile.checkJsDirective;
-            this.eventHandler({ eventName: OpenFileInfoTelemetryEvent, data: { info: { checkJs } } });
-        }
-
-        /**
-         * Close file whose contents is managed by the client
-         * @param filename is absolute pathname
-         */
-        closeClientFile(uncheckedFileName: string): void;
-        /*@internal*/
-        closeClientFile(uncheckedFileName: string, skipAssignOrphanScriptInfosToInferredProject: true): boolean;
-        closeClientFile(uncheckedFileName: string, skipAssignOrphanScriptInfosToInferredProject?: true) {
-            const info = this.getScriptInfoForNormalizedPath(toNormalizedPath(uncheckedFileName));
-            const result = info ? this.closeOpenFile(info, skipAssignOrphanScriptInfosToInferredProject) : false;
-            if (!skipAssignOrphanScriptInfosToInferredProject) {
-                this.printProjects();
-            }
-            return result;
-        }
-
-        private collectChanges(
-            lastKnownProjectVersions: protocol.ProjectVersionInfo[],
-            currentProjects: Project[],
-            includeProjectReferenceRedirectInfo: boolean | undefined,
-            result: ProjectFilesWithTSDiagnostics[]
-            ): void {
-            for (const proj of currentProjects) {
-                const knownProject = find(lastKnownProjectVersions, p => p.projectName === proj.getProjectName());
-                result.push(proj.getChangesSinceVersion(knownProject && knownProject.version, includeProjectReferenceRedirectInfo));
-            }
-        }
-
-        /* @internal */
-        synchronizeProjectList(knownProjects: protocol.ProjectVersionInfo[], includeProjectReferenceRedirectInfo?: boolean): ProjectFilesWithTSDiagnostics[] {
-            const files: ProjectFilesWithTSDiagnostics[] = [];
-            this.collectChanges(knownProjects, this.externalProjects, includeProjectReferenceRedirectInfo, files);
-            this.collectChanges(knownProjects, arrayFrom(this.configuredProjects.values()), includeProjectReferenceRedirectInfo, files);
-            this.collectChanges(knownProjects, this.inferredProjects, includeProjectReferenceRedirectInfo, files);
-            return files;
-        }
-
-        /* @internal */
-        applyChangesInOpenFiles(openFiles: Iterator<OpenFileArguments> | undefined, changedFiles?: Iterator<ChangeFileArguments>, closedFiles?: string[]): void {
-            let openScriptInfos: ScriptInfo[] | undefined;
-            let assignOrphanScriptInfosToInferredProject = false;
-            if (openFiles) {
-                while (true) {
-                    const iterResult = openFiles.next();
-                    if (iterResult.done) break;
-                    const file = iterResult.value;
-                    // Create script infos so we have the new content for all the open files before we do any updates to projects
-                    const info = this.getOrCreateOpenScriptInfo(
-                        toNormalizedPath(file.fileName),
-                        file.content,
-                        tryConvertScriptKindName(file.scriptKind!),
-                        file.hasMixedContent,
-                        file.projectRootPath ? toNormalizedPath(file.projectRootPath) : undefined
-                    );
-                    (openScriptInfos || (openScriptInfos = [])).push(info);
-                }
-            }
-
-            if (changedFiles) {
-                while (true) {
-                    const iterResult = changedFiles.next();
-                    if (iterResult.done) break;
-                    const file = iterResult.value;
-                    const scriptInfo = this.getScriptInfo(file.fileName)!;
-                    Debug.assert(!!scriptInfo);
-                    // Make edits to script infos and marks containing project as dirty
-                    this.applyChangesToFile(scriptInfo, file.changes);
-                }
-            }
-
-            if (closedFiles) {
-                for (const file of closedFiles) {
-                    // Close files, but dont assign projects to orphan open script infos, that part comes later
-                    assignOrphanScriptInfosToInferredProject = this.closeClientFile(file, /*skipAssignOrphanScriptInfosToInferredProject*/ true) || assignOrphanScriptInfosToInferredProject;
-                }
-            }
-
-            // All the script infos now exist, so ok to go update projects for open files
-            let retainProjects: readonly ConfiguredProject[] | undefined;
-            if (openScriptInfos) {
-                retainProjects = flatMap(openScriptInfos, info => this.assignProjectToOpenedScriptInfo(info).retainProjects);
-            }
-
-            // While closing files there could be open files that needed assigning new inferred projects, do it now
-            if (assignOrphanScriptInfosToInferredProject) {
-                this.assignOrphanScriptInfosToInferredProject();
-            }
-
-            if (openScriptInfos) {
-                // Cleanup projects
-                this.cleanupAfterOpeningFile(retainProjects);
-                // Telemetry
-                openScriptInfos.forEach(info => this.telemetryOnOpenFile(info));
-                this.printProjects();
-            }
-            else if (length(closedFiles)) {
-                this.printProjects();
-            }
-        }
-
-        /* @internal */
-        applyChangesToFile(scriptInfo: ScriptInfo, changes: Iterator<TextChange>) {
-            while (true) {
-                const iterResult = changes.next();
-                if (iterResult.done) break;
-                const change = iterResult.value;
-                scriptInfo.editContent(change.span.start, change.span.start + change.span.length, change.newText);
-            }
-        }
-
-        private closeConfiguredProjectReferencedFromExternalProject(configFile: NormalizedPath) {
-            const configuredProject = this.findConfiguredProjectByProjectName(configFile);
-            if (configuredProject) {
-                configuredProject.deleteExternalProjectReference();
-                if (!configuredProject.hasOpenRef()) {
-                    this.removeProject(configuredProject);
-                    return;
-                }
-            }
-        }
-
-        closeExternalProject(uncheckedFileName: string): void {
-            const fileName = toNormalizedPath(uncheckedFileName);
-            const configFiles = this.externalProjectToConfiguredProjectMap.get(fileName);
-            if (configFiles) {
-                for (const configFile of configFiles) {
-                    this.closeConfiguredProjectReferencedFromExternalProject(configFile);
-                }
-                this.externalProjectToConfiguredProjectMap.delete(fileName);
-            }
-            else {
-                // close external project
-                const externalProject = this.findExternalProjectByProjectName(uncheckedFileName);
-                if (externalProject) {
-                    this.removeProject(externalProject);
-                }
-            }
-        }
-
-        openExternalProjects(projects: protocol.ExternalProject[]): void {
-            // record project list before the update
-            const projectsToClose = arrayToMap(this.externalProjects, p => p.getProjectName(), _ => true);
-            forEachKey(this.externalProjectToConfiguredProjectMap, externalProjectName => {
-                projectsToClose.set(externalProjectName, true);
-            });
-
-            for (const externalProject of projects) {
-                this.openExternalProject(externalProject);
-                // delete project that is present in input list
-                projectsToClose.delete(externalProject.projectFileName);
-            }
-
-            // close projects that were missing in the input list
-            forEachKey(projectsToClose, externalProjectName => {
-                this.closeExternalProject(externalProjectName);
-            });
-        }
-
-        /** Makes a filename safe to insert in a RegExp */
-        private static readonly filenameEscapeRegexp = /[-\/\\^$*+?.()|[\]{}]/g;
-        private static escapeFilenameForRegex(filename: string) {
-            return filename.replace(this.filenameEscapeRegexp, "\\$&");
-        }
-
-        resetSafeList(): void {
-            this.safelist = defaultTypeSafeList;
-        }
-
-        applySafeList(proj: protocol.ExternalProject): NormalizedPath[] {
-            const { rootFiles } = proj;
-            const typeAcquisition = proj.typeAcquisition!;
-            Debug.assert(!!typeAcquisition, "proj.typeAcquisition should be set by now");
-            // If type acquisition has been explicitly disabled, do not exclude anything from the project
-            if (typeAcquisition.enable === false) {
-                return [];
-            }
-
-            const typeAcqInclude = typeAcquisition.include || (typeAcquisition.include = []);
-            const excludeRules: string[] = [];
-
-            const normalizedNames = rootFiles.map(f => normalizeSlashes(f.fileName)) as NormalizedPath[];
-            const excludedFiles: NormalizedPath[] = [];
-
-            for (const name of Object.keys(this.safelist)) {
-                const rule = this.safelist[name];
-                for (const root of normalizedNames) {
-                    if (rule.match.test(root)) {
-                        this.logger.info(`Excluding files based on rule ${name} matching file '${root}'`);
-
-                        // If the file matches, collect its types packages and exclude rules
-                        if (rule.types) {
-                            for (const type of rule.types) {
-                                // Best-effort de-duping here - doesn't need to be unduplicated but
-                                // we don't want the list to become a 400-element array of just 'kendo'
-                                if (typeAcqInclude.indexOf(type) < 0) {
-                                    typeAcqInclude.push(type);
-                                }
-                            }
-                        }
-
-                        if (rule.exclude) {
-                            for (const exclude of rule.exclude) {
-                                const processedRule = root.replace(rule.match, (...groups: string[]) => {
-                                    return exclude.map(groupNumberOrString => {
-                                        // RegExp group numbers are 1-based, but the first element in groups
-                                        // is actually the original string, so it all works out in the end.
-                                        if (typeof groupNumberOrString === "number") {
-                                            if (!isString(groups[groupNumberOrString])) {
-                                                // Specification was wrong - exclude nothing!
-                                                this.logger.info(`Incorrect RegExp specification in safelist rule ${name} - not enough groups`);
-                                                // * can't appear in a filename; escape it because it's feeding into a RegExp
-                                                return "\\*";
-                                            }
-                                            return ProjectService.escapeFilenameForRegex(groups[groupNumberOrString]);
-                                        }
-                                        return groupNumberOrString;
-                                    }).join("");
-                                });
-
-                                if (excludeRules.indexOf(processedRule) === -1) {
-                                    excludeRules.push(processedRule);
-                                }
-                            }
-                        }
-                        else {
-                            // If not rules listed, add the default rule to exclude the matched file
-                            const escaped = ProjectService.escapeFilenameForRegex(root);
-                            if (excludeRules.indexOf(escaped) < 0) {
-                                excludeRules.push(escaped);
-                            }
-                        }
-                    }
-                }
-            }
-
-            const excludeRegexes = excludeRules.map(e => new RegExp(e, "i"));
-            const filesToKeep: protocol.ExternalFile[] = [];
-            for (let i = 0; i < proj.rootFiles.length; i++) {
-                if (excludeRegexes.some(re => re.test(normalizedNames[i]))) {
-                    excludedFiles.push(normalizedNames[i]);
-                }
-                else {
-                    let exclude = false;
-                    if (typeAcquisition.enable || typeAcquisition.enableAutoDiscovery) {
-                        const baseName = getBaseFileName(toFileNameLowerCase(normalizedNames[i]));
-                        if (fileExtensionIs(baseName, "js")) {
-                            const inferredTypingName = removeFileExtension(baseName);
-                            const cleanedTypingName = removeMinAndVersionNumbers(inferredTypingName);
-                            const typeName = this.legacySafelist.get(cleanedTypingName);
-                            if (typeName !== undefined) {
-                                this.logger.info(`Excluded '${normalizedNames[i]}' because it matched ${cleanedTypingName} from the legacy safelist`);
-                                excludedFiles.push(normalizedNames[i]);
-                                // *exclude* it from the project...
-                                exclude = true;
-                                // ... but *include* it in the list of types to acquire
-                                // Same best-effort dedupe as above
-                                if (typeAcqInclude.indexOf(typeName) < 0) {
-                                    typeAcqInclude.push(typeName);
-                                }
-                            }
-                        }
-                    }
-                    if (!exclude) {
-                        // Exclude any minified files that get this far
-                        if (/^.+[\.-]min\.js$/.test(normalizedNames[i])) {
-                            excludedFiles.push(normalizedNames[i]);
-                        }
-                        else {
-                            filesToKeep.push(proj.rootFiles[i]);
-                        }
-                    }
-                }
-            }
-            proj.rootFiles = filesToKeep;
-            return excludedFiles;
-        }
-
-        openExternalProject(proj: protocol.ExternalProject): void {
-            // typingOptions has been deprecated and is only supported for backward compatibility
-            // purposes. It should be removed in future releases - use typeAcquisition instead.
-            if (proj.typingOptions && !proj.typeAcquisition) {
-                const typeAcquisition = convertEnableAutoDiscoveryToEnable(proj.typingOptions);
-                proj.typeAcquisition = typeAcquisition;
-            }
-            proj.typeAcquisition = proj.typeAcquisition || {};
-            proj.typeAcquisition.include = proj.typeAcquisition.include || [];
-            proj.typeAcquisition.exclude = proj.typeAcquisition.exclude || [];
-            if (proj.typeAcquisition.enable === undefined) {
-                proj.typeAcquisition.enable = hasNoTypeScriptSource(proj.rootFiles.map(f => f.fileName));
-            }
-
-            const excludedFiles = this.applySafeList(proj);
-
-            let tsConfigFiles: NormalizedPath[] | undefined;
-            const rootFiles: protocol.ExternalFile[] = [];
-            for (const file of proj.rootFiles) {
-                const normalized = toNormalizedPath(file.fileName);
-                if (getBaseConfigFileName(normalized)) {
-                    if (!this.syntaxOnly && this.host.fileExists(normalized)) {
-                        (tsConfigFiles || (tsConfigFiles = [])).push(normalized);
-                    }
-                }
-                else {
-                    rootFiles.push(file);
-                }
-            }
-
-            // sort config files to simplify comparison later
-            if (tsConfigFiles) {
-                tsConfigFiles.sort();
-            }
-
-            const externalProject = this.findExternalProjectByProjectName(proj.projectFileName);
-            let exisingConfigFiles: string[] | undefined;
-            if (externalProject) {
-                externalProject.excludedFiles = excludedFiles;
-                if (!tsConfigFiles) {
-                    const compilerOptions = convertCompilerOptions(proj.options);
-                    const watchOptions = convertWatchOptions(proj.options);
-                    const lastFileExceededProgramSize = this.getFilenameForExceededTotalSizeLimitForNonTsFiles(proj.projectFileName, compilerOptions, proj.rootFiles, externalFilePropertyReader);
-                    if (lastFileExceededProgramSize) {
-                        externalProject.disableLanguageService(lastFileExceededProgramSize);
-                    }
-                    else {
-                        externalProject.enableLanguageService();
-                    }
-                    // external project already exists and not config files were added - update the project and return;
-                    // The graph update here isnt postponed since any file open operation needs all updated external projects
-                    this.updateRootAndOptionsOfNonInferredProject(externalProject, proj.rootFiles, externalFilePropertyReader, compilerOptions, proj.typeAcquisition, proj.options.compileOnSave, watchOptions);
-                    externalProject.updateGraph();
-                    return;
-                }
-                // some config files were added to external project (that previously were not there)
-                // close existing project and later we'll open a set of configured projects for these files
-                this.closeExternalProject(proj.projectFileName);
-            }
-            else if (this.externalProjectToConfiguredProjectMap.get(proj.projectFileName)) {
-                // this project used to include config files
-                if (!tsConfigFiles) {
-                    // config files were removed from the project - close existing external project which in turn will close configured projects
-                    this.closeExternalProject(proj.projectFileName);
-                }
-                else {
-                    // project previously had some config files - compare them with new set of files and close all configured projects that correspond to unused files
-                    const oldConfigFiles = this.externalProjectToConfiguredProjectMap.get(proj.projectFileName)!;
-                    let iNew = 0;
-                    let iOld = 0;
-                    while (iNew < tsConfigFiles.length && iOld < oldConfigFiles.length) {
-                        const newConfig = tsConfigFiles[iNew];
-                        const oldConfig = oldConfigFiles[iOld];
-                        if (oldConfig < newConfig) {
-                            this.closeConfiguredProjectReferencedFromExternalProject(oldConfig);
-                            iOld++;
-                        }
-                        else if (oldConfig > newConfig) {
-                            iNew++;
-                        }
-                        else {
-                            // record existing config files so avoid extra add-refs
-                            (exisingConfigFiles || (exisingConfigFiles = [])).push(oldConfig);
-                            iOld++;
-                            iNew++;
-                        }
-                    }
-                    for (let i = iOld; i < oldConfigFiles.length; i++) {
-                        // projects for all remaining old config files should be closed
-                        this.closeConfiguredProjectReferencedFromExternalProject(oldConfigFiles[i]);
-                    }
-                }
-            }
-            if (tsConfigFiles) {
-                // store the list of tsconfig files that belong to the external project
-                this.externalProjectToConfiguredProjectMap.set(proj.projectFileName, tsConfigFiles);
-                for (const tsconfigFile of tsConfigFiles) {
-                    let project = this.findConfiguredProjectByProjectName(tsconfigFile);
-                    if (!project) {
-                        // errors are stored in the project, do not need to update the graph
-                        project = this.getHostPreferences().lazyConfiguredProjectsFromExternalProject ?
-                            this.createConfiguredProjectWithDelayLoad(tsconfigFile, `Creating configured project in external project: ${proj.projectFileName}`) :
-                            this.createLoadAndUpdateConfiguredProject(tsconfigFile, `Creating configured project in external project: ${proj.projectFileName}`);
-                    }
-                    if (project && !contains(exisingConfigFiles, tsconfigFile)) {
-                        // keep project alive even if no documents are opened - its lifetime is bound to the lifetime of containing external project
-                        project.addExternalProjectReference();
-                    }
-                }
-            }
-            else {
-                // no config files - remove the item from the collection
-                // Create external project and update its graph, do not delay update since
-                // any file open operation needs all updated external projects
-                this.externalProjectToConfiguredProjectMap.delete(proj.projectFileName);
-                const project = this.createExternalProject(proj.projectFileName, rootFiles, proj.options, proj.typeAcquisition, excludedFiles);
-                project.updateGraph();
-            }
-        }
-
-        hasDeferredExtension() {
-            for (const extension of this.hostConfiguration.extraFileExtensions!) { // TODO: GH#18217
-                if (extension.scriptKind === ScriptKind.Deferred) {
-                    return true;
-                }
-            }
-
-            return false;
-        }
-
-        configurePlugin(args: protocol.ConfigurePluginRequestArguments) {
-            // For any projects that already have the plugin loaded, configure the plugin
-            this.forEachEnabledProject(project => project.onPluginConfigurationChanged(args.pluginName, args.configuration));
-
-            // Also save the current configuration to pass on to any projects that are yet to be loaded.
-            // If a plugin is configured twice, only the latest configuration will be remembered.
-            this.currentPluginConfigOverrides = this.currentPluginConfigOverrides || new Map();
-            this.currentPluginConfigOverrides.set(args.pluginName, args.configuration);
-        }
-
-        /*@internal*/
-        getPackageJsonsVisibleToFile(fileName: string, rootDir?: string): readonly PackageJsonInfo[] {
-            const packageJsonCache = this.packageJsonCache;
-            const watchPackageJsonFile = this.watchPackageJsonFile.bind(this);
-            const toPath = this.toPath.bind(this);
-            const rootPath = rootDir && toPath(rootDir);
-            const filePath = toPath(fileName);
-            const result: PackageJsonInfo[] = [];
-            forEachAncestorDirectory(getDirectoryPath(filePath), function processDirectory(directory): boolean | undefined {
-                switch (packageJsonCache.directoryHasPackageJson(directory)) {
-                    // Sync and check same directory again
-                    case Ternary.Maybe:
-                        packageJsonCache.searchDirectoryAndAncestors(directory);
-                        return processDirectory(directory);
-                    // Check package.json
-                    case Ternary.True:
-                        const packageJsonFileName = combinePaths(directory, "package.json");
-                        watchPackageJsonFile(packageJsonFileName);
-                        const info = packageJsonCache.getInDirectory(directory);
-                        if (info) result.push(info);
-                }
-                if (rootPath && rootPath === toPath(directory)) {
-                    return true;
-                }
-            });
-
-            return result;
-        }
-
-        /*@internal*/
-        private watchPackageJsonFile(path: Path) {
-            const watchers = this.packageJsonFilesMap || (this.packageJsonFilesMap = new Map());
-            if (!watchers.has(path)) {
-                this.invalidateProjectAutoImports(path);
-                watchers.set(path, this.watchFactory.watchFile(
-                    this.host,
-                    path,
-                    (fileName, eventKind) => {
-                        const path = this.toPath(fileName);
-                        switch (eventKind) {
-                            case FileWatcherEventKind.Created:
-                                return Debug.fail();
-                            case FileWatcherEventKind.Changed:
-                                this.packageJsonCache.addOrUpdate(path);
-                                this.invalidateProjectAutoImports(path);
-                                break;
-                            case FileWatcherEventKind.Deleted:
-                                this.packageJsonCache.delete(path);
-                                this.invalidateProjectAutoImports(path);
-                                watchers.get(path)!.close();
-                                watchers.delete(path);
-                        }
-                    },
-                    PollingInterval.Low,
-                    this.hostConfiguration.watchOptions,
-                    WatchType.PackageJsonFile,
-                ));
-            }
-        }
-
-        /*@internal*/
-        private onAddPackageJson(path: Path) {
-            this.packageJsonCache.addOrUpdate(path);
-            this.watchPackageJsonFile(path);
-        }
-
-        /*@internal*/
-        includePackageJsonAutoImports(): PackageJsonAutoImportPreference {
-            switch (this.hostConfiguration.preferences.includePackageJsonAutoImports) {
-                case "none": return PackageJsonAutoImportPreference.None;
-                case "all": return PackageJsonAutoImportPreference.All;
-                default: return PackageJsonAutoImportPreference.ExcludeDevDependencies;
-            }
-        }
-
-        /*@internal*/
-        private invalidateProjectAutoImports(packageJsonPath: Path | undefined) {
-            if (this.includePackageJsonAutoImports()) {
-                this.configuredProjects.forEach(invalidate);
-                this.inferredProjects.forEach(invalidate);
-                this.externalProjects.forEach(invalidate);
-            }
-            function invalidate(project: Project) {
-                if (!packageJsonPath || project.packageJsonsForAutoImport?.has(packageJsonPath)) {
-                    project.markAutoImportProviderAsDirty();
-                }
-            }
-        }
-    }
-
-    /* @internal */
-    export type ScriptInfoOrConfig = ScriptInfo | TsConfigSourceFile;
-    /* @internal */
-    export function isConfigFile(config: ScriptInfoOrConfig): config is TsConfigSourceFile {
-        return (config as TsConfigSourceFile).kind !== undefined;
-    }
-
-    function printProjectWithoutFileNames(project: Project) {
-        project.print(/*writeProjectFileNames*/ false);
-    }
-}
+namespace ts.server {
+    export const maxProgramSizeForNonTsFiles = 20 * 1024 * 1024;
+    /*@internal*/
+    export const maxFileSize = 4 * 1024 * 1024;
+
+    export const ProjectsUpdatedInBackgroundEvent = "projectsUpdatedInBackground";
+    export const ProjectLoadingStartEvent = "projectLoadingStart";
+    export const ProjectLoadingFinishEvent = "projectLoadingFinish";
+    export const LargeFileReferencedEvent = "largeFileReferenced";
+    export const ConfigFileDiagEvent = "configFileDiag";
+    export const ProjectLanguageServiceStateEvent = "projectLanguageServiceState";
+    export const ProjectInfoTelemetryEvent = "projectInfo";
+    export const OpenFileInfoTelemetryEvent = "openFileInfo";
+
+    export interface ProjectsUpdatedInBackgroundEvent {
+        eventName: typeof ProjectsUpdatedInBackgroundEvent;
+        data: { openFiles: string[]; };
+    }
+
+    export interface ProjectLoadingStartEvent {
+        eventName: typeof ProjectLoadingStartEvent;
+        data: { project: Project; reason: string; };
+    }
+
+    export interface ProjectLoadingFinishEvent {
+        eventName: typeof ProjectLoadingFinishEvent;
+        data: { project: Project; };
+    }
+
+    export interface LargeFileReferencedEvent {
+        eventName: typeof LargeFileReferencedEvent;
+        data: { file: string; fileSize: number; maxFileSize: number; };
+    }
+
+    export interface ConfigFileDiagEvent {
+        eventName: typeof ConfigFileDiagEvent;
+        data: { triggerFile: string, configFileName: string, diagnostics: readonly Diagnostic[] };
+    }
+
+    export interface ProjectLanguageServiceStateEvent {
+        eventName: typeof ProjectLanguageServiceStateEvent;
+        data: { project: Project, languageServiceEnabled: boolean };
+    }
+
+    /** This will be converted to the payload of a protocol.TelemetryEvent in session.defaultEventHandler. */
+    export interface ProjectInfoTelemetryEvent {
+        readonly eventName: typeof ProjectInfoTelemetryEvent;
+        readonly data: ProjectInfoTelemetryEventData;
+    }
+
+    /*
+     * __GDPR__
+     * "projectInfo" : {
+     *      "${include}": ["${TypeScriptCommonProperties}"],
+     *      "projectId": { "classification": "EndUserPseudonymizedInformation", "purpose": "FeatureInsight", "endpoint": "ProjectId" },
+     *      "fileStats": { "classification": "SystemMetaData", "purpose": "FeatureInsight" },
+     *      "compilerOptions": { "classification": "SystemMetaData", "purpose": "FeatureInsight" },
+     *      "extends": { "classification": "SystemMetaData", "purpose": "FeatureInsight" },
+     *      "files": { "classification": "SystemMetaData", "purpose": "FeatureInsight" },
+     *      "include": { "classification": "SystemMetaData", "purpose": "FeatureInsight" },
+     *      "exclude": { "classification": "SystemMetaData", "purpose": "FeatureInsight" },
+     *      "compileOnSave": { "classification": "SystemMetaData", "purpose": "FeatureInsight" },
+     *      "typeAcquisition": { "classification": "SystemMetaData", "purpose": "FeatureInsight" },
+     *      "configFileName": { "classification": "SystemMetaData", "purpose": "FeatureInsight" },
+     *      "projectType": { "classification": "SystemMetaData", "purpose": "FeatureInsight" },
+     *      "languageServiceEnabled": { "classification": "SystemMetaData", "purpose": "FeatureInsight" },
+     *      "version": { "classification": "SystemMetaData", "purpose": "FeatureInsight" }
+     * }
+     */
+    export interface ProjectInfoTelemetryEventData {
+        /** Cryptographically secure hash of project file location. */
+        readonly projectId: string;
+        /** Count of file extensions seen in the project. */
+        readonly fileStats: FileStats;
+        /**
+         * Any compiler options that might contain paths will be taken out.
+         * Enum compiler options will be converted to strings.
+         */
+        readonly compilerOptions: CompilerOptions;
+        // "extends", "files", "include", or "exclude" will be undefined if an external config is used.
+        // Otherwise, we will use "true" if the property is present and "false" if it is missing.
+        readonly extends: boolean | undefined;
+        readonly files: boolean | undefined;
+        readonly include: boolean | undefined;
+        readonly exclude: boolean | undefined;
+        readonly compileOnSave: boolean;
+        readonly typeAcquisition: ProjectInfoTypeAcquisitionData;
+
+        readonly configFileName: "tsconfig.json" | "jsconfig.json" | "other";
+        readonly projectType: "external" | "configured";
+        readonly languageServiceEnabled: boolean;
+        /** TypeScript version used by the server. */
+        readonly version: string;
+    }
+
+    /**
+     * Info that we may send about a file that was just opened.
+     * Info about a file will only be sent once per session, even if the file changes in ways that might affect the info.
+     * Currently this is only sent for '.js' files.
+     */
+    export interface OpenFileInfoTelemetryEvent {
+        readonly eventName: typeof OpenFileInfoTelemetryEvent;
+        readonly data: OpenFileInfoTelemetryEventData;
+    }
+
+    export interface OpenFileInfoTelemetryEventData {
+        readonly info: OpenFileInfo;
+    }
+
+    export interface ProjectInfoTypeAcquisitionData {
+        readonly enable: boolean | undefined;
+        // Actual values of include/exclude entries are scrubbed.
+        readonly include: boolean;
+        readonly exclude: boolean;
+    }
+
+    export interface FileStats {
+        readonly js: number;
+        readonly jsSize?: number;
+
+        readonly jsx: number;
+        readonly jsxSize?: number;
+
+        readonly ts: number;
+        readonly tsSize?: number;
+
+        readonly tsx: number;
+        readonly tsxSize?: number;
+
+        readonly dts: number;
+        readonly dtsSize?: number;
+
+        readonly deferred: number;
+        readonly deferredSize?: number;
+    }
+
+    export interface OpenFileInfo {
+        readonly checkJs: boolean;
+    }
+
+    export type ProjectServiceEvent =
+        LargeFileReferencedEvent
+        | ProjectsUpdatedInBackgroundEvent
+        | ProjectLoadingStartEvent
+        | ProjectLoadingFinishEvent
+        | ConfigFileDiagEvent
+        | ProjectLanguageServiceStateEvent
+        | ProjectInfoTelemetryEvent
+        | OpenFileInfoTelemetryEvent;
+
+    export type ProjectServiceEventHandler = (event: ProjectServiceEvent) => void;
+
+    /*@internal*/
+    export type PerformanceEventHandler = (event: PerformanceEvent) => void;
+
+    export interface SafeList {
+        [name: string]: { match: RegExp, exclude?: (string | number)[][], types?: string[] };
+    }
+
+    function prepareConvertersForEnumLikeCompilerOptions(commandLineOptions: CommandLineOption[]): ESMap<string, ESMap<string, number>> {
+        const map = new Map<string, ESMap<string, number>>();
+        for (const option of commandLineOptions) {
+            if (typeof option.type === "object") {
+                const optionMap = <ESMap<string, number>>option.type;
+                // verify that map contains only numbers
+                optionMap.forEach(value => {
+                    Debug.assert(typeof value === "number");
+                });
+                map.set(option.name, optionMap);
+            }
+        }
+        return map;
+    }
+
+    const compilerOptionConverters = prepareConvertersForEnumLikeCompilerOptions(optionDeclarations);
+    const watchOptionsConverters = prepareConvertersForEnumLikeCompilerOptions(optionsForWatch);
+    const indentStyle = new Map(getEntries({
+        none: IndentStyle.None,
+        block: IndentStyle.Block,
+        smart: IndentStyle.Smart
+    }));
+
+    export interface TypesMapFile {
+        typesMap: SafeList;
+        simpleMap: { [libName: string]: string };
+    }
+
+    /**
+     * How to understand this block:
+     *  * The 'match' property is a regexp that matches a filename.
+     *  * If 'match' is successful, then:
+     *     * All files from 'exclude' are removed from the project. See below.
+     *     * All 'types' are included in ATA
+     *  * What the heck is 'exclude' ?
+     *     * An array of an array of strings and numbers
+     *     * Each array is:
+     *       * An array of strings and numbers
+     *       * The strings are literals
+     *       * The numbers refer to capture group indices from the 'match' regexp
+     *          * Remember that '1' is the first group
+     *       * These are concatenated together to form a new regexp
+     *       * Filenames matching these regexps are excluded from the project
+     * This default value is tested in tsserverProjectSystem.ts; add tests there
+     *   if you are changing this so that you can be sure your regexp works!
+     */
+    const defaultTypeSafeList: SafeList = {
+        "jquery": {
+            // jquery files can have names like "jquery-1.10.2.min.js" (or "jquery.intellisense.js")
+            match: /jquery(-(\.?\d+)+)?(\.intellisense)?(\.min)?\.js$/i,
+            types: ["jquery"]
+        },
+        "WinJS": {
+            // e.g. c:/temp/UWApp1/lib/winjs-4.0.1/js/base.js
+            match: /^(.*\/winjs-[.\d]+)\/js\/base\.js$/i,        // If the winjs/base.js file is found..
+            exclude: [["^", 1, "/.*"]],                // ..then exclude all files under the winjs folder
+            types: ["winjs"]                           // And fetch the @types package for WinJS
+        },
+        "Kendo": {
+            // e.g. /Kendo3/wwwroot/lib/kendo/kendo.all.min.js
+            match: /^(.*\/kendo(-ui)?)\/kendo\.all(\.min)?\.js$/i,
+            exclude: [["^", 1, "/.*"]],
+            types: ["kendo-ui"]
+        },
+        "Office Nuget": {
+            // e.g. /scripts/Office/1/excel-15.debug.js
+            match: /^(.*\/office\/1)\/excel-\d+\.debug\.js$/i, // Office NuGet package is installed under a "1/office" folder
+            exclude: [["^", 1, "/.*"]],                     // Exclude that whole folder if the file indicated above is found in it
+            types: ["office"]                               // @types package to fetch instead
+        },
+        "References": {
+            match: /^(.*\/_references\.js)$/i,
+            exclude: [["^", 1, "$"]]
+        }
+    };
+
+    export function convertFormatOptions(protocolOptions: protocol.FormatCodeSettings): FormatCodeSettings {
+        if (isString(protocolOptions.indentStyle)) {
+            protocolOptions.indentStyle = indentStyle.get(protocolOptions.indentStyle.toLowerCase());
+            Debug.assert(protocolOptions.indentStyle !== undefined);
+        }
+        return <any>protocolOptions;
+    }
+
+    export function convertCompilerOptions(protocolOptions: protocol.ExternalProjectCompilerOptions): CompilerOptions & protocol.CompileOnSaveMixin {
+        compilerOptionConverters.forEach((mappedValues, id) => {
+            const propertyValue = protocolOptions[id];
+            if (isString(propertyValue)) {
+                protocolOptions[id] = mappedValues.get(propertyValue.toLowerCase());
+            }
+        });
+        return <any>protocolOptions;
+    }
+
+    export function convertWatchOptions(protocolOptions: protocol.ExternalProjectCompilerOptions): WatchOptions | undefined {
+        let result: WatchOptions | undefined;
+        watchOptionsConverters.forEach((mappedValues, id) => {
+            const propertyValue = protocolOptions[id];
+            if (propertyValue === undefined) return;
+            (result || (result = {}))[id] = isString(propertyValue) ?
+                mappedValues.get(propertyValue.toLowerCase()) :
+                propertyValue;
+        });
+        return result;
+    }
+
+    export function tryConvertScriptKindName(scriptKindName: protocol.ScriptKindName | ScriptKind): ScriptKind {
+        return isString(scriptKindName) ? convertScriptKindName(scriptKindName) : scriptKindName;
+    }
+
+    export function convertScriptKindName(scriptKindName: protocol.ScriptKindName) {
+        switch (scriptKindName) {
+            case "JS":
+                return ScriptKind.JS;
+            case "JSX":
+                return ScriptKind.JSX;
+            case "TS":
+                return ScriptKind.TS;
+            case "TSX":
+                return ScriptKind.TSX;
+            default:
+                return ScriptKind.Unknown;
+        }
+    }
+
+    /*@internal*/
+    export function convertUserPreferences(preferences: protocol.UserPreferences): UserPreferences {
+        const { lazyConfiguredProjectsFromExternalProject, ...userPreferences } = preferences;
+        return userPreferences;
+    }
+
+    export interface HostConfiguration {
+        formatCodeOptions: FormatCodeSettings;
+        preferences: protocol.UserPreferences;
+        hostInfo: string;
+        extraFileExtensions?: FileExtensionInfo[];
+        watchOptions?: WatchOptions;
+    }
+
+    export interface OpenConfiguredProjectResult {
+        configFileName?: NormalizedPath;
+        configFileErrors?: readonly Diagnostic[];
+    }
+
+    interface AssignProjectResult extends OpenConfiguredProjectResult {
+        retainProjects: readonly ConfiguredProject[] | ConfiguredProject | undefined;
+    }
+
+    interface FilePropertyReader<T> {
+        getFileName(f: T): string;
+        getScriptKind(f: T, extraFileExtensions?: FileExtensionInfo[]): ScriptKind;
+        hasMixedContent(f: T, extraFileExtensions: FileExtensionInfo[] | undefined): boolean;
+    }
+
+    const fileNamePropertyReader: FilePropertyReader<string> = {
+        getFileName: x => x,
+        getScriptKind: (fileName, extraFileExtensions) => {
+            let result: ScriptKind | undefined;
+            if (extraFileExtensions) {
+                const fileExtension = getAnyExtensionFromPath(fileName);
+                if (fileExtension) {
+                    some(extraFileExtensions, info => {
+                        if (info.extension === fileExtension) {
+                            result = info.scriptKind;
+                            return true;
+                        }
+                        return false;
+                    });
+                }
+            }
+            return result!; // TODO: GH#18217
+        },
+        hasMixedContent: (fileName, extraFileExtensions) => some(extraFileExtensions, ext => ext.isMixedContent && fileExtensionIs(fileName, ext.extension)),
+    };
+
+    const externalFilePropertyReader: FilePropertyReader<protocol.ExternalFile> = {
+        getFileName: x => x.fileName,
+        getScriptKind: x => tryConvertScriptKindName(x.scriptKind!), // TODO: GH#18217
+        hasMixedContent: x => !!x.hasMixedContent,
+    };
+
+    function findProjectByName<T extends Project>(projectName: string, projects: T[]): T | undefined {
+        for (const proj of projects) {
+            if (proj.getProjectName() === projectName) {
+                return proj;
+            }
+        }
+    }
+
+    const enum ConfigFileWatcherStatus {
+        ReloadingFiles = "Reloading configured projects for files",
+        ReloadingInferredRootFiles = "Reloading configured projects for only inferred root files",
+        UpdatedCallback = "Updated the callback",
+        OpenFilesImpactedByConfigFileAdd = "File added to open files impacted by this config file",
+        OpenFilesImpactedByConfigFileRemove = "File removed from open files impacted by this config file",
+        RootOfInferredProjectTrue = "Open file was set as Inferred root",
+        RootOfInferredProjectFalse = "Open file was set as not inferred root",
+    }
+
+    /*@internal*/
+    interface ConfigFileExistenceInfo {
+        /**
+         * Cached value of existence of config file
+         * It is true if there is configured project open for this file.
+         * It can be either true or false if this is the config file that is being watched by inferred project
+         *   to decide when to update the structure so that it knows about updating the project for its files
+         *   (config file may include the inferred project files after the change and hence may be wont need to be in inferred project)
+         */
+        exists: boolean;
+        /**
+         * openFilesImpactedByConfigFiles is a map of open files that would be impacted by this config file
+         *   because these are the paths being looked up for their default configured project location
+         * The value in the map is true if the open file is root of the inferred project
+         * It is false when the open file that would still be impacted by existence of
+         *   this config file but it is not the root of inferred project
+         */
+        openFilesImpactedByConfigFile: ESMap<Path, boolean>;
+        /**
+         * The file watcher watching the config file because there is open script info that is root of
+         * inferred project and will be impacted by change in the status of the config file
+         * The watcher is present only when there is no open configured project for the config file
+         */
+        configFileWatcherForRootOfInferredProject?: FileWatcher;
+    }
+
+    export interface ProjectServiceOptions {
+        host: ServerHost;
+        logger: Logger;
+        cancellationToken: HostCancellationToken;
+        useSingleInferredProject: boolean;
+        useInferredProjectPerProjectRoot: boolean;
+        typingsInstaller: ITypingsInstaller;
+        eventHandler?: ProjectServiceEventHandler;
+        suppressDiagnosticEvents?: boolean;
+        throttleWaitMilliseconds?: number;
+        globalPlugins?: readonly string[];
+        pluginProbeLocations?: readonly string[];
+        allowLocalPluginLoads?: boolean;
+        typesMapLocation?: string;
+        syntaxOnly?: boolean;
+    }
+
+    interface OriginalFileInfo { fileName: NormalizedPath; path: Path; }
+    interface AncestorConfigFileInfo {
+        /** config file name */
+        fileName: string;
+        /** path of open file so we can look at correct root */
+        path: Path;
+        configFileInfo: true;
+    }
+    type OpenScriptInfoOrClosedFileInfo = ScriptInfo | OriginalFileInfo;
+    type OpenScriptInfoOrClosedOrConfigFileInfo = OpenScriptInfoOrClosedFileInfo | AncestorConfigFileInfo;
+
+    function isOpenScriptInfo(infoOrFileNameOrConfig: OpenScriptInfoOrClosedOrConfigFileInfo): infoOrFileNameOrConfig is ScriptInfo {
+        return !!(infoOrFileNameOrConfig as ScriptInfo).containingProjects;
+    }
+
+    function isAncestorConfigFileInfo(infoOrFileNameOrConfig: OpenScriptInfoOrClosedOrConfigFileInfo): infoOrFileNameOrConfig is AncestorConfigFileInfo {
+        return !!(infoOrFileNameOrConfig as AncestorConfigFileInfo).configFileInfo;
+    }
+
+    /*@internal*/
+    /** Kind of operation to perform to get project reference project */
+    export enum ProjectReferenceProjectLoadKind {
+        /** Find existing project for project reference */
+        Find,
+        /** Find existing project or create one for the project reference */
+        FindCreate,
+        /** Find existing project or create and load it for the project reference */
+        FindCreateLoad
+    }
+
+    /*@internal*/
+    export function forEachResolvedProjectReferenceProject<T>(
+        project: ConfiguredProject,
+        cb: (child: ConfiguredProject, configFileName: NormalizedPath) => T | undefined,
+        projectReferenceProjectLoadKind: ProjectReferenceProjectLoadKind.Find | ProjectReferenceProjectLoadKind.FindCreate
+    ): T | undefined;
+    /*@internal*/
+    export function forEachResolvedProjectReferenceProject<T>(
+        project: ConfiguredProject,
+        cb: (child: ConfiguredProject, configFileName: NormalizedPath) => T | undefined,
+        projectReferenceProjectLoadKind: ProjectReferenceProjectLoadKind.FindCreateLoad,
+        reason: string
+    ): T | undefined;
+    export function forEachResolvedProjectReferenceProject<T>(
+        project: ConfiguredProject,
+        cb: (child: ConfiguredProject, configFileName: NormalizedPath) => T | undefined,
+        projectReferenceProjectLoadKind: ProjectReferenceProjectLoadKind,
+        reason?: string
+    ): T | undefined {
+        return forEachResolvedProjectReference(project, ref => {
+            if (!ref) return undefined;
+            const configFileName = toNormalizedPath(ref.sourceFile.fileName);
+            const child = project.projectService.findConfiguredProjectByProjectName(configFileName) || (
+                projectReferenceProjectLoadKind === ProjectReferenceProjectLoadKind.FindCreate ?
+                    project.projectService.createConfiguredProject(configFileName) :
+                    projectReferenceProjectLoadKind === ProjectReferenceProjectLoadKind.FindCreateLoad ?
+                        project.projectService.createAndLoadConfiguredProject(configFileName, reason!) :
+                        undefined
+            );
+            return child && cb(child, configFileName);
+        });
+    }
+
+    /*@internal*/
+    export function forEachResolvedProjectReference<T>(
+        project: ConfiguredProject,
+        cb: (resolvedProjectReference: ResolvedProjectReference | undefined, resolvedProjectReferencePath: Path) => T | undefined
+    ): T | undefined {
+        const program = project.getCurrentProgram();
+        return program && program.forEachResolvedProjectReference(cb);
+    }
+
+    function forEachPotentialProjectReference<T>(
+        project: ConfiguredProject,
+        cb: (potentialProjectReference: Path) => T | undefined
+    ): T | undefined {
+        return project.potentialProjectReferences &&
+            forEachKey(project.potentialProjectReferences, cb);
+    }
+
+    function forEachAnyProjectReferenceKind<T>(
+        project: ConfiguredProject,
+        cb: (resolvedProjectReference: ResolvedProjectReference | undefined, resolvedProjectReferencePath: Path) => T | undefined,
+        cbProjectRef: (projectReference: ProjectReference) => T | undefined,
+        cbPotentialProjectRef: (potentialProjectReference: Path) => T | undefined
+    ): T | undefined {
+        return project.getCurrentProgram() ?
+            forEachResolvedProjectReference(project, cb) :
+            project.isInitialLoadPending() ?
+                forEachPotentialProjectReference(project, cbPotentialProjectRef) :
+                forEach(project.getProjectReferences(), cbProjectRef);
+    }
+
+    function callbackRefProject<T>(
+        project: ConfiguredProject,
+        cb: (refProj: ConfiguredProject) => T | undefined,
+        refPath: Path | undefined
+    ) {
+        const refProject = refPath && project.projectService.configuredProjects.get(refPath);
+        return refProject && cb(refProject);
+    }
+
+    function forEachReferencedProject<T>(
+        project: ConfiguredProject,
+        cb: (refProj: ConfiguredProject) => T | undefined
+    ): T | undefined {
+        return forEachAnyProjectReferenceKind(
+            project,
+            resolvedRef => callbackRefProject(project, cb, resolvedRef && resolvedRef.sourceFile.path),
+            projectRef => callbackRefProject(project, cb, project.toPath(projectRef.path)),
+            potentialProjectRef => callbackRefProject(project, cb, potentialProjectRef)
+        );
+    }
+
+    interface ScriptInfoInNodeModulesWatcher extends FileWatcher {
+        refCount: number;
+    }
+
+    function getDetailWatchInfo(watchType: WatchType, project: Project | undefined) {
+        return `Project: ${project ? project.getProjectName() : ""} WatchType: ${watchType}`;
+    }
+
+    function isScriptInfoWatchedFromNodeModules(info: ScriptInfo) {
+        return !info.isScriptOpen() && info.mTime !== undefined;
+    }
+
+    /*@internal*/
+    /** true if script info is part of project and is not in project because it is referenced from project reference source */
+    export function projectContainsInfoDirectly(project: Project, info: ScriptInfo) {
+        return project.containsScriptInfo(info) &&
+            !project.isSourceOfProjectReferenceRedirect(info.path);
+    }
+
+    /*@internal*/
+    export function updateProjectIfDirty(project: Project) {
+        project.invalidateResolutionsOfFailedLookupLocations();
+        return project.dirty && project.updateGraph();
+    }
+
+    function setProjectOptionsUsed(project: ConfiguredProject | ExternalProject) {
+        if (isConfiguredProject(project)) {
+            project.projectOptions = true;
+        }
+    }
+
+    /*@internal*/
+    export interface OpenFileArguments {
+        fileName: string;
+        content?: string;
+        scriptKind?: protocol.ScriptKindName | ScriptKind;
+        hasMixedContent?: boolean;
+        projectRootPath?: string;
+    }
+
+    /*@internal*/
+    export interface ChangeFileArguments {
+        fileName: string;
+        changes: Iterator<TextChange>;
+    }
+
+    export class ProjectService {
+
+        /*@internal*/
+        readonly typingsCache: TypingsCache;
+
+        /*@internal*/
+        readonly documentRegistry: DocumentRegistry;
+
+        /**
+         * Container of all known scripts
+         */
+        /*@internal*/
+        readonly filenameToScriptInfo = new Map<string, ScriptInfo>();
+        private readonly scriptInfoInNodeModulesWatchers = new Map<string, ScriptInfoInNodeModulesWatcher>();
+        /**
+         * Contains all the deleted script info's version information so that
+         * it does not reset when creating script info again
+         * (and could have potentially collided with version where contents mismatch)
+         */
+        private readonly filenameToScriptInfoVersion = new Map<string, ScriptInfoVersion>();
+        // Set of all '.js' files ever opened.
+        private readonly allJsFilesForOpenFileTelemetry = new Map<string, true>();
+
+        /**
+         * Map to the real path of the infos
+         */
+        /* @internal */
+        readonly realpathToScriptInfos: MultiMap<Path, ScriptInfo> | undefined;
+        /**
+         * maps external project file name to list of config files that were the part of this project
+         */
+        private readonly externalProjectToConfiguredProjectMap = new Map<string, NormalizedPath[]>();
+
+        /**
+         * external projects (configuration and list of root files is not controlled by tsserver)
+         */
+        readonly externalProjects: ExternalProject[] = [];
+        /**
+         * projects built from openFileRoots
+         */
+        readonly inferredProjects: InferredProject[] = [];
+        /**
+         * projects specified by a tsconfig.json file
+         */
+        readonly configuredProjects: Map<ConfiguredProject> = new Map<string, ConfiguredProject>();
+        /**
+         * Open files: with value being project root path, and key being Path of the file that is open
+         */
+        readonly openFiles: Map<NormalizedPath | undefined> = new Map<Path, NormalizedPath | undefined>();
+        /**
+         * Map of open files that are opened without complete path but have projectRoot as current directory
+         */
+        private readonly openFilesWithNonRootedDiskPath = new Map<string, ScriptInfo>();
+
+        private compilerOptionsForInferredProjects: CompilerOptions | undefined;
+        private compilerOptionsForInferredProjectsPerProjectRoot = new Map<string, CompilerOptions>();
+        private watchOptionsForInferredProjects: WatchOptions | undefined;
+        private watchOptionsForInferredProjectsPerProjectRoot = new Map<string, WatchOptions | false>();
+        /**
+         * Project size for configured or external projects
+         */
+        private readonly projectToSizeMap = new Map<string, number>();
+        /**
+         * This is a map of config file paths existence that doesnt need query to disk
+         * - The entry can be present because there is inferred project that needs to watch addition of config file to directory
+         *   In this case the exists could be true/false based on config file is present or not
+         * - Or it is present if we have configured project open with config file at that location
+         *   In this case the exists property is always true
+         */
+        private readonly configFileExistenceInfoCache = new Map<string, ConfigFileExistenceInfo>();
+        /*@internal*/ readonly throttledOperations: ThrottledOperations;
+
+        private readonly hostConfiguration: HostConfiguration;
+        private safelist: SafeList = defaultTypeSafeList;
+        private readonly legacySafelist = new Map<string, string>();
+
+        private pendingProjectUpdates = new Map<string, Project>();
+        /* @internal */
+        pendingEnsureProjectForOpenFiles = false;
+
+        readonly currentDirectory: NormalizedPath;
+        readonly toCanonicalFileName: (f: string) => string;
+
+        public readonly host: ServerHost;
+        public readonly logger: Logger;
+        public readonly cancellationToken: HostCancellationToken;
+        public readonly useSingleInferredProject: boolean;
+        public readonly useInferredProjectPerProjectRoot: boolean;
+        public readonly typingsInstaller: ITypingsInstaller;
+        private readonly globalCacheLocationDirectoryPath: Path | undefined;
+        public readonly throttleWaitMilliseconds?: number;
+        private readonly eventHandler?: ProjectServiceEventHandler;
+        private readonly suppressDiagnosticEvents?: boolean;
+
+        public readonly globalPlugins: readonly string[];
+        public readonly pluginProbeLocations: readonly string[];
+        public readonly allowLocalPluginLoads: boolean;
+        private currentPluginConfigOverrides: ESMap<string, any> | undefined;
+
+        public readonly typesMapLocation: string | undefined;
+
+        public readonly syntaxOnly?: boolean;
+
+        /** Tracks projects that we have already sent telemetry for. */
+        private readonly seenProjects = new Map<string, true>();
+
+        /*@internal*/
+        readonly watchFactory: WatchFactory<WatchType, Project>;
+
+        /*@internal*/
+        readonly packageJsonCache: PackageJsonCache;
+        /*@internal*/
+        private packageJsonFilesMap: ESMap<Path, FileWatcher> | undefined;
+
+
+        private performanceEventHandler?: PerformanceEventHandler;
+
+        constructor(opts: ProjectServiceOptions) {
+            this.host = opts.host;
+            this.logger = opts.logger;
+            this.cancellationToken = opts.cancellationToken;
+            this.useSingleInferredProject = opts.useSingleInferredProject;
+            this.useInferredProjectPerProjectRoot = opts.useInferredProjectPerProjectRoot;
+            this.typingsInstaller = opts.typingsInstaller || nullTypingsInstaller;
+            this.throttleWaitMilliseconds = opts.throttleWaitMilliseconds;
+            this.eventHandler = opts.eventHandler;
+            this.suppressDiagnosticEvents = opts.suppressDiagnosticEvents;
+            this.globalPlugins = opts.globalPlugins || emptyArray;
+            this.pluginProbeLocations = opts.pluginProbeLocations || emptyArray;
+            this.allowLocalPluginLoads = !!opts.allowLocalPluginLoads;
+            this.typesMapLocation = (opts.typesMapLocation === undefined) ? combinePaths(getDirectoryPath(this.getExecutingFilePath()), "typesMap.json") : opts.typesMapLocation;
+            this.syntaxOnly = opts.syntaxOnly;
+
+            Debug.assert(!!this.host.createHash, "'ServerHost.createHash' is required for ProjectService");
+            if (this.host.realpath) {
+                this.realpathToScriptInfos = createMultiMap();
+            }
+            this.currentDirectory = toNormalizedPath(this.host.getCurrentDirectory());
+            this.toCanonicalFileName = createGetCanonicalFileName(this.host.useCaseSensitiveFileNames);
+            this.globalCacheLocationDirectoryPath = this.typingsInstaller.globalTypingsCacheLocation
+                ? ensureTrailingDirectorySeparator(this.toPath(this.typingsInstaller.globalTypingsCacheLocation))
+                : undefined;
+            this.throttledOperations = new ThrottledOperations(this.host, this.logger);
+
+            if (this.typesMapLocation) {
+                this.loadTypesMap();
+            }
+            else {
+                this.logger.info("No types map provided; using the default");
+            }
+
+            this.typingsInstaller.attach(this);
+
+            this.typingsCache = new TypingsCache(this.typingsInstaller);
+
+            this.hostConfiguration = {
+                formatCodeOptions: getDefaultFormatCodeSettings(this.host.newLine),
+                preferences: emptyOptions,
+                hostInfo: "Unknown host",
+                extraFileExtensions: [],
+            };
+
+            this.documentRegistry = createDocumentRegistryInternal(this.host.useCaseSensitiveFileNames, this.currentDirectory, this);
+            const watchLogLevel = this.logger.hasLevel(LogLevel.verbose) ? WatchLogLevel.Verbose :
+                this.logger.loggingEnabled() ? WatchLogLevel.TriggerOnly : WatchLogLevel.None;
+            const log: (s: string) => void = watchLogLevel !== WatchLogLevel.None ? (s => this.logger.info(s)) : noop;
+            this.packageJsonCache = createPackageJsonCache(this);
+            this.watchFactory = this.syntaxOnly ?
+                {
+                    watchFile: returnNoopFileWatcher,
+                    watchFilePath: returnNoopFileWatcher,
+                    watchDirectory: returnNoopFileWatcher,
+                } :
+                getWatchFactory(watchLogLevel, log, getDetailWatchInfo);
+        }
+
+        toPath(fileName: string) {
+            return toPath(fileName, this.currentDirectory, this.toCanonicalFileName);
+        }
+
+        /*@internal*/
+        getExecutingFilePath() {
+            return this.getNormalizedAbsolutePath(this.host.getExecutingFilePath());
+        }
+
+        /*@internal*/
+        getNormalizedAbsolutePath(fileName: string) {
+            return getNormalizedAbsolutePath(fileName, this.host.getCurrentDirectory());
+        }
+
+        /*@internal*/
+        setDocument(key: DocumentRegistryBucketKey, path: Path, sourceFile: SourceFile) {
+            const info = Debug.checkDefined(this.getScriptInfoForPath(path));
+            info.cacheSourceFile = { key, sourceFile };
+        }
+
+        /*@internal*/
+        getDocument(key: DocumentRegistryBucketKey, path: Path): SourceFile | undefined {
+            const info = this.getScriptInfoForPath(path);
+            return info && info.cacheSourceFile && info.cacheSourceFile.key === key ? info.cacheSourceFile.sourceFile : undefined;
+        }
+
+        /* @internal */
+        ensureInferredProjectsUpToDate_TestOnly() {
+            this.ensureProjectStructuresUptoDate();
+        }
+
+        /* @internal */
+        getCompilerOptionsForInferredProjects() {
+            return this.compilerOptionsForInferredProjects;
+        }
+
+        /* @internal */
+        onUpdateLanguageServiceStateForProject(project: Project, languageServiceEnabled: boolean) {
+            if (!this.eventHandler) {
+                return;
+            }
+            const event: ProjectLanguageServiceStateEvent = {
+                eventName: ProjectLanguageServiceStateEvent,
+                data: { project, languageServiceEnabled }
+            };
+            this.eventHandler(event);
+        }
+
+        private loadTypesMap() {
+            try {
+                const fileContent = this.host.readFile(this.typesMapLocation!); // TODO: GH#18217
+                if (fileContent === undefined) {
+                    this.logger.info(`Provided types map file "${this.typesMapLocation}" doesn't exist`);
+                    return;
+                }
+                const raw: TypesMapFile = JSON.parse(fileContent);
+                // Parse the regexps
+                for (const k of Object.keys(raw.typesMap)) {
+                    raw.typesMap[k].match = new RegExp(raw.typesMap[k].match as {} as string, "i");
+                }
+                // raw is now fixed and ready
+                this.safelist = raw.typesMap;
+                for (const key in raw.simpleMap) {
+                    if (raw.simpleMap.hasOwnProperty(key)) {
+                        this.legacySafelist.set(key, raw.simpleMap[key].toLowerCase());
+                    }
+                }
+            }
+            catch (e) {
+                this.logger.info(`Error loading types map: ${e}`);
+                this.safelist = defaultTypeSafeList;
+                this.legacySafelist.clear();
+            }
+        }
+
+        updateTypingsForProject(response: SetTypings | InvalidateCachedTypings | PackageInstalledResponse): void;
+        /** @internal */
+        updateTypingsForProject(response: SetTypings | InvalidateCachedTypings | PackageInstalledResponse | BeginInstallTypes | EndInstallTypes): void; // eslint-disable-line @typescript-eslint/unified-signatures
+        updateTypingsForProject(response: SetTypings | InvalidateCachedTypings | PackageInstalledResponse | BeginInstallTypes | EndInstallTypes): void {
+            const project = this.findProject(response.projectName);
+            if (!project) {
+                return;
+            }
+            switch (response.kind) {
+                case ActionSet:
+                    // Update the typing files and update the project
+                    project.updateTypingFiles(this.typingsCache.updateTypingsForProject(response.projectName, response.compilerOptions, response.typeAcquisition, response.unresolvedImports, response.typings));
+                    break;
+                case ActionInvalidate:
+                    // Do not clear resolution cache, there was changes detected in typings, so enque typing request and let it get us correct results
+                    this.typingsCache.enqueueInstallTypingsForProject(project, project.lastCachedUnresolvedImportsList, /*forceRefresh*/ true);
+                    return;
+            }
+            this.delayUpdateProjectGraphAndEnsureProjectStructureForOpenFiles(project);
+        }
+
+        /*@internal*/
+        delayEnsureProjectForOpenFiles() {
+            this.pendingEnsureProjectForOpenFiles = true;
+            this.throttledOperations.schedule("*ensureProjectForOpenFiles*", /*delay*/ 2500, () => {
+                if (this.pendingProjectUpdates.size !== 0) {
+                    this.delayEnsureProjectForOpenFiles();
+                }
+                else {
+                    if (this.pendingEnsureProjectForOpenFiles) {
+                        this.ensureProjectForOpenFiles();
+
+                        // Send the event to notify that there were background project updates
+                        // send current list of open files
+                        this.sendProjectsUpdatedInBackgroundEvent();
+                    }
+                }
+            });
+        }
+
+        private delayUpdateProjectGraph(project: Project) {
+            project.markAsDirty();
+            const projectName = project.getProjectName();
+            this.pendingProjectUpdates.set(projectName, project);
+            this.throttledOperations.schedule(projectName, /*delay*/ 250, () => {
+                if (this.pendingProjectUpdates.delete(projectName)) {
+                    updateProjectIfDirty(project);
+                }
+            });
+        }
+
+        /*@internal*/
+        hasPendingProjectUpdate(project: Project) {
+            return this.pendingProjectUpdates.has(project.getProjectName());
+        }
+
+        /* @internal */
+        sendProjectsUpdatedInBackgroundEvent() {
+            if (!this.eventHandler) {
+                return;
+            }
+
+            const event: ProjectsUpdatedInBackgroundEvent = {
+                eventName: ProjectsUpdatedInBackgroundEvent,
+                data: {
+                    openFiles: arrayFrom(this.openFiles.keys(), path => this.getScriptInfoForPath(path as Path)!.fileName)
+                }
+            };
+            this.eventHandler(event);
+        }
+
+        /* @internal */
+        sendLargeFileReferencedEvent(file: string, fileSize: number) {
+            if (!this.eventHandler) {
+                return;
+            }
+
+            const event: LargeFileReferencedEvent = {
+                eventName: LargeFileReferencedEvent,
+                data: { file, fileSize, maxFileSize }
+            };
+            this.eventHandler(event);
+        }
+
+        /* @internal */
+        sendProjectLoadingStartEvent(project: ConfiguredProject, reason: string) {
+            if (!this.eventHandler) {
+                return;
+            }
+            project.sendLoadingProjectFinish = true;
+            const event: ProjectLoadingStartEvent = {
+                eventName: ProjectLoadingStartEvent,
+                data: { project, reason }
+            };
+            this.eventHandler(event);
+        }
+
+        /* @internal */
+        sendProjectLoadingFinishEvent(project: ConfiguredProject) {
+            if (!this.eventHandler || !project.sendLoadingProjectFinish) {
+                return;
+            }
+
+            project.sendLoadingProjectFinish = false;
+            const event: ProjectLoadingFinishEvent = {
+                eventName: ProjectLoadingFinishEvent,
+                data: { project }
+            };
+            this.eventHandler(event);
+        }
+
+        /* @internal */
+        sendPerformanceEvent(kind: PerformanceEvent["kind"], durationMs: number) {
+            if (this.performanceEventHandler) {
+                this.performanceEventHandler({ kind, durationMs });
+            }
+        }
+
+        /* @internal */
+        delayUpdateProjectGraphAndEnsureProjectStructureForOpenFiles(project: Project) {
+            this.delayUpdateProjectGraph(project);
+            this.delayEnsureProjectForOpenFiles();
+        }
+
+        private delayUpdateProjectGraphs(projects: readonly Project[], clearSourceMapperCache: boolean) {
+            if (projects.length) {
+                for (const project of projects) {
+                    // Even if program doesnt change, clear the source mapper cache
+                    if (clearSourceMapperCache) project.clearSourceMapperCache();
+                    this.delayUpdateProjectGraph(project);
+                }
+                this.delayEnsureProjectForOpenFiles();
+            }
+        }
+
+        setCompilerOptionsForInferredProjects(projectCompilerOptions: protocol.ExternalProjectCompilerOptions, projectRootPath?: string): void {
+            Debug.assert(projectRootPath === undefined || this.useInferredProjectPerProjectRoot, "Setting compiler options per project root path is only supported when useInferredProjectPerProjectRoot is enabled");
+
+            const compilerOptions = convertCompilerOptions(projectCompilerOptions);
+            const watchOptions = convertWatchOptions(projectCompilerOptions);
+
+            // always set 'allowNonTsExtensions' for inferred projects since user cannot configure it from the outside
+            // previously we did not expose a way for user to change these settings and this option was enabled by default
+            compilerOptions.allowNonTsExtensions = true;
+            const canonicalProjectRootPath = projectRootPath && this.toCanonicalFileName(projectRootPath);
+            if (canonicalProjectRootPath) {
+                this.compilerOptionsForInferredProjectsPerProjectRoot.set(canonicalProjectRootPath, compilerOptions);
+                this.watchOptionsForInferredProjectsPerProjectRoot.set(canonicalProjectRootPath, watchOptions || false);
+            }
+            else {
+                this.compilerOptionsForInferredProjects = compilerOptions;
+                this.watchOptionsForInferredProjects = watchOptions;
+            }
+
+            for (const project of this.inferredProjects) {
+                // Only update compiler options in the following cases:
+                // - Inferred projects without a projectRootPath, if the new options do not apply to
+                //   a workspace root
+                // - Inferred projects with a projectRootPath, if the new options do not apply to a
+                //   workspace root and there is no more specific set of options for that project's
+                //   root path
+                // - Inferred projects with a projectRootPath, if the new options apply to that
+                //   project root path.
+                if (canonicalProjectRootPath ?
+                    project.projectRootPath === canonicalProjectRootPath :
+                    !project.projectRootPath || !this.compilerOptionsForInferredProjectsPerProjectRoot.has(project.projectRootPath)) {
+                    project.setCompilerOptions(compilerOptions);
+                    project.setWatchOptions(watchOptions);
+                    project.compileOnSaveEnabled = compilerOptions.compileOnSave!;
+                    project.markAsDirty();
+                    this.delayUpdateProjectGraph(project);
+                }
+            }
+
+            this.delayEnsureProjectForOpenFiles();
+        }
+
+        findProject(projectName: string): Project | undefined {
+            if (projectName === undefined) {
+                return undefined;
+            }
+            if (isInferredProjectName(projectName)) {
+                return findProjectByName(projectName, this.inferredProjects);
+            }
+            return this.findExternalProjectByProjectName(projectName) || this.findConfiguredProjectByProjectName(toNormalizedPath(projectName));
+        }
+
+        /* @internal */
+        private forEachProject(cb: (project: Project) => void) {
+            this.externalProjects.forEach(cb);
+            this.configuredProjects.forEach(cb);
+            this.inferredProjects.forEach(cb);
+        }
+
+        /* @internal */
+        forEachEnabledProject(cb: (project: Project) => void) {
+            this.forEachProject(project => {
+                if (!project.isOrphan() && project.languageServiceEnabled) {
+                    cb(project);
+                }
+            });
+        }
+
+        getDefaultProjectForFile(fileName: NormalizedPath, ensureProject: boolean): Project | undefined {
+            return ensureProject ? this.ensureDefaultProjectForFile(fileName) : this.tryGetDefaultProjectForFile(fileName);
+        }
+
+        /* @internal */
+        tryGetDefaultProjectForFile(fileName: NormalizedPath): Project | undefined {
+            const scriptInfo = this.getScriptInfoForNormalizedPath(fileName);
+            return scriptInfo && !scriptInfo.isOrphan() ? scriptInfo.getDefaultProject() : undefined;
+        }
+
+        /* @internal */
+        ensureDefaultProjectForFile(fileName: NormalizedPath): Project {
+            return this.tryGetDefaultProjectForFile(fileName) || this.doEnsureDefaultProjectForFile(fileName);
+        }
+
+        private doEnsureDefaultProjectForFile(fileName: NormalizedPath): Project {
+            this.ensureProjectStructuresUptoDate();
+            const scriptInfo = this.getScriptInfoForNormalizedPath(fileName);
+            return scriptInfo ? scriptInfo.getDefaultProject() : (this.logErrorForScriptInfoNotFound(fileName), Errors.ThrowNoProject());
+        }
+
+        getScriptInfoEnsuringProjectsUptoDate(uncheckedFileName: string) {
+            this.ensureProjectStructuresUptoDate();
+            return this.getScriptInfo(uncheckedFileName);
+        }
+
+        /**
+         * Ensures the project structures are upto date
+         * This means,
+         * - we go through all the projects and update them if they are dirty
+         * - if updates reflect some change in structure or there was pending request to ensure projects for open files
+         *   ensure that each open script info has project
+         */
+        private ensureProjectStructuresUptoDate() {
+            let hasChanges = this.pendingEnsureProjectForOpenFiles;
+            this.pendingProjectUpdates.clear();
+            const updateGraph = (project: Project) => {
+                hasChanges = updateProjectIfDirty(project) || hasChanges;
+            };
+
+            this.externalProjects.forEach(updateGraph);
+            this.configuredProjects.forEach(updateGraph);
+            this.inferredProjects.forEach(updateGraph);
+            if (hasChanges) {
+                this.ensureProjectForOpenFiles();
+            }
+        }
+
+        getFormatCodeOptions(file: NormalizedPath) {
+            const info = this.getScriptInfoForNormalizedPath(file);
+            return info && info.getFormatCodeSettings() || this.hostConfiguration.formatCodeOptions;
+        }
+
+        getPreferences(file: NormalizedPath): protocol.UserPreferences {
+            const info = this.getScriptInfoForNormalizedPath(file);
+            return { ...this.hostConfiguration.preferences, ...info && info.getPreferences() };
+        }
+
+        getHostFormatCodeOptions(): FormatCodeSettings {
+            return this.hostConfiguration.formatCodeOptions;
+        }
+
+        getHostPreferences(): protocol.UserPreferences {
+            return this.hostConfiguration.preferences;
+        }
+
+        private onSourceFileChanged(fileName: string, eventKind: FileWatcherEventKind, path: Path) {
+            const info = this.getScriptInfoForPath(path);
+            if (!info) {
+                this.logger.msg(`Error: got watch notification for unknown file: ${fileName}`);
+            }
+            else {
+                if (info.containingProjects) {
+                    info.containingProjects.forEach(project => project.resolutionCache.removeResolutionsFromProjectReferenceRedirects(info.path));
+                }
+                if (eventKind === FileWatcherEventKind.Deleted) {
+                    // File was deleted
+                    this.handleDeletedFile(info);
+                }
+                else if (!info.isScriptOpen()) {
+                    // file has been changed which might affect the set of referenced files in projects that include
+                    // this file and set of inferred projects
+                    info.delayReloadNonMixedContentFile();
+                    this.delayUpdateProjectGraphs(info.containingProjects, /*clearSourceMapperCache*/ false);
+                    this.handleSourceMapProjects(info);
+                }
+            }
+        }
+
+        private handleSourceMapProjects(info: ScriptInfo) {
+            // Change in d.ts, update source projects as well
+            if (info.sourceMapFilePath) {
+                if (isString(info.sourceMapFilePath)) {
+                    const sourceMapFileInfo = this.getScriptInfoForPath(info.sourceMapFilePath);
+                    this.delayUpdateSourceInfoProjects(sourceMapFileInfo && sourceMapFileInfo.sourceInfos);
+                }
+                else {
+                    this.delayUpdateSourceInfoProjects(info.sourceMapFilePath.sourceInfos);
+                }
+            }
+            // Change in mapInfo, update declarationProjects and source projects
+            this.delayUpdateSourceInfoProjects(info.sourceInfos);
+            if (info.declarationInfoPath) {
+                this.delayUpdateProjectsOfScriptInfoPath(info.declarationInfoPath);
+            }
+        }
+
+        private delayUpdateSourceInfoProjects(sourceInfos: Set<Path> | undefined) {
+            if (sourceInfos) {
+                sourceInfos.forEach((_value, path) => this.delayUpdateProjectsOfScriptInfoPath(path));
+            }
+        }
+
+        private delayUpdateProjectsOfScriptInfoPath(path: Path) {
+            const info = this.getScriptInfoForPath(path);
+            if (info) {
+                this.delayUpdateProjectGraphs(info.containingProjects, /*clearSourceMapperCache*/ true);
+            }
+        }
+
+        private handleDeletedFile(info: ScriptInfo) {
+            this.stopWatchingScriptInfo(info);
+
+            if (!info.isScriptOpen()) {
+                this.deleteScriptInfo(info);
+
+                // capture list of projects since detachAllProjects will wipe out original list
+                const containingProjects = info.containingProjects.slice();
+
+                info.detachAllProjects();
+
+                // update projects to make sure that set of referenced files is correct
+                this.delayUpdateProjectGraphs(containingProjects, /*clearSourceMapperCache*/ false);
+                this.handleSourceMapProjects(info);
+                info.closeSourceMapFileWatcher();
+                // need to recalculate source map from declaration file
+                if (info.declarationInfoPath) {
+                    const declarationInfo = this.getScriptInfoForPath(info.declarationInfoPath);
+                    if (declarationInfo) {
+                        declarationInfo.sourceMapFilePath = undefined;
+                    }
+                }
+            }
+        }
+
+        /**
+         * This is to watch whenever files are added or removed to the wildcard directories
+         */
+        /*@internal*/
+        watchWildcardDirectory(directory: Path, flags: WatchDirectoryFlags, project: ConfiguredProject) {
+            const watchOptions = this.getWatchOptions(project);
+            return this.watchFactory.watchDirectory(
+                this.host,
+                directory,
+                fileOrDirectory => {
+                    const fileOrDirectoryPath = this.toPath(fileOrDirectory);
+                    const fsResult = project.getCachedDirectoryStructureHost().addOrDeleteFileOrDirectory(fileOrDirectory, fileOrDirectoryPath);
+                    const configFileName = project.getConfigFilePath();
+                    if (getBaseFileName(fileOrDirectoryPath) === "package.json" && !isInsideNodeModules(fileOrDirectoryPath) &&
+                        (fsResult && fsResult.fileExists || !fsResult && this.host.fileExists(fileOrDirectoryPath))
+                    ) {
+                        this.logger.info(`Project: ${configFileName} Detected new package.json: ${fileOrDirectory}`);
+                        this.onAddPackageJson(fileOrDirectoryPath);
+                    }
+
+                    if (isIgnoredFileFromWildCardWatching({
+                        watchedDirPath: directory,
+                        fileOrDirectory,
+                        fileOrDirectoryPath,
+                        configFileName,
+                        configFileSpecs: project.configFileSpecs!,
+                        extraFileExtensions: this.hostConfiguration.extraFileExtensions,
+                        currentDirectory: this.currentDirectory,
+                        options: project.getCompilationSettings(),
+                        program: project.getCurrentProgram(),
+                        useCaseSensitiveFileNames: this.host.useCaseSensitiveFileNames,
+                        writeLog: s => this.logger.info(s)
+                    })) return;
+
+                    // don't trigger callback on open, existing files
+                    if (project.fileIsOpen(fileOrDirectoryPath)) {
+                        if (project.pendingReload !== ConfigFileProgramReloadLevel.Full) {
+                            const info = Debug.checkDefined(this.getScriptInfoForPath(fileOrDirectoryPath));
+                            if (info.isAttached(project)) {
+                                project.openFileWatchTriggered.set(fileOrDirectoryPath, true);
+                            }
+                            else {
+                                project.pendingReload = ConfigFileProgramReloadLevel.Partial;
+                                this.delayUpdateProjectGraphAndEnsureProjectStructureForOpenFiles(project);
+                            }
+                        }
+                        return;
+                    }
+
+                    // Reload is pending, do the reload
+                    if (project.pendingReload !== ConfigFileProgramReloadLevel.Full) {
+                        project.pendingReload = ConfigFileProgramReloadLevel.Partial;
+                        this.delayUpdateProjectGraphAndEnsureProjectStructureForOpenFiles(project);
+                    }
+                },
+                flags,
+                watchOptions,
+                WatchType.WildcardDirectory,
+                project
+            );
+        }
+
+        /** Gets the config file existence info for the configured project */
+        /*@internal*/
+        getConfigFileExistenceInfo(project: ConfiguredProject) {
+            return this.configFileExistenceInfoCache.get(project.canonicalConfigFilePath)!;
+        }
+
+        /*@internal*/
+        onConfigChangedForConfiguredProject(project: ConfiguredProject, eventKind: FileWatcherEventKind) {
+            const configFileExistenceInfo = this.getConfigFileExistenceInfo(project);
+            if (eventKind === FileWatcherEventKind.Deleted) {
+                // Update the cached status
+                // We arent updating or removing the cached config file presence info as that will be taken care of by
+                // setConfigFilePresenceByClosedConfigFile when the project is closed (depending on tracking open files)
+                configFileExistenceInfo.exists = false;
+                this.removeProject(project);
+
+                // Reload the configured projects for the open files in the map as they are affected by this config file
+                // Since the configured project was deleted, we want to reload projects for all the open files including files
+                // that are not root of the inferred project
+                this.logConfigFileWatchUpdate(project.getConfigFilePath(), project.canonicalConfigFilePath, configFileExistenceInfo, ConfigFileWatcherStatus.ReloadingFiles);
+                this.delayReloadConfiguredProjectForFiles(configFileExistenceInfo, /*ignoreIfNotInferredProjectRoot*/ false);
+            }
+            else {
+                this.logConfigFileWatchUpdate(project.getConfigFilePath(), project.canonicalConfigFilePath, configFileExistenceInfo, ConfigFileWatcherStatus.ReloadingInferredRootFiles);
+                // Skip refresh if project is not yet loaded
+                if (project.isInitialLoadPending()) return;
+                project.pendingReload = ConfigFileProgramReloadLevel.Full;
+                project.pendingReloadReason = "Change in config file detected";
+                this.delayUpdateProjectGraph(project);
+                // As we scheduled the update on configured project graph,
+                // we would need to schedule the project reload for only the root of inferred projects
+                this.delayReloadConfiguredProjectForFiles(configFileExistenceInfo, /*ignoreIfNotInferredProjectRoot*/ true);
+            }
+        }
+
+        /**
+         * This is the callback function for the config file add/remove/change at any location
+         * that matters to open script info but doesnt have configured project open
+         * for the config file
+         */
+        private onConfigFileChangeForOpenScriptInfo(configFileName: NormalizedPath, eventKind: FileWatcherEventKind) {
+            // This callback is called only if we dont have config file project for this config file
+            const canonicalConfigPath = normalizedPathToPath(configFileName, this.currentDirectory, this.toCanonicalFileName);
+            const configFileExistenceInfo = this.configFileExistenceInfoCache.get(canonicalConfigPath)!;
+            configFileExistenceInfo.exists = (eventKind !== FileWatcherEventKind.Deleted);
+            this.logConfigFileWatchUpdate(configFileName, canonicalConfigPath, configFileExistenceInfo, ConfigFileWatcherStatus.ReloadingFiles);
+
+            // Because there is no configured project open for the config file, the tracking open files map
+            // will only have open files that need the re-detection of the project and hence
+            // reload projects for all the tracking open files in the map
+            this.delayReloadConfiguredProjectForFiles(configFileExistenceInfo, /*ignoreIfNotInferredProjectRoot*/ false);
+        }
+
+        private removeProject(project: Project) {
+            this.logger.info("`remove Project::");
+            project.print(/*writeProjectFileNames*/ true);
+
+            project.close();
+            if (Debug.shouldAssert(AssertionLevel.Normal)) {
+                this.filenameToScriptInfo.forEach(info => Debug.assert(
+                    !info.isAttached(project),
+                    "Found script Info still attached to project",
+                    () => `${project.projectName}: ScriptInfos still attached: ${JSON.stringify(
+                        arrayFrom(
+                            mapDefinedIterator(
+                                this.filenameToScriptInfo.values(),
+                                info => info.isAttached(project) ?
+                                    {
+                                        fileName: info.fileName,
+                                        projects: info.containingProjects.map(p => p.projectName),
+                                        hasMixedContent: info.hasMixedContent
+                                    } : undefined
+                            )
+                        ),
+                        /*replacer*/ undefined,
+                        " "
+                    )}`));
+            }
+            // Remove the project from pending project updates
+            this.pendingProjectUpdates.delete(project.getProjectName());
+
+            switch (project.projectKind) {
+                case ProjectKind.External:
+                    unorderedRemoveItem(this.externalProjects, <ExternalProject>project);
+                    this.projectToSizeMap.delete(project.getProjectName());
+                    break;
+                case ProjectKind.Configured:
+                    this.configuredProjects.delete((<ConfiguredProject>project).canonicalConfigFilePath);
+                    this.projectToSizeMap.delete((project as ConfiguredProject).canonicalConfigFilePath);
+                    this.setConfigFileExistenceInfoByClosedConfiguredProject(<ConfiguredProject>project);
+                    break;
+                case ProjectKind.Inferred:
+                    unorderedRemoveItem(this.inferredProjects, <InferredProject>project);
+                    break;
+            }
+        }
+
+        /*@internal*/
+        assignOrphanScriptInfoToInferredProject(info: ScriptInfo, projectRootPath: NormalizedPath | undefined) {
+            Debug.assert(info.isOrphan());
+
+            const project = this.getOrCreateInferredProjectForProjectRootPathIfEnabled(info, projectRootPath) ||
+                this.getOrCreateSingleInferredProjectIfEnabled() ||
+                this.getOrCreateSingleInferredWithoutProjectRoot(
+                    info.isDynamic ?
+                        projectRootPath || this.currentDirectory :
+                        getDirectoryPath(
+                            isRootedDiskPath(info.fileName) ?
+                                info.fileName :
+                                getNormalizedAbsolutePath(
+                                    info.fileName,
+                                    projectRootPath ?
+                                        this.getNormalizedAbsolutePath(projectRootPath) :
+                                        this.currentDirectory
+                                )
+                        )
+                );
+
+            project.addRoot(info);
+            if (info.containingProjects[0] !== project) {
+                // Ensure this is first project, we could be in this scenario because info could be part of orphan project
+                info.detachFromProject(project);
+                info.containingProjects.unshift(project);
+            }
+            project.updateGraph();
+
+            if (!this.useSingleInferredProject && !project.projectRootPath) {
+                // Note that we need to create a copy of the array since the list of project can change
+                for (const inferredProject of this.inferredProjects) {
+                    if (inferredProject === project || inferredProject.isOrphan()) {
+                        continue;
+                    }
+
+                    // Remove the inferred project if the root of it is now part of newly created inferred project
+                    // e.g through references
+                    // Which means if any root of inferred project is part of more than 1 project can be removed
+                    // This logic is same as iterating over all open files and calling
+                    // this.removeRootOfInferredProjectIfNowPartOfOtherProject(f);
+                    // Since this is also called from refreshInferredProject and closeOpen file
+                    // to update inferred projects of the open file, this iteration might be faster
+                    // instead of scanning all open files
+                    const roots = inferredProject.getRootScriptInfos();
+                    Debug.assert(roots.length === 1 || !!inferredProject.projectRootPath);
+                    if (roots.length === 1 && forEach(roots[0].containingProjects, p => p !== roots[0].containingProjects[0] && !p.isOrphan())) {
+                        inferredProject.removeFile(roots[0], /*fileExists*/ true, /*detachFromProject*/ true);
+                    }
+                }
+            }
+
+            return project;
+        }
+
+        private assignOrphanScriptInfosToInferredProject() {
+            // collect orphaned files and assign them to inferred project just like we treat open of a file
+            this.openFiles.forEach((projectRootPath, path) => {
+                const info = this.getScriptInfoForPath(path as Path)!;
+                // collect all orphaned script infos from open files
+                if (info.isOrphan()) {
+                    this.assignOrphanScriptInfoToInferredProject(info, projectRootPath);
+                }
+            });
+        }
+
+        /**
+         * Remove this file from the set of open, non-configured files.
+         * @param info The file that has been closed or newly configured
+         */
+        private closeOpenFile(info: ScriptInfo, skipAssignOrphanScriptInfosToInferredProject?: true) {
+            // Closing file should trigger re-reading the file content from disk. This is
+            // because the user may chose to discard the buffer content before saving
+            // to the disk, and the server's version of the file can be out of sync.
+            const fileExists = info.isDynamic ? false : this.host.fileExists(info.fileName);
+            info.close(fileExists);
+            this.stopWatchingConfigFilesForClosedScriptInfo(info);
+
+            const canonicalFileName = this.toCanonicalFileName(info.fileName);
+            if (this.openFilesWithNonRootedDiskPath.get(canonicalFileName) === info) {
+                this.openFilesWithNonRootedDiskPath.delete(canonicalFileName);
+            }
+
+            // collect all projects that should be removed
+            let ensureProjectsForOpenFiles = false;
+            for (const p of info.containingProjects) {
+                if (isConfiguredProject(p)) {
+                    if (info.hasMixedContent) {
+                        info.registerFileUpdate();
+                    }
+                    // Do not remove the project so that we can reuse this project
+                    // if it would need to be re-created with next file open
+
+                    // If project had open file affecting
+                    // Reload the root Files from config if its not already scheduled
+                    if (p.openFileWatchTriggered.has(info.path)) {
+                        p.openFileWatchTriggered.delete(info.path);
+                        if (!p.pendingReload) {
+                            p.pendingReload = ConfigFileProgramReloadLevel.Partial;
+                            p.markFileAsDirty(info.path);
+                        }
+                    }
+                }
+                else if (isInferredProject(p) && p.isRoot(info)) {
+                    // If this was the last open root file of inferred project
+                    if (p.isProjectWithSingleRoot()) {
+                        ensureProjectsForOpenFiles = true;
+                    }
+
+                    p.removeFile(info, fileExists, /*detachFromProject*/ true);
+                    // Do not remove the project even if this was last root of the inferred project
+                    // so that we can reuse this project, if it would need to be re-created with next file open
+                }
+
+                if (!p.languageServiceEnabled) {
+                    // if project language service is disabled then we create a program only for open files.
+                    // this means that project should be marked as dirty to force rebuilding of the program
+                    // on the next request
+                    p.markAsDirty();
+                }
+            }
+
+            this.openFiles.delete(info.path);
+
+            if (!skipAssignOrphanScriptInfosToInferredProject && ensureProjectsForOpenFiles) {
+                this.assignOrphanScriptInfosToInferredProject();
+            }
+
+            // Cleanup script infos that arent part of any project (eg. those could be closed script infos not referenced by any project)
+            // is postponed to next file open so that if file from same project is opened,
+            // we wont end up creating same script infos
+
+            // If the current info is being just closed - add the watcher file to track changes
+            // But if file was deleted, handle that part
+            if (fileExists) {
+                this.watchClosedScriptInfo(info);
+            }
+            else {
+                this.handleDeletedFile(info);
+            }
+
+            return ensureProjectsForOpenFiles;
+        }
+
+        private deleteScriptInfo(info: ScriptInfo) {
+            this.filenameToScriptInfo.delete(info.path);
+            this.filenameToScriptInfoVersion.set(info.path, info.getVersion());
+            const realpath = info.getRealpathIfDifferent();
+            if (realpath) {
+                this.realpathToScriptInfos!.remove(realpath, info); // TODO: GH#18217
+            }
+        }
+
+        private configFileExists(configFileName: NormalizedPath, canonicalConfigFilePath: string, info: OpenScriptInfoOrClosedOrConfigFileInfo) {
+            let configFileExistenceInfo = this.configFileExistenceInfoCache.get(canonicalConfigFilePath);
+            if (configFileExistenceInfo) {
+                // By default the info would get impacted by presence of config file since its in the detection path
+                // Only adding the info as a root to inferred project will need the existence to be watched by file watcher
+                if (isOpenScriptInfo(info) && !configFileExistenceInfo.openFilesImpactedByConfigFile.has(info.path)) {
+                    configFileExistenceInfo.openFilesImpactedByConfigFile.set(info.path, false);
+                    this.logConfigFileWatchUpdate(configFileName, canonicalConfigFilePath, configFileExistenceInfo, ConfigFileWatcherStatus.OpenFilesImpactedByConfigFileAdd);
+                }
+                return configFileExistenceInfo.exists;
+            }
+
+            // Theoretically we should be adding watch for the directory here itself.
+            // In practice there will be very few scenarios where the config file gets added
+            // somewhere inside the another config file directory.
+            // And technically we could handle that case in configFile's directory watcher in some cases
+            // But given that its a rare scenario it seems like too much overhead. (we werent watching those directories earlier either)
+
+            // So what we are now watching is: configFile if the configured project corresponding to it is open
+            // Or the whole chain of config files for the roots of the inferred projects
+
+            // Cache the host value of file exists and add the info to map of open files impacted by this config file
+            const exists = this.host.fileExists(configFileName);
+            const openFilesImpactedByConfigFile = new Map<Path, boolean>();
+            if (isOpenScriptInfo(info)) {
+                openFilesImpactedByConfigFile.set(info.path, false);
+            }
+            configFileExistenceInfo = { exists, openFilesImpactedByConfigFile };
+            this.configFileExistenceInfoCache.set(canonicalConfigFilePath, configFileExistenceInfo);
+            this.logConfigFileWatchUpdate(configFileName, canonicalConfigFilePath, configFileExistenceInfo, ConfigFileWatcherStatus.OpenFilesImpactedByConfigFileAdd);
+            return exists;
+        }
+
+        private setConfigFileExistenceByNewConfiguredProject(project: ConfiguredProject) {
+            const configFileExistenceInfo = this.getConfigFileExistenceInfo(project);
+            if (configFileExistenceInfo) {
+                // The existence might not be set if the file watcher is not invoked by the time config project is created by external project
+                configFileExistenceInfo.exists = true;
+                // close existing watcher
+                if (configFileExistenceInfo.configFileWatcherForRootOfInferredProject) {
+                    const configFileName = project.getConfigFilePath();
+                    configFileExistenceInfo.configFileWatcherForRootOfInferredProject.close();
+                    configFileExistenceInfo.configFileWatcherForRootOfInferredProject = undefined;
+                    this.logConfigFileWatchUpdate(configFileName, project.canonicalConfigFilePath, configFileExistenceInfo, ConfigFileWatcherStatus.UpdatedCallback);
+                }
+            }
+            else {
+                // We could be in this scenario if project is the configured project tracked by external project
+                // Since that route doesnt check if the config file is present or not
+                this.configFileExistenceInfoCache.set(project.canonicalConfigFilePath, {
+                    exists: true,
+                    openFilesImpactedByConfigFile: new Map<Path, boolean>()
+                });
+            }
+        }
+
+        /**
+         * Returns true if the configFileExistenceInfo is needed/impacted by open files that are root of inferred project
+         */
+        private configFileExistenceImpactsRootOfInferredProject(configFileExistenceInfo: ConfigFileExistenceInfo) {
+            return forEachEntry(configFileExistenceInfo.openFilesImpactedByConfigFile, (isRootOfInferredProject) => isRootOfInferredProject);
+        }
+
+        private setConfigFileExistenceInfoByClosedConfiguredProject(closedProject: ConfiguredProject) {
+            const configFileExistenceInfo = this.getConfigFileExistenceInfo(closedProject);
+            Debug.assert(!!configFileExistenceInfo);
+            if (configFileExistenceInfo.openFilesImpactedByConfigFile.size) {
+                const configFileName = closedProject.getConfigFilePath();
+                // If there are open files that are impacted by this config file existence
+                // but none of them are root of inferred project, the config file watcher will be
+                // created when any of the script infos are added as root of inferred project
+                if (this.configFileExistenceImpactsRootOfInferredProject(configFileExistenceInfo)) {
+                    Debug.assert(!configFileExistenceInfo.configFileWatcherForRootOfInferredProject);
+                    this.createConfigFileWatcherOfConfigFileExistence(configFileName, closedProject.canonicalConfigFilePath, configFileExistenceInfo);
+                }
+            }
+            else {
+                // There is not a single file open thats tracking the status of this config file. Remove from cache
+                this.configFileExistenceInfoCache.delete(closedProject.canonicalConfigFilePath);
+            }
+        }
+
+        private logConfigFileWatchUpdate(configFileName: NormalizedPath, canonicalConfigFilePath: string, configFileExistenceInfo: ConfigFileExistenceInfo, status: ConfigFileWatcherStatus) {
+            if (!this.logger.hasLevel(LogLevel.verbose)) {
+                return;
+            }
+            const inferredRoots: string[] = [];
+            const otherFiles: string[] = [];
+            configFileExistenceInfo.openFilesImpactedByConfigFile.forEach((isRootOfInferredProject, key) => {
+                const info = this.getScriptInfoForPath(key)!;
+                (isRootOfInferredProject ? inferredRoots : otherFiles).push(info.fileName);
+            });
+
+            const watches: WatchType[] = [];
+            if (configFileExistenceInfo.configFileWatcherForRootOfInferredProject) {
+                watches.push(
+                    configFileExistenceInfo.configFileWatcherForRootOfInferredProject === noopFileWatcher ?
+                        WatchType.NoopConfigFileForInferredRoot :
+                        WatchType.ConfigFileForInferredRoot
+                );
+            }
+            if (this.configuredProjects.has(canonicalConfigFilePath)) {
+                watches.push(WatchType.ConfigFile);
+            }
+            this.logger.info(`ConfigFilePresence:: Current Watches: ${watches}:: File: ${configFileName} Currently impacted open files: RootsOfInferredProjects: ${inferredRoots} OtherOpenFiles: ${otherFiles} Status: ${status}`);
+        }
+
+        /**
+         * Create the watcher for the configFileExistenceInfo
+         */
+        private createConfigFileWatcherOfConfigFileExistence(
+            configFileName: NormalizedPath,
+            canonicalConfigFilePath: string,
+            configFileExistenceInfo: ConfigFileExistenceInfo
+        ) {
+            configFileExistenceInfo.configFileWatcherForRootOfInferredProject =
+                canWatchDirectory(getDirectoryPath(canonicalConfigFilePath) as Path) ?
+                    this.watchFactory.watchFile(
+                        this.host,
+                        configFileName,
+                        (_filename, eventKind) => this.onConfigFileChangeForOpenScriptInfo(configFileName, eventKind),
+                        PollingInterval.High,
+                        this.hostConfiguration.watchOptions,
+                        WatchType.ConfigFileForInferredRoot
+                    ) :
+                    noopFileWatcher;
+            this.logConfigFileWatchUpdate(configFileName, canonicalConfigFilePath, configFileExistenceInfo, ConfigFileWatcherStatus.UpdatedCallback);
+        }
+
+        /**
+         * Close the config file watcher in the cached ConfigFileExistenceInfo
+         *   if there arent any open files that are root of inferred project
+         */
+        private closeConfigFileWatcherOfConfigFileExistenceInfo(configFileExistenceInfo: ConfigFileExistenceInfo) {
+            // Close the config file watcher if there are no more open files that are root of inferred project
+            if (configFileExistenceInfo.configFileWatcherForRootOfInferredProject &&
+                !this.configFileExistenceImpactsRootOfInferredProject(configFileExistenceInfo)) {
+                configFileExistenceInfo.configFileWatcherForRootOfInferredProject.close();
+                configFileExistenceInfo.configFileWatcherForRootOfInferredProject = undefined;
+            }
+        }
+
+        /**
+         * This is called on file close, so that we stop watching the config file for this script info
+         */
+        private stopWatchingConfigFilesForClosedScriptInfo(info: ScriptInfo) {
+            Debug.assert(!info.isScriptOpen());
+            this.forEachConfigFileLocation(info, (configFileName, canonicalConfigFilePath) => {
+                const configFileExistenceInfo = this.configFileExistenceInfoCache.get(canonicalConfigFilePath);
+                if (configFileExistenceInfo) {
+                    const infoIsRootOfInferredProject = configFileExistenceInfo.openFilesImpactedByConfigFile.get(info.path);
+
+                    // Delete the info from map, since this file is no more open
+                    configFileExistenceInfo.openFilesImpactedByConfigFile.delete(info.path);
+                    this.logConfigFileWatchUpdate(configFileName, canonicalConfigFilePath, configFileExistenceInfo, ConfigFileWatcherStatus.OpenFilesImpactedByConfigFileRemove);
+
+                    // If the script info was not root of inferred project,
+                    // there wont be config file watch open because of this script info
+                    if (infoIsRootOfInferredProject) {
+                        // But if it is a root, it could be the last script info that is root of inferred project
+                        // and hence we would need to close the config file watcher
+                        this.closeConfigFileWatcherOfConfigFileExistenceInfo(configFileExistenceInfo);
+                    }
+
+                    // If there are no open files that are impacted by configFileExistenceInfo after closing this script info
+                    // there is no configured project present, remove the cached existence info
+                    if (!configFileExistenceInfo.openFilesImpactedByConfigFile.size &&
+                        !this.getConfiguredProjectByCanonicalConfigFilePath(canonicalConfigFilePath)) {
+                        Debug.assert(!configFileExistenceInfo.configFileWatcherForRootOfInferredProject);
+                        this.configFileExistenceInfoCache.delete(canonicalConfigFilePath);
+                    }
+                }
+            });
+        }
+
+        /**
+         * This is called by inferred project whenever script info is added as a root
+         */
+        /* @internal */
+        startWatchingConfigFilesForInferredProjectRoot(info: ScriptInfo) {
+            Debug.assert(info.isScriptOpen());
+            this.forEachConfigFileLocation(info, (configFileName, canonicalConfigFilePath) => {
+                let configFileExistenceInfo = this.configFileExistenceInfoCache.get(canonicalConfigFilePath);
+                if (!configFileExistenceInfo) {
+                    // Create the cache
+                    configFileExistenceInfo = {
+                        exists: this.host.fileExists(configFileName),
+                        openFilesImpactedByConfigFile: new Map<Path, boolean>()
+                    };
+                    this.configFileExistenceInfoCache.set(canonicalConfigFilePath, configFileExistenceInfo);
+                }
+
+                // Set this file as the root of inferred project
+                configFileExistenceInfo.openFilesImpactedByConfigFile.set(info.path, true);
+                this.logConfigFileWatchUpdate(configFileName, canonicalConfigFilePath, configFileExistenceInfo, ConfigFileWatcherStatus.RootOfInferredProjectTrue);
+
+                // If there is no configured project for this config file, add the file watcher
+                if (!configFileExistenceInfo.configFileWatcherForRootOfInferredProject &&
+                    !this.getConfiguredProjectByCanonicalConfigFilePath(canonicalConfigFilePath)) {
+                    this.createConfigFileWatcherOfConfigFileExistence(configFileName, canonicalConfigFilePath, configFileExistenceInfo);
+                }
+            });
+        }
+
+        /**
+         * This is called by inferred project whenever root script info is removed from it
+         */
+        /* @internal */
+        stopWatchingConfigFilesForInferredProjectRoot(info: ScriptInfo) {
+            this.forEachConfigFileLocation(info, (configFileName, canonicalConfigFilePath) => {
+                const configFileExistenceInfo = this.configFileExistenceInfoCache.get(canonicalConfigFilePath);
+                if (configFileExistenceInfo && configFileExistenceInfo.openFilesImpactedByConfigFile.has(info.path)) {
+                    Debug.assert(info.isScriptOpen());
+
+                    // Info is not root of inferred project any more
+                    configFileExistenceInfo.openFilesImpactedByConfigFile.set(info.path, false);
+                    this.logConfigFileWatchUpdate(configFileName, canonicalConfigFilePath, configFileExistenceInfo, ConfigFileWatcherStatus.RootOfInferredProjectFalse);
+
+                    // Close the config file watcher
+                    this.closeConfigFileWatcherOfConfigFileExistenceInfo(configFileExistenceInfo);
+                }
+            });
+        }
+
+        /**
+         * This function tries to search for a tsconfig.json for the given file.
+         * This is different from the method the compiler uses because
+         * the compiler can assume it will always start searching in the
+         * current directory (the directory in which tsc was invoked).
+         * The server must start searching from the directory containing
+         * the newly opened file.
+         */
+        private forEachConfigFileLocation(info: OpenScriptInfoOrClosedOrConfigFileInfo, action: (configFileName: NormalizedPath, canonicalConfigFilePath: string) => boolean | void) {
+            if (this.syntaxOnly) {
+                return undefined;
+            }
+
+            Debug.assert(!isOpenScriptInfo(info) || this.openFiles.has(info.path));
+            const projectRootPath = this.openFiles.get(info.path);
+            const scriptInfo = Debug.checkDefined(this.getScriptInfo(info.path));
+            if (scriptInfo.isDynamic) return undefined;
+
+            let searchPath = asNormalizedPath(getDirectoryPath(info.fileName));
+            const isSearchPathInProjectRoot = () => containsPath(projectRootPath!, searchPath, this.currentDirectory, !this.host.useCaseSensitiveFileNames);
+
+            // If projectRootPath doesn't contain info.path, then do normal search for config file
+            const anySearchPathOk = !projectRootPath || !isSearchPathInProjectRoot();
+            // For ancestor of config file always ignore its own directory since its going to result in itself
+            let searchInDirectory = !isAncestorConfigFileInfo(info);
+            do {
+                if (searchInDirectory) {
+                    const canonicalSearchPath = normalizedPathToPath(searchPath, this.currentDirectory, this.toCanonicalFileName);
+                    const tsconfigFileName = asNormalizedPath(combinePaths(searchPath, "tsconfig.json"));
+                    let result = action(tsconfigFileName, combinePaths(canonicalSearchPath, "tsconfig.json"));
+                    if (result) return tsconfigFileName;
+
+                    const jsconfigFileName = asNormalizedPath(combinePaths(searchPath, "jsconfig.json"));
+                    result = action(jsconfigFileName, combinePaths(canonicalSearchPath, "jsconfig.json"));
+                    if (result) return jsconfigFileName;
+
+                    // If we started within node_modules, don't look outside node_modules.
+                    // Otherwise, we might pick up a very large project and pull in the world,
+                    // causing an editor delay.
+                    if (isNodeModulesDirectory(canonicalSearchPath)) {
+                        break;
+                    }
+                }
+
+                const parentPath = asNormalizedPath(getDirectoryPath(searchPath));
+                if (parentPath === searchPath) break;
+                searchPath = parentPath;
+                searchInDirectory = true;
+            } while (anySearchPathOk || isSearchPathInProjectRoot());
+
+            return undefined;
+        }
+
+        /*@internal*/
+        findDefaultConfiguredProject(info: ScriptInfo) {
+            if (!info.isScriptOpen()) return undefined;
+            const configFileName = this.getConfigFileNameForFile(info);
+            const project = configFileName &&
+                this.findConfiguredProjectByProjectName(configFileName);
+
+            return project?.isSolution() ?
+                project.getDefaultChildProjectFromSolution(info) :
+                project && projectContainsInfoDirectly(project, info) ?
+                    project :
+                    undefined;
+        }
+
+        /**
+         * This function tries to search for a tsconfig.json for the given file.
+         * This is different from the method the compiler uses because
+         * the compiler can assume it will always start searching in the
+         * current directory (the directory in which tsc was invoked).
+         * The server must start searching from the directory containing
+         * the newly opened file.
+         * If script info is passed in, it is asserted to be open script info
+         * otherwise just file name
+         */
+        private getConfigFileNameForFile(info: OpenScriptInfoOrClosedOrConfigFileInfo) {
+            if (isOpenScriptInfo(info)) Debug.assert(info.isScriptOpen());
+            this.logger.info(`Search path: ${getDirectoryPath(info.fileName)}`);
+            const configFileName = this.forEachConfigFileLocation(info, (configFileName, canonicalConfigFilePath) =>
+                this.configFileExists(configFileName, canonicalConfigFilePath, info));
+            if (configFileName) {
+                this.logger.info(`For info: ${info.fileName} :: Config file name: ${configFileName}`);
+            }
+            else {
+                this.logger.info(`For info: ${info.fileName} :: No config files found.`);
+            }
+            return configFileName;
+        }
+
+        private printProjects() {
+            if (!this.logger.hasLevel(LogLevel.normal)) {
+                return;
+            }
+
+            this.logger.startGroup();
+
+            this.externalProjects.forEach(printProjectWithoutFileNames);
+            this.configuredProjects.forEach(printProjectWithoutFileNames);
+            this.inferredProjects.forEach(printProjectWithoutFileNames);
+
+            this.logger.info("Open files: ");
+            this.openFiles.forEach((projectRootPath, path) => {
+                const info = this.getScriptInfoForPath(path as Path)!;
+                this.logger.info(`\tFileName: ${info.fileName} ProjectRootPath: ${projectRootPath}`);
+                this.logger.info(`\t\tProjects: ${info.containingProjects.map(p => p.getProjectName())}`);
+            });
+
+            this.logger.endGroup();
+        }
+
+        /*@internal*/
+        findConfiguredProjectByProjectName(configFileName: NormalizedPath): ConfiguredProject | undefined {
+            // make sure that casing of config file name is consistent
+            const canonicalConfigFilePath = asNormalizedPath(this.toCanonicalFileName(configFileName));
+            return this.getConfiguredProjectByCanonicalConfigFilePath(canonicalConfigFilePath);
+        }
+
+        private getConfiguredProjectByCanonicalConfigFilePath(canonicalConfigFilePath: string): ConfiguredProject | undefined {
+            return this.configuredProjects.get(canonicalConfigFilePath);
+        }
+
+        private findExternalProjectByProjectName(projectFileName: string) {
+            return findProjectByName(projectFileName, this.externalProjects);
+        }
+
+        /** Get a filename if the language service exceeds the maximum allowed program size; otherwise returns undefined. */
+        private getFilenameForExceededTotalSizeLimitForNonTsFiles<T>(name: string, options: CompilerOptions | undefined, fileNames: T[], propertyReader: FilePropertyReader<T>): string | undefined {
+            if (options && options.disableSizeLimit || !this.host.getFileSize) {
+                return;
+            }
+
+            let availableSpace = maxProgramSizeForNonTsFiles;
+            this.projectToSizeMap.set(name, 0);
+            this.projectToSizeMap.forEach(val => (availableSpace -= (val || 0)));
+
+            let totalNonTsFileSize = 0;
+
+            for (const f of fileNames) {
+                const fileName = propertyReader.getFileName(f);
+                if (hasTSFileExtension(fileName)) {
+                    continue;
+                }
+
+                totalNonTsFileSize += this.host.getFileSize(fileName);
+
+                if (totalNonTsFileSize > maxProgramSizeForNonTsFiles || totalNonTsFileSize > availableSpace) {
+                    this.logger.info(getExceedLimitMessage({ propertyReader, hasTSFileExtension: ts.hasTSFileExtension, host: this.host }, totalNonTsFileSize)); // eslint-disable-line @typescript-eslint/no-unnecessary-qualifier
+                    // Keep the size as zero since it's disabled
+                    return fileName;
+                }
+            }
+
+            this.projectToSizeMap.set(name, totalNonTsFileSize);
+
+            return;
+
+            function getExceedLimitMessage(context: { propertyReader: FilePropertyReader<any>, hasTSFileExtension: (filename: string) => boolean, host: ServerHost }, totalNonTsFileSize: number) {
+                const files = getTop5LargestFiles(context);
+
+                return `Non TS file size exceeded limit (${totalNonTsFileSize}). Largest files: ${files.map(file => `${file.name}:${file.size}`).join(", ")}`;
+            }
+            function getTop5LargestFiles({ propertyReader, hasTSFileExtension, host }: { propertyReader: FilePropertyReader<any>, hasTSFileExtension: (filename: string) => boolean, host: ServerHost }) {
+                return fileNames.map(f => propertyReader.getFileName(f))
+                    .filter(name => hasTSFileExtension(name))
+                    .map(name => ({ name, size: host.getFileSize!(name) })) // TODO: GH#18217
+                    .sort((a, b) => b.size - a.size)
+                    .slice(0, 5);
+            }
+        }
+
+        private createExternalProject(projectFileName: string, files: protocol.ExternalFile[], options: protocol.ExternalProjectCompilerOptions, typeAcquisition: TypeAcquisition, excludedFiles: NormalizedPath[]) {
+            const compilerOptions = convertCompilerOptions(options);
+            const watchOptions = convertWatchOptions(options);
+            const project = new ExternalProject(
+                projectFileName,
+                this,
+                this.documentRegistry,
+                compilerOptions,
+                /*lastFileExceededProgramSize*/ this.getFilenameForExceededTotalSizeLimitForNonTsFiles(projectFileName, compilerOptions, files, externalFilePropertyReader),
+                options.compileOnSave === undefined ? true : options.compileOnSave,
+                /*projectFilePath*/ undefined,
+                this.currentPluginConfigOverrides,
+                watchOptions
+            );
+            project.excludedFiles = excludedFiles;
+
+            this.addFilesToNonInferredProject(project, files, externalFilePropertyReader, typeAcquisition);
+            this.externalProjects.push(project);
+            return project;
+        }
+
+        /*@internal*/
+        sendProjectTelemetry(project: ExternalProject | ConfiguredProject): void {
+            if (this.seenProjects.has(project.projectName)) {
+                setProjectOptionsUsed(project);
+                return;
+            }
+            this.seenProjects.set(project.projectName, true);
+
+            if (!this.eventHandler || !this.host.createSHA256Hash) {
+                setProjectOptionsUsed(project);
+                return;
+            }
+
+            const projectOptions = isConfiguredProject(project) ? project.projectOptions as ProjectOptions : undefined;
+            setProjectOptionsUsed(project);
+            const data: ProjectInfoTelemetryEventData = {
+                projectId: this.host.createSHA256Hash(project.projectName),
+                fileStats: countEachFileTypes(project.getScriptInfos(), /*includeSizes*/ true),
+                compilerOptions: convertCompilerOptionsForTelemetry(project.getCompilationSettings()),
+                typeAcquisition: convertTypeAcquisition(project.getTypeAcquisition()),
+                extends: projectOptions && projectOptions.configHasExtendsProperty,
+                files: projectOptions && projectOptions.configHasFilesProperty,
+                include: projectOptions && projectOptions.configHasIncludeProperty,
+                exclude: projectOptions && projectOptions.configHasExcludeProperty,
+                compileOnSave: project.compileOnSaveEnabled,
+                configFileName: configFileName(),
+                projectType: project instanceof ExternalProject ? "external" : "configured",
+                languageServiceEnabled: project.languageServiceEnabled,
+                version: ts.version, // eslint-disable-line @typescript-eslint/no-unnecessary-qualifier
+            };
+            this.eventHandler({ eventName: ProjectInfoTelemetryEvent, data });
+
+            function configFileName(): ProjectInfoTelemetryEventData["configFileName"] {
+                if (!isConfiguredProject(project)) {
+                    return "other";
+                }
+
+                return getBaseConfigFileName(project.getConfigFilePath()) || "other";
+            }
+
+            function convertTypeAcquisition({ enable, include, exclude }: TypeAcquisition): ProjectInfoTypeAcquisitionData {
+                return {
+                    enable,
+                    include: include !== undefined && include.length !== 0,
+                    exclude: exclude !== undefined && exclude.length !== 0,
+                };
+            }
+        }
+
+        private addFilesToNonInferredProject<T>(project: ConfiguredProject | ExternalProject, files: T[], propertyReader: FilePropertyReader<T>, typeAcquisition: TypeAcquisition): void {
+            this.updateNonInferredProjectFiles(project, files, propertyReader);
+            project.setTypeAcquisition(typeAcquisition);
+        }
+
+        /* @internal */
+        createConfiguredProject(configFileName: NormalizedPath) {
+            const cachedDirectoryStructureHost = createCachedDirectoryStructureHost(this.host, this.host.getCurrentDirectory(), this.host.useCaseSensitiveFileNames)!; // TODO: GH#18217
+            this.logger.info(`Opened configuration file ${configFileName}`);
+            const project = new ConfiguredProject(
+                configFileName,
+                this,
+                this.documentRegistry,
+                cachedDirectoryStructureHost);
+            // TODO: We probably should also watch the configFiles that are extended
+            project.createConfigFileWatcher();
+            this.configuredProjects.set(project.canonicalConfigFilePath, project);
+            this.setConfigFileExistenceByNewConfiguredProject(project);
+            return project;
+        }
+
+        /* @internal */
+        private createConfiguredProjectWithDelayLoad(configFileName: NormalizedPath, reason: string) {
+            const project = this.createConfiguredProject(configFileName);
+            project.pendingReload = ConfigFileProgramReloadLevel.Full;
+            project.pendingReloadReason = reason;
+            return project;
+        }
+
+        /* @internal */
+        createAndLoadConfiguredProject(configFileName: NormalizedPath, reason: string) {
+            const project = this.createConfiguredProject(configFileName);
+            this.loadConfiguredProject(project, reason);
+            return project;
+        }
+
+        /* @internal */
+        private createLoadAndUpdateConfiguredProject(configFileName: NormalizedPath, reason: string) {
+            const project = this.createAndLoadConfiguredProject(configFileName, reason);
+            project.updateGraph();
+            return project;
+        }
+
+        /**
+         * Read the config file of the project, and update the project root file names.
+         */
+        /* @internal */
+        private loadConfiguredProject(project: ConfiguredProject, reason: string) {
+            this.sendProjectLoadingStartEvent(project, reason);
+
+            // Read updated contents from disk
+            const configFilename = normalizePath(project.getConfigFilePath());
+
+            const configFileContent = tryReadFile(configFilename, fileName => this.host.readFile(fileName));
+            const result = parseJsonText(configFilename, isString(configFileContent) ? configFileContent : "");
+            const configFileErrors = result.parseDiagnostics as Diagnostic[];
+            if (!isString(configFileContent)) configFileErrors.push(configFileContent);
+            const parsedCommandLine = parseJsonSourceFileConfigFileContent(
+                result,
+                project.getCachedDirectoryStructureHost(),
+                getDirectoryPath(configFilename),
+                /*existingOptions*/ {},
+                configFilename,
+                /*resolutionStack*/[],
+                this.hostConfiguration.extraFileExtensions,
+                /*extendedConfigCache*/ undefined,
+            );
+
+            if (parsedCommandLine.errors.length) {
+                configFileErrors.push(...parsedCommandLine.errors);
+            }
+
+            this.logger.info(`Config: ${configFilename} : ${JSON.stringify({
+                rootNames: parsedCommandLine.fileNames,
+                options: parsedCommandLine.options,
+                projectReferences: parsedCommandLine.projectReferences
+            }, /*replacer*/ undefined, " ")}`);
+
+            Debug.assert(!!parsedCommandLine.fileNames);
+            const compilerOptions = parsedCommandLine.options;
+
+            // Update the project
+            if (!project.projectOptions) {
+                project.projectOptions = {
+                    configHasExtendsProperty: parsedCommandLine.raw.extends !== undefined,
+                    configHasFilesProperty: parsedCommandLine.raw.files !== undefined,
+                    configHasIncludeProperty: parsedCommandLine.raw.include !== undefined,
+                    configHasExcludeProperty: parsedCommandLine.raw.exclude !== undefined
+                };
+            }
+            project.configFileSpecs = parsedCommandLine.configFileSpecs;
+            project.canConfigFileJsonReportNoInputFiles = canJsonReportNoInputFiles(parsedCommandLine.raw);
+            project.setProjectErrors(configFileErrors);
+            project.updateReferences(parsedCommandLine.projectReferences);
+            const lastFileExceededProgramSize = this.getFilenameForExceededTotalSizeLimitForNonTsFiles(project.canonicalConfigFilePath, compilerOptions, parsedCommandLine.fileNames, fileNamePropertyReader);
+            if (lastFileExceededProgramSize) {
+                project.disableLanguageService(lastFileExceededProgramSize);
+                project.stopWatchingWildCards();
+            }
+            else {
+                project.setCompilerOptions(compilerOptions);
+                project.setWatchOptions(parsedCommandLine.watchOptions);
+                project.enableLanguageService();
+                project.watchWildcards(new Map(getEntries(parsedCommandLine.wildcardDirectories!))); // TODO: GH#18217
+            }
+            project.enablePluginsWithOptions(compilerOptions, this.currentPluginConfigOverrides);
+            const filesToAdd = parsedCommandLine.fileNames.concat(project.getExternalFiles());
+            this.updateRootAndOptionsOfNonInferredProject(project, filesToAdd, fileNamePropertyReader, compilerOptions, parsedCommandLine.typeAcquisition!, parsedCommandLine.compileOnSave, parsedCommandLine.watchOptions);
+        }
+
+        private updateNonInferredProjectFiles<T>(project: ExternalProject | ConfiguredProject | AutoImportProviderProject, files: T[], propertyReader: FilePropertyReader<T>) {
+            const projectRootFilesMap = project.getRootFilesMap();
+            const newRootScriptInfoMap = new Map<string, true>();
+
+            for (const f of files) {
+                const newRootFile = propertyReader.getFileName(f);
+                const fileName = toNormalizedPath(newRootFile);
+                const isDynamic = isDynamicFileName(fileName);
+                let path: Path;
+                // Use the project's fileExists so that it can use caching instead of reaching to disk for the query
+                if (!isDynamic && !project.fileExists(newRootFile)) {
+                    path = normalizedPathToPath(fileName, this.currentDirectory, this.toCanonicalFileName);
+                    const existingValue = projectRootFilesMap.get(path);
+                    if (existingValue) {
+                        if (existingValue.info) {
+                            project.removeFile(existingValue.info, /*fileExists*/ false, /*detachFromProject*/ true);
+                            existingValue.info = undefined;
+                        }
+                        existingValue.fileName = fileName;
+                    }
+                    else {
+                        projectRootFilesMap.set(path, { fileName });
+                    }
+                }
+                else {
+                    const scriptKind = propertyReader.getScriptKind(f, this.hostConfiguration.extraFileExtensions);
+                    const hasMixedContent = propertyReader.hasMixedContent(f, this.hostConfiguration.extraFileExtensions);
+                    const scriptInfo = Debug.checkDefined(this.getOrCreateScriptInfoNotOpenedByClientForNormalizedPath(
+                        fileName,
+                        project.currentDirectory,
+                        scriptKind,
+                        hasMixedContent,
+                        project.directoryStructureHost
+                    ));
+                    path = scriptInfo.path;
+                    const existingValue = projectRootFilesMap.get(path);
+                    // If this script info is not already a root add it
+                    if (!existingValue || existingValue.info !== scriptInfo) {
+                        project.addRoot(scriptInfo, fileName);
+                        if (scriptInfo.isScriptOpen()) {
+                            // if file is already root in some inferred project
+                            // - remove the file from that project and delete the project if necessary
+                            this.removeRootOfInferredProjectIfNowPartOfOtherProject(scriptInfo);
+                        }
+                    }
+                    else {
+                        // Already root update the fileName
+                        existingValue.fileName = fileName;
+                    }
+                }
+                newRootScriptInfoMap.set(path, true);
+            }
+
+            // project's root file map size is always going to be same or larger than new roots map
+            // as we have already all the new files to the project
+            if (projectRootFilesMap.size > newRootScriptInfoMap.size) {
+                projectRootFilesMap.forEach((value, path) => {
+                    if (!newRootScriptInfoMap.has(path)) {
+                        if (value.info) {
+                            project.removeFile(value.info, project.fileExists(path), /*detachFromProject*/ true);
+                        }
+                        else {
+                            projectRootFilesMap.delete(path);
+                        }
+                    }
+                });
+            }
+
+            // Just to ensure that even if root files dont change, the changes to the non root file are picked up,
+            // mark the project as dirty unconditionally
+            project.markAsDirty();
+        }
+
+        private updateRootAndOptionsOfNonInferredProject<T>(project: ExternalProject | ConfiguredProject, newUncheckedFiles: T[], propertyReader: FilePropertyReader<T>, newOptions: CompilerOptions, newTypeAcquisition: TypeAcquisition, compileOnSave: boolean | undefined, watchOptions: WatchOptions | undefined) {
+            project.setCompilerOptions(newOptions);
+            project.setWatchOptions(watchOptions);
+            // VS only set the CompileOnSaveEnabled option in the request if the option was changed recently
+            // therefore if it is undefined, it should not be updated.
+            if (compileOnSave !== undefined) {
+                project.compileOnSaveEnabled = compileOnSave;
+            }
+            this.addFilesToNonInferredProject(project, newUncheckedFiles, propertyReader, newTypeAcquisition);
+        }
+
+        /**
+         * Reload the file names from config file specs and update the project graph
+         */
+        /*@internal*/
+        reloadFileNamesOfConfiguredProject(project: ConfiguredProject) {
+            const configFileSpecs = project.configFileSpecs!; // TODO: GH#18217
+            const configFileName = project.getConfigFilePath();
+            const fileNamesResult = getFileNamesFromConfigSpecs(configFileSpecs, getDirectoryPath(configFileName), project.getCompilationSettings(), project.getCachedDirectoryStructureHost(), this.hostConfiguration.extraFileExtensions);
+            project.updateErrorOnNoInputFiles(fileNamesResult);
+            this.updateNonInferredProjectFiles(project, fileNamesResult.fileNames.concat(project.getExternalFiles()), fileNamePropertyReader);
+            return project.updateGraph();
+        }
+
+        /*@internal*/
+        setFileNamesOfAutoImportProviderProject(project: AutoImportProviderProject, fileNames: string[]) {
+            this.updateNonInferredProjectFiles(project, fileNames, fileNamePropertyReader);
+        }
+
+        /**
+         * Read the config file of the project again by clearing the cache and update the project graph
+         */
+        /* @internal */
+        reloadConfiguredProject(project: ConfiguredProject, reason: string) {
+            // At this point, there is no reason to not have configFile in the host
+            const host = project.getCachedDirectoryStructureHost();
+
+            // Clear the cache since we are reloading the project from disk
+            host.clearCache();
+            const configFileName = project.getConfigFilePath();
+            this.logger.info(`Reloading configured project ${configFileName}`);
+
+            // Load project from the disk
+            this.loadConfiguredProject(project, reason);
+            project.updateGraph();
+
+            this.sendConfigFileDiagEvent(project, configFileName);
+        }
+
+        private sendConfigFileDiagEvent(project: ConfiguredProject, triggerFile: NormalizedPath) {
+            if (!this.eventHandler || this.suppressDiagnosticEvents) {
+                return;
+            }
+            const diagnostics = project.getLanguageService().getCompilerOptionsDiagnostics();
+            diagnostics.push(...project.getAllProjectErrors());
+
+            this.eventHandler(<ConfigFileDiagEvent>{
+                eventName: ConfigFileDiagEvent,
+                data: { configFileName: project.getConfigFilePath(), diagnostics, triggerFile }
+            });
+        }
+
+        private getOrCreateInferredProjectForProjectRootPathIfEnabled(info: ScriptInfo, projectRootPath: NormalizedPath | undefined): InferredProject | undefined {
+            if (!this.useInferredProjectPerProjectRoot ||
+                // Its a dynamic info opened without project root
+                (info.isDynamic && projectRootPath === undefined)) {
+                return undefined;
+            }
+
+            if (projectRootPath) {
+                const canonicalProjectRootPath = this.toCanonicalFileName(projectRootPath);
+                // if we have an explicit project root path, find (or create) the matching inferred project.
+                for (const project of this.inferredProjects) {
+                    if (project.projectRootPath === canonicalProjectRootPath) {
+                        return project;
+                    }
+                }
+                return this.createInferredProject(projectRootPath, /*isSingleInferredProject*/ false, projectRootPath);
+            }
+
+            // we don't have an explicit root path, so we should try to find an inferred project
+            // that more closely contains the file.
+            let bestMatch: InferredProject | undefined;
+            for (const project of this.inferredProjects) {
+                // ignore single inferred projects (handled elsewhere)
+                if (!project.projectRootPath) continue;
+                // ignore inferred projects that don't contain the root's path
+                if (!containsPath(project.projectRootPath, info.path, this.host.getCurrentDirectory(), !this.host.useCaseSensitiveFileNames)) continue;
+                // ignore inferred projects that are higher up in the project root.
+                // TODO(rbuckton): Should we add the file as a root to these as well?
+                if (bestMatch && bestMatch.projectRootPath!.length > project.projectRootPath.length) continue;
+                bestMatch = project;
+            }
+
+            return bestMatch;
+        }
+
+        private getOrCreateSingleInferredProjectIfEnabled(): InferredProject | undefined {
+            if (!this.useSingleInferredProject) {
+                return undefined;
+            }
+
+            // If `useInferredProjectPerProjectRoot` is not enabled, then there will only be one
+            // inferred project for all files. If `useInferredProjectPerProjectRoot` is enabled
+            // then we want to put all files that are not opened with a `projectRootPath` into
+            // the same inferred project.
+            //
+            // To avoid the cost of searching through the array and to optimize for the case where
+            // `useInferredProjectPerProjectRoot` is not enabled, we will always put the inferred
+            // project for non-rooted files at the front of the array.
+            if (this.inferredProjects.length > 0 && this.inferredProjects[0].projectRootPath === undefined) {
+                return this.inferredProjects[0];
+            }
+
+            // Single inferred project does not have a project root and hence no current directory
+            return this.createInferredProject(/*currentDirectory*/ undefined, /*isSingleInferredProject*/ true);
+        }
+
+        private getOrCreateSingleInferredWithoutProjectRoot(currentDirectory: string | undefined): InferredProject {
+            Debug.assert(!this.useSingleInferredProject);
+            const expectedCurrentDirectory = this.toCanonicalFileName(this.getNormalizedAbsolutePath(currentDirectory || ""));
+            // Reuse the project with same current directory but no roots
+            for (const inferredProject of this.inferredProjects) {
+                if (!inferredProject.projectRootPath &&
+                    inferredProject.isOrphan() &&
+                    inferredProject.canonicalCurrentDirectory === expectedCurrentDirectory) {
+                    return inferredProject;
+                }
+            }
+
+            return this.createInferredProject(currentDirectory);
+        }
+
+        private createInferredProject(currentDirectory: string | undefined, isSingleInferredProject?: boolean, projectRootPath?: NormalizedPath): InferredProject {
+            const compilerOptions = projectRootPath && this.compilerOptionsForInferredProjectsPerProjectRoot.get(projectRootPath) || this.compilerOptionsForInferredProjects!; // TODO: GH#18217
+            let watchOptions: WatchOptions | false | undefined;
+            if (projectRootPath) {
+                watchOptions = this.watchOptionsForInferredProjectsPerProjectRoot.get(projectRootPath);
+            }
+            if (watchOptions === undefined) {
+                watchOptions = this.watchOptionsForInferredProjects;
+            }
+            const project = new InferredProject(this, this.documentRegistry, compilerOptions, watchOptions || undefined, projectRootPath, currentDirectory, this.currentPluginConfigOverrides);
+            if (isSingleInferredProject) {
+                this.inferredProjects.unshift(project);
+            }
+            else {
+                this.inferredProjects.push(project);
+            }
+            return project;
+        }
+
+        /*@internal*/
+        getOrCreateScriptInfoNotOpenedByClient(uncheckedFileName: string, currentDirectory: string, hostToQueryFileExistsOn: DirectoryStructureHost) {
+            return this.getOrCreateScriptInfoNotOpenedByClientForNormalizedPath(
+                toNormalizedPath(uncheckedFileName), currentDirectory, /*scriptKind*/ undefined,
+                /*hasMixedContent*/ undefined, hostToQueryFileExistsOn
+            );
+        }
+
+        getScriptInfo(uncheckedFileName: string) {
+            return this.getScriptInfoForNormalizedPath(toNormalizedPath(uncheckedFileName));
+        }
+
+        /* @internal */
+        getScriptInfoOrConfig(uncheckedFileName: string): ScriptInfoOrConfig | undefined {
+            const path = toNormalizedPath(uncheckedFileName);
+            const info = this.getScriptInfoForNormalizedPath(path);
+            if (info) return info;
+            const configProject = this.configuredProjects.get(this.toPath(uncheckedFileName));
+            return configProject && configProject.getCompilerOptions().configFile;
+        }
+
+        /* @internal */
+        logErrorForScriptInfoNotFound(fileName: string): void {
+            const names = arrayFrom(this.filenameToScriptInfo.entries()).map(([path, scriptInfo]) => ({ path, fileName: scriptInfo.fileName }));
+            this.logger.msg(`Could not find file ${JSON.stringify(fileName)}.\nAll files are: ${JSON.stringify(names)}`, Msg.Err);
+        }
+
+        /**
+         * Returns the projects that contain script info through SymLink
+         * Note that this does not return projects in info.containingProjects
+         */
+        /*@internal*/
+        getSymlinkedProjects(info: ScriptInfo): MultiMap<Path, Project> | undefined {
+            let projects: MultiMap<Path, Project> | undefined;
+            if (this.realpathToScriptInfos) {
+                const realpath = info.getRealpathIfDifferent();
+                if (realpath) {
+                    forEach(this.realpathToScriptInfos.get(realpath), combineProjects);
+                }
+                forEach(this.realpathToScriptInfos.get(info.path), combineProjects);
+            }
+
+            return projects;
+
+            function combineProjects(toAddInfo: ScriptInfo) {
+                if (toAddInfo !== info) {
+                    for (const project of toAddInfo.containingProjects) {
+                        // Add the projects only if they can use symLink targets and not already in the list
+                        if (project.languageServiceEnabled &&
+                            !project.isOrphan() &&
+                            !project.getCompilerOptions().preserveSymlinks &&
+                            !info.isAttached(project)) {
+                            if (!projects) {
+                                projects = createMultiMap();
+                                projects.add(toAddInfo.path, project);
+                            }
+                            else if (!forEachEntry(projects, (projs, path) => path === toAddInfo.path ? false : contains(projs, project))) {
+                                projects.add(toAddInfo.path, project);
+                            }
+                        }
+                    }
+                }
+            }
+        }
+
+        private watchClosedScriptInfo(info: ScriptInfo) {
+            Debug.assert(!info.fileWatcher);
+            // do not watch files with mixed content - server doesn't know how to interpret it
+            // do not watch files in the global cache location
+            if (!info.isDynamicOrHasMixedContent() &&
+                (!this.globalCacheLocationDirectoryPath ||
+                    !startsWith(info.path, this.globalCacheLocationDirectoryPath))) {
+                const indexOfNodeModules = info.path.indexOf("/node_modules/");
+                if (!this.host.getModifiedTime || indexOfNodeModules === -1) {
+                    info.fileWatcher = this.watchFactory.watchFilePath(
+                        this.host,
+                        info.fileName,
+                        (fileName, eventKind, path) => this.onSourceFileChanged(fileName, eventKind, path),
+                        PollingInterval.Medium,
+                        this.hostConfiguration.watchOptions,
+                        info.path,
+                        WatchType.ClosedScriptInfo
+                    );
+                }
+                else {
+                    info.mTime = this.getModifiedTime(info);
+                    info.fileWatcher = this.watchClosedScriptInfoInNodeModules(info.path.substr(0, indexOfNodeModules) as Path);
+                }
+            }
+        }
+
+        private watchClosedScriptInfoInNodeModules(dir: Path): ScriptInfoInNodeModulesWatcher {
+            // Watch only directory
+            const existing = this.scriptInfoInNodeModulesWatchers.get(dir);
+            if (existing) {
+                existing.refCount++;
+                return existing;
+            }
+
+            const watchDir = dir + "/node_modules" as Path;
+            const watcher = this.watchFactory.watchDirectory(
+                this.host,
+                watchDir,
+                (fileOrDirectory) => {
+                    const fileOrDirectoryPath = removeIgnoredPath(this.toPath(fileOrDirectory));
+                    if (!fileOrDirectoryPath) return;
+
+                    // Has extension
+                    Debug.assert(result.refCount > 0);
+                    if (watchDir === fileOrDirectoryPath) {
+                        this.refreshScriptInfosInDirectory(watchDir);
+                    }
+                    else {
+                        const info = this.getScriptInfoForPath(fileOrDirectoryPath);
+                        if (info) {
+                            if (isScriptInfoWatchedFromNodeModules(info)) {
+                                this.refreshScriptInfo(info);
+                            }
+                        }
+                        // Folder
+                        else if (!hasExtension(fileOrDirectoryPath)) {
+                            this.refreshScriptInfosInDirectory(fileOrDirectoryPath);
+                        }
+                    }
+                },
+                WatchDirectoryFlags.Recursive,
+                this.hostConfiguration.watchOptions,
+                WatchType.NodeModulesForClosedScriptInfo
+            );
+            const result: ScriptInfoInNodeModulesWatcher = {
+                close: () => {
+                    if (result.refCount === 1) {
+                        watcher.close();
+                        this.scriptInfoInNodeModulesWatchers.delete(dir);
+                    }
+                    else {
+                        result.refCount--;
+                    }
+                },
+                refCount: 1
+            };
+            this.scriptInfoInNodeModulesWatchers.set(dir, result);
+            return result;
+        }
+
+        private getModifiedTime(info: ScriptInfo) {
+            return (this.host.getModifiedTime!(info.path) || missingFileModifiedTime).getTime();
+        }
+
+        private refreshScriptInfo(info: ScriptInfo) {
+            const mTime = this.getModifiedTime(info);
+            if (mTime !== info.mTime) {
+                const eventKind = getFileWatcherEventKind(info.mTime!, mTime);
+                info.mTime = mTime;
+                this.onSourceFileChanged(info.fileName, eventKind, info.path);
+            }
+        }
+
+        private refreshScriptInfosInDirectory(dir: Path) {
+            dir = dir + directorySeparator as Path;
+            this.filenameToScriptInfo.forEach(info => {
+                if (isScriptInfoWatchedFromNodeModules(info) && startsWith(info.path, dir)) {
+                    this.refreshScriptInfo(info);
+                }
+            });
+        }
+
+        private stopWatchingScriptInfo(info: ScriptInfo) {
+            if (info.fileWatcher) {
+                info.fileWatcher.close();
+                info.fileWatcher = undefined;
+            }
+        }
+
+        private getOrCreateScriptInfoNotOpenedByClientForNormalizedPath(fileName: NormalizedPath, currentDirectory: string, scriptKind: ScriptKind | undefined, hasMixedContent: boolean | undefined, hostToQueryFileExistsOn: DirectoryStructureHost | undefined) {
+            if (isRootedDiskPath(fileName) || isDynamicFileName(fileName)) {
+                return this.getOrCreateScriptInfoWorker(fileName, currentDirectory, /*openedByClient*/ false, /*fileContent*/ undefined, scriptKind, hasMixedContent, hostToQueryFileExistsOn);
+            }
+
+            // This is non rooted path with different current directory than project service current directory
+            // Only paths recognized are open relative file paths
+            const info = this.openFilesWithNonRootedDiskPath.get(this.toCanonicalFileName(fileName));
+            if (info) {
+                return info;
+            }
+
+            // This means triple slash references wont be resolved in dynamic and unsaved files
+            // which is intentional since we dont know what it means to be relative to non disk files
+            return undefined;
+        }
+
+        private getOrCreateScriptInfoOpenedByClientForNormalizedPath(fileName: NormalizedPath, currentDirectory: string, fileContent: string | undefined, scriptKind: ScriptKind | undefined, hasMixedContent: boolean | undefined) {
+            return this.getOrCreateScriptInfoWorker(fileName, currentDirectory, /*openedByClient*/ true, fileContent, scriptKind, hasMixedContent);
+        }
+
+        getOrCreateScriptInfoForNormalizedPath(fileName: NormalizedPath, openedByClient: boolean, fileContent?: string, scriptKind?: ScriptKind, hasMixedContent?: boolean, hostToQueryFileExistsOn?: { fileExists(path: string): boolean; }) {
+            return this.getOrCreateScriptInfoWorker(fileName, this.currentDirectory, openedByClient, fileContent, scriptKind, hasMixedContent, hostToQueryFileExistsOn);
+        }
+
+        private getOrCreateScriptInfoWorker(fileName: NormalizedPath, currentDirectory: string, openedByClient: boolean, fileContent?: string, scriptKind?: ScriptKind, hasMixedContent?: boolean, hostToQueryFileExistsOn?: { fileExists(path: string): boolean; }) {
+            Debug.assert(fileContent === undefined || openedByClient, "ScriptInfo needs to be opened by client to be able to set its user defined content");
+            const path = normalizedPathToPath(fileName, currentDirectory, this.toCanonicalFileName);
+            let info = this.getScriptInfoForPath(path);
+            if (!info) {
+                const isDynamic = isDynamicFileName(fileName);
+                Debug.assert(isRootedDiskPath(fileName) || isDynamic || openedByClient, "", () => `${JSON.stringify({ fileName, currentDirectory, hostCurrentDirectory: this.currentDirectory, openKeys: arrayFrom(this.openFilesWithNonRootedDiskPath.keys()) })}\nScript info with non-dynamic relative file name can only be open script info or in context of host currentDirectory`);
+                Debug.assert(!isRootedDiskPath(fileName) || this.currentDirectory === currentDirectory || !this.openFilesWithNonRootedDiskPath.has(this.toCanonicalFileName(fileName)), "", () => `${JSON.stringify({ fileName, currentDirectory, hostCurrentDirectory: this.currentDirectory, openKeys: arrayFrom(this.openFilesWithNonRootedDiskPath.keys()) })}\nOpen script files with non rooted disk path opened with current directory context cannot have same canonical names`);
+                Debug.assert(!isDynamic || this.currentDirectory === currentDirectory || this.useInferredProjectPerProjectRoot, "", () => `${JSON.stringify({ fileName, currentDirectory, hostCurrentDirectory: this.currentDirectory, openKeys: arrayFrom(this.openFilesWithNonRootedDiskPath.keys()) })}\nDynamic files must always be opened with service's current directory or service should support inferred project per projectRootPath.`);
+                // If the file is not opened by client and the file doesnot exist on the disk, return
+                if (!openedByClient && !isDynamic && !(hostToQueryFileExistsOn || this.host).fileExists(fileName)) {
+                    return;
+                }
+                info = new ScriptInfo(this.host, fileName, scriptKind!, !!hasMixedContent, path, this.filenameToScriptInfoVersion.get(path)); // TODO: GH#18217
+                this.filenameToScriptInfo.set(info.path, info);
+                this.filenameToScriptInfoVersion.delete(info.path);
+                if (!openedByClient) {
+                    this.watchClosedScriptInfo(info);
+                }
+                else if (!isRootedDiskPath(fileName) && (!isDynamic || this.currentDirectory !== currentDirectory)) {
+                    // File that is opened by user but isn't rooted disk path
+                    this.openFilesWithNonRootedDiskPath.set(this.toCanonicalFileName(fileName), info);
+                }
+            }
+            if (openedByClient) {
+                // Opening closed script info
+                // either it was created just now, or was part of projects but was closed
+                this.stopWatchingScriptInfo(info);
+                info.open(fileContent!);
+                if (hasMixedContent) {
+                    info.registerFileUpdate();
+                }
+            }
+            return info;
+        }
+
+        /**
+         * This gets the script info for the normalized path. If the path is not rooted disk path then the open script info with project root context is preferred
+         */
+        getScriptInfoForNormalizedPath(fileName: NormalizedPath) {
+            return !isRootedDiskPath(fileName) && this.openFilesWithNonRootedDiskPath.get(this.toCanonicalFileName(fileName)) ||
+                this.getScriptInfoForPath(normalizedPathToPath(fileName, this.currentDirectory, this.toCanonicalFileName));
+        }
+
+        getScriptInfoForPath(fileName: Path) {
+            return this.filenameToScriptInfo.get(fileName);
+        }
+
+        /*@internal*/
+        getDocumentPositionMapper(project: Project, generatedFileName: string, sourceFileName?: string): DocumentPositionMapper | undefined {
+            // Since declaration info and map file watches arent updating project's directory structure host (which can cache file structure) use host
+            const declarationInfo = this.getOrCreateScriptInfoNotOpenedByClient(generatedFileName, project.currentDirectory, this.host);
+            if (!declarationInfo) {
+                if (sourceFileName) {
+                    // Project contains source file and it generates the generated file name
+                    project.addGeneratedFileWatch(generatedFileName, sourceFileName);
+                }
+                return undefined;
+            }
+
+            // Try to get from cache
+            declarationInfo.getSnapshot(); // Ensure synchronized
+            if (isString(declarationInfo.sourceMapFilePath)) {
+                // Ensure mapper is synchronized
+                const sourceMapFileInfo = this.getScriptInfoForPath(declarationInfo.sourceMapFilePath);
+                if (sourceMapFileInfo) {
+                    sourceMapFileInfo.getSnapshot();
+                    if (sourceMapFileInfo.documentPositionMapper !== undefined) {
+                        sourceMapFileInfo.sourceInfos = this.addSourceInfoToSourceMap(sourceFileName, project, sourceMapFileInfo.sourceInfos);
+                        return sourceMapFileInfo.documentPositionMapper ? sourceMapFileInfo.documentPositionMapper : undefined;
+                    }
+                }
+                declarationInfo.sourceMapFilePath = undefined;
+            }
+            else if (declarationInfo.sourceMapFilePath) {
+                declarationInfo.sourceMapFilePath.sourceInfos = this.addSourceInfoToSourceMap(sourceFileName, project, declarationInfo.sourceMapFilePath.sourceInfos);
+                return undefined;
+            }
+            else if (declarationInfo.sourceMapFilePath !== undefined) {
+                // Doesnt have sourceMap
+                return undefined;
+            }
+
+            // Create the mapper
+            let sourceMapFileInfo: ScriptInfo | undefined;
+            let mapFileNameFromDeclarationInfo: string | undefined;
+
+            let readMapFile: ReadMapFile | undefined = (mapFileName, mapFileNameFromDts) => {
+                const mapInfo = this.getOrCreateScriptInfoNotOpenedByClient(mapFileName, project.currentDirectory, this.host);
+                if (!mapInfo) {
+                    mapFileNameFromDeclarationInfo = mapFileNameFromDts;
+                    return undefined;
+                }
+                sourceMapFileInfo = mapInfo;
+                const snap = mapInfo.getSnapshot();
+                if (mapInfo.documentPositionMapper !== undefined) return mapInfo.documentPositionMapper;
+                return snap.getText(0, snap.getLength());
+            };
+            const projectName = project.projectName;
+            const documentPositionMapper = getDocumentPositionMapper(
+                { getCanonicalFileName: this.toCanonicalFileName, log: s => this.logger.info(s), getSourceFileLike: f => this.getSourceFileLike(f, projectName, declarationInfo) },
+                declarationInfo.fileName,
+                declarationInfo.getLineInfo(),
+                readMapFile
+            );
+            readMapFile = undefined; // Remove ref to project
+            if (sourceMapFileInfo) {
+                declarationInfo.sourceMapFilePath = sourceMapFileInfo.path;
+                sourceMapFileInfo.declarationInfoPath = declarationInfo.path;
+                sourceMapFileInfo.documentPositionMapper = documentPositionMapper || false;
+                sourceMapFileInfo.sourceInfos = this.addSourceInfoToSourceMap(sourceFileName, project, sourceMapFileInfo.sourceInfos);
+            }
+            else if (mapFileNameFromDeclarationInfo) {
+                declarationInfo.sourceMapFilePath = {
+                    watcher: this.addMissingSourceMapFile(
+                        project.currentDirectory === this.currentDirectory ?
+                            mapFileNameFromDeclarationInfo :
+                            getNormalizedAbsolutePath(mapFileNameFromDeclarationInfo, project.currentDirectory),
+                        declarationInfo.path
+                    ),
+                    sourceInfos: this.addSourceInfoToSourceMap(sourceFileName, project)
+                };
+            }
+            else {
+                declarationInfo.sourceMapFilePath = false;
+            }
+            return documentPositionMapper;
+        }
+
+        private addSourceInfoToSourceMap(sourceFileName: string | undefined, project: Project, sourceInfos?: Set<Path>) {
+            if (sourceFileName) {
+                // Attach as source
+                const sourceInfo = this.getOrCreateScriptInfoNotOpenedByClient(sourceFileName, project.currentDirectory, project.directoryStructureHost)!;
+                (sourceInfos || (sourceInfos = new Set())).add(sourceInfo.path);
+            }
+            return sourceInfos;
+        }
+
+        private addMissingSourceMapFile(mapFileName: string, declarationInfoPath: Path) {
+            const fileWatcher = this.watchFactory.watchFile(
+                this.host,
+                mapFileName,
+                () => {
+                    const declarationInfo = this.getScriptInfoForPath(declarationInfoPath);
+                    if (declarationInfo && declarationInfo.sourceMapFilePath && !isString(declarationInfo.sourceMapFilePath)) {
+                        // Update declaration and source projects
+                        this.delayUpdateProjectGraphs(declarationInfo.containingProjects, /*clearSourceMapperCache*/ true);
+                        this.delayUpdateSourceInfoProjects(declarationInfo.sourceMapFilePath.sourceInfos);
+                        declarationInfo.closeSourceMapFileWatcher();
+                    }
+                },
+                PollingInterval.High,
+                this.hostConfiguration.watchOptions,
+                WatchType.MissingSourceMapFile,
+            );
+            return fileWatcher;
+        }
+
+        /*@internal*/
+        getSourceFileLike(fileName: string, projectNameOrProject: string | Project, declarationInfo?: ScriptInfo) {
+            const project = (projectNameOrProject as Project).projectName ? projectNameOrProject as Project : this.findProject(projectNameOrProject as string);
+            if (project) {
+                const path = project.toPath(fileName);
+                const sourceFile = project.getSourceFile(path);
+                if (sourceFile && sourceFile.resolvedPath === path) return sourceFile;
+            }
+
+            // Need to look for other files.
+            const info = this.getOrCreateScriptInfoNotOpenedByClient(fileName, (project || this).currentDirectory, project ? project.directoryStructureHost : this.host);
+            if (!info) return undefined;
+
+            // Attach as source
+            if (declarationInfo && isString(declarationInfo.sourceMapFilePath) && info !== declarationInfo) {
+                const sourceMapInfo = this.getScriptInfoForPath(declarationInfo.sourceMapFilePath);
+                if (sourceMapInfo) {
+                    (sourceMapInfo.sourceInfos || (sourceMapInfo.sourceInfos = new Set())).add(info.path);
+                }
+            }
+
+            // Key doesnt matter since its only for text and lines
+            if (info.cacheSourceFile) return info.cacheSourceFile.sourceFile;
+
+            // Create sourceFileLike
+            if (!info.sourceFileLike) {
+                info.sourceFileLike = {
+                    get text() {
+                        Debug.fail("shouldnt need text");
+                        return "";
+                    },
+                    getLineAndCharacterOfPosition: pos => {
+                        const lineOffset = info.positionToLineOffset(pos);
+                        return { line: lineOffset.line - 1, character: lineOffset.offset - 1 };
+                    },
+                    getPositionOfLineAndCharacter: (line, character, allowEdits) => info.lineOffsetToPosition(line + 1, character + 1, allowEdits)
+                };
+            }
+            return info.sourceFileLike;
+        }
+
+        /*@internal*/
+        setPerformanceEventHandler(performanceEventHandler: PerformanceEventHandler) {
+            this.performanceEventHandler = performanceEventHandler;
+        }
+
+        setHostConfiguration(args: protocol.ConfigureRequestArguments) {
+            if (args.file) {
+                const info = this.getScriptInfoForNormalizedPath(toNormalizedPath(args.file));
+                if (info) {
+                    info.setOptions(convertFormatOptions(args.formatOptions!), args.preferences);
+                    this.logger.info(`Host configuration update for file ${args.file}`);
+                }
+            }
+            else {
+                if (args.hostInfo !== undefined) {
+                    this.hostConfiguration.hostInfo = args.hostInfo;
+                    this.logger.info(`Host information ${args.hostInfo}`);
+                }
+                if (args.formatOptions) {
+                    this.hostConfiguration.formatCodeOptions = { ...this.hostConfiguration.formatCodeOptions, ...convertFormatOptions(args.formatOptions) };
+                    this.logger.info("Format host information updated");
+                }
+                if (args.preferences) {
+                    const { lazyConfiguredProjectsFromExternalProject, includePackageJsonAutoImports } = this.hostConfiguration.preferences;
+                    this.hostConfiguration.preferences = { ...this.hostConfiguration.preferences, ...args.preferences };
+                    if (lazyConfiguredProjectsFromExternalProject && !this.hostConfiguration.preferences.lazyConfiguredProjectsFromExternalProject) {
+                        // Load configured projects for external projects that are pending reload
+                        this.configuredProjects.forEach(project => {
+                            if (project.hasExternalProjectRef() &&
+                                project.pendingReload === ConfigFileProgramReloadLevel.Full &&
+                                !this.pendingProjectUpdates.has(project.getProjectName())) {
+                                project.updateGraph();
+                            }
+                        });
+                    }
+                    if (includePackageJsonAutoImports !== args.preferences.includePackageJsonAutoImports) {
+                        this.invalidateProjectAutoImports(/*packageJsonPath*/ undefined);
+                    }
+                }
+                if (args.extraFileExtensions) {
+                    this.hostConfiguration.extraFileExtensions = args.extraFileExtensions;
+                    // We need to update the project structures again as it is possible that existing
+                    // project structure could have more or less files depending on extensions permitted
+                    this.reloadProjects();
+                    this.logger.info("Host file extension mappings updated");
+                }
+
+                if (args.watchOptions) {
+                    this.hostConfiguration.watchOptions = convertWatchOptions(args.watchOptions);
+                    this.logger.info(`Host watch options changed to ${JSON.stringify(this.hostConfiguration.watchOptions)}, it will be take effect for next watches.`);
+                }
+            }
+        }
+
+        /*@internal*/
+        getWatchOptions(project: Project) {
+            const projectOptions = project.getWatchOptions();
+            return projectOptions && this.hostConfiguration.watchOptions ?
+                { ...this.hostConfiguration.watchOptions, ...projectOptions } :
+                projectOptions || this.hostConfiguration.watchOptions;
+        }
+
+        closeLog() {
+            this.logger.close();
+        }
+
+        /**
+         * This function rebuilds the project for every file opened by the client
+         * This does not reload contents of open files from disk. But we could do that if needed
+         */
+        reloadProjects() {
+            this.logger.info("reload projects.");
+            // If we want this to also reload open files from disk, we could do that,
+            // but then we need to make sure we arent calling this function
+            // (and would separate out below reloading of projects to be called when immediate reload is needed)
+            // as there is no need to load contents of the files from the disk
+
+            // Reload Projects
+            this.reloadConfiguredProjectForFiles(this.openFiles as ESMap<Path, NormalizedPath | undefined>, /*delayReload*/ false, returnTrue, "User requested reload projects");
+            this.ensureProjectForOpenFiles();
+        }
+
+        private delayReloadConfiguredProjectForFiles(configFileExistenceInfo: ConfigFileExistenceInfo, ignoreIfNotRootOfInferredProject: boolean) {
+            // Get open files to reload projects for
+            this.reloadConfiguredProjectForFiles(
+                configFileExistenceInfo.openFilesImpactedByConfigFile,
+                /*delayReload*/ true,
+                ignoreIfNotRootOfInferredProject ?
+                    isRootOfInferredProject => isRootOfInferredProject : // Reload open files if they are root of inferred project
+                    returnTrue, // Reload all the open files impacted by config file
+                "Change in config file detected"
+            );
+            this.delayEnsureProjectForOpenFiles();
+        }
+
+        /**
+         * This function goes through all the openFiles and tries to file the config file for them.
+         * If the config file is found and it refers to existing project, it reloads it either immediately
+         * or schedules it for reload depending on delayReload option
+         * If the there is no existing project it just opens the configured project for the config file
+         * reloadForInfo provides a way to filter out files to reload configured project for
+         */
+        private reloadConfiguredProjectForFiles<T>(openFiles: ESMap<Path, T>, delayReload: boolean, shouldReloadProjectFor: (openFileValue: T) => boolean, reason: string) {
+            const updatedProjects = new Map<string, true>();
+            // try to reload config file for all open files
+            openFiles.forEach((openFileValue, path) => {
+                // Filter out the files that need to be ignored
+                if (!shouldReloadProjectFor(openFileValue)) {
+                    return;
+                }
+
+                const info = this.getScriptInfoForPath(path)!; // TODO: GH#18217
+                Debug.assert(info.isScriptOpen());
+                // This tries to search for a tsconfig.json for the given file. If we found it,
+                // we first detect if there is already a configured project created for it: if so,
+                // we re- read the tsconfig file content and update the project only if we havent already done so
+                // otherwise we create a new one.
+                const configFileName = this.getConfigFileNameForFile(info);
+                if (configFileName) {
+                    const project = this.findConfiguredProjectByProjectName(configFileName) || this.createConfiguredProject(configFileName);
+                    if (!updatedProjects.has(project.canonicalConfigFilePath)) {
+                        updatedProjects.set(project.canonicalConfigFilePath, true);
+                        if (delayReload) {
+                            project.pendingReload = ConfigFileProgramReloadLevel.Full;
+                            project.pendingReloadReason = reason;
+                            this.delayUpdateProjectGraph(project);
+                        }
+                        else {
+                            // reload from the disk
+                            this.reloadConfiguredProject(project, reason);
+                            // If this is solution, reload the project till the reloaded project contains the script info directly
+                            if (!project.containsScriptInfo(info) && project.isSolution()) {
+                                forEachResolvedProjectReferenceProject(
+                                    project,
+                                    child => {
+                                        if (!updatedProjects.has(child.canonicalConfigFilePath)) {
+                                            updatedProjects.set(child.canonicalConfigFilePath, true);
+                                            this.reloadConfiguredProject(child, reason);
+                                        }
+                                        return projectContainsInfoDirectly(child, info);
+                                    },
+                                    ProjectReferenceProjectLoadKind.FindCreate
+                                );
+                            }
+                        }
+                    }
+                }
+            });
+        }
+
+        /**
+         * Remove the root of inferred project if script info is part of another project
+         */
+        private removeRootOfInferredProjectIfNowPartOfOtherProject(info: ScriptInfo) {
+            // If the script info is root of inferred project, it could only be first containing project
+            // since info is added as root to the inferred project only when there are no other projects containing it
+            // So when it is root of the inferred project and after project structure updates its now part
+            // of multiple project it needs to be removed from that inferred project because:
+            // - references in inferred project supersede the root part
+            // - root / reference in non - inferred project beats root in inferred project
+
+            // eg. say this is structure /a/b/a.ts /a/b/c.ts where c.ts references a.ts
+            // When a.ts is opened, since there is no configured project/external project a.ts can be part of
+            // a.ts is added as root to inferred project.
+            // Now at time of opening c.ts, c.ts is also not aprt of any existing project,
+            // so it will be added to inferred project as a root. (for sake of this example assume single inferred project is false)
+            // So at this poing a.ts is part of first inferred project and second inferred project (of which c.ts is root)
+            // And hence it needs to be removed from the first inferred project.
+            Debug.assert(info.containingProjects.length > 0);
+            const firstProject = info.containingProjects[0];
+
+            if (!firstProject.isOrphan() &&
+                isInferredProject(firstProject) &&
+                firstProject.isRoot(info) &&
+                forEach(info.containingProjects, p => p !== firstProject && !p.isOrphan())) {
+                firstProject.removeFile(info, /*fileExists*/ true, /*detachFromProject*/ true);
+            }
+        }
+
+        /**
+         * This function is to update the project structure for every inferred project.
+         * It is called on the premise that all the configured projects are
+         * up to date.
+         * This will go through open files and assign them to inferred project if open file is not part of any other project
+         * After that all the inferred project graphs are updated
+         */
+        private ensureProjectForOpenFiles() {
+            this.logger.info("Before ensureProjectForOpenFiles:");
+            this.printProjects();
+
+            this.openFiles.forEach((projectRootPath, path) => {
+                const info = this.getScriptInfoForPath(path as Path)!;
+                // collect all orphaned script infos from open files
+                if (info.isOrphan()) {
+                    this.assignOrphanScriptInfoToInferredProject(info, projectRootPath);
+                }
+                else {
+                    // Or remove the root of inferred project if is referenced in more than one projects
+                    this.removeRootOfInferredProjectIfNowPartOfOtherProject(info);
+                }
+            });
+            this.pendingEnsureProjectForOpenFiles = false;
+            this.inferredProjects.forEach(updateProjectIfDirty);
+
+            this.logger.info("After ensureProjectForOpenFiles:");
+            this.printProjects();
+        }
+
+        /**
+         * Open file whose contents is managed by the client
+         * @param filename is absolute pathname
+         * @param fileContent is a known version of the file content that is more up to date than the one on disk
+         */
+        openClientFile(fileName: string, fileContent?: string, scriptKind?: ScriptKind, projectRootPath?: string): OpenConfiguredProjectResult {
+            return this.openClientFileWithNormalizedPath(toNormalizedPath(fileName), fileContent, scriptKind, /*hasMixedContent*/ false, projectRootPath ? toNormalizedPath(projectRootPath) : undefined);
+        }
+
+        /*@internal*/
+        getOriginalLocationEnsuringConfiguredProject(project: Project, location: DocumentPosition): DocumentPosition | undefined {
+            const originalLocation = project.isSourceOfProjectReferenceRedirect(location.fileName) ?
+                location :
+                project.getSourceMapper().tryGetSourcePosition(location);
+            if (!originalLocation) return undefined;
+
+            const { fileName } = originalLocation;
+            if (!this.getScriptInfo(fileName) && !this.host.fileExists(fileName)) return undefined;
+
+            const originalFileInfo: OriginalFileInfo = { fileName: toNormalizedPath(fileName), path: this.toPath(fileName) };
+            const configFileName = this.getConfigFileNameForFile(originalFileInfo);
+            if (!configFileName) return undefined;
+
+            let configuredProject: ConfiguredProject | undefined = this.findConfiguredProjectByProjectName(configFileName) ||
+                this.createAndLoadConfiguredProject(configFileName, `Creating project for original file: ${originalFileInfo.fileName}${location !== originalLocation ? " for location: " + location.fileName : ""}`);
+            updateProjectIfDirty(configuredProject);
+
+            if (configuredProject.isSolution()) {
+                // Find the project that is referenced from this solution that contains the script info directly
+                configuredProject = forEachResolvedProjectReferenceProject(
+                    configuredProject,
+                    child => {
+                        updateProjectIfDirty(child);
+                        const info = this.getScriptInfo(fileName);
+                        return info && projectContainsInfoDirectly(child, info) ? child : undefined;
+                    },
+                    ProjectReferenceProjectLoadKind.FindCreateLoad,
+                    `Creating project referenced in solution ${configuredProject.projectName} to find possible configured project for original file: ${originalFileInfo.fileName}${location !== originalLocation ? " for location: " + location.fileName : ""}`
+                );
+                if (!configuredProject) return undefined;
+                if (configuredProject === project) return originalLocation;
+            }
+
+            // Keep this configured project as referenced from project
+            addOriginalConfiguredProject(configuredProject);
+
+            const originalScriptInfo = this.getScriptInfo(fileName);
+            if (!originalScriptInfo || !originalScriptInfo.containingProjects.length) return undefined;
+
+            // Add configured projects as referenced
+            originalScriptInfo.containingProjects.forEach(project => {
+                if (isConfiguredProject(project)) {
+                    addOriginalConfiguredProject(project);
+                }
+            });
+            return originalLocation;
+
+            function addOriginalConfiguredProject(originalProject: ConfiguredProject) {
+                if (!project.originalConfiguredProjects) {
+                    project.originalConfiguredProjects = new Set();
+                }
+                project.originalConfiguredProjects.add(originalProject.canonicalConfigFilePath);
+            }
+        }
+
+        /** @internal */
+        fileExists(fileName: NormalizedPath): boolean {
+            return !!this.getScriptInfoForNormalizedPath(fileName) || this.host.fileExists(fileName);
+        }
+
+        private findExternalProjectContainingOpenScriptInfo(info: ScriptInfo): ExternalProject | undefined {
+            return find(this.externalProjects, proj => {
+                // Ensure project structure is up-to-date to check if info is present in external project
+                updateProjectIfDirty(proj);
+                return proj.containsScriptInfo(info);
+            });
+        }
+
+        private getOrCreateOpenScriptInfo(fileName: NormalizedPath, fileContent: string | undefined, scriptKind: ScriptKind | undefined, hasMixedContent: boolean | undefined, projectRootPath: NormalizedPath | undefined) {
+            const info = this.getOrCreateScriptInfoOpenedByClientForNormalizedPath(fileName, projectRootPath ? this.getNormalizedAbsolutePath(projectRootPath) : this.currentDirectory, fileContent, scriptKind, hasMixedContent)!; // TODO: GH#18217
+            this.openFiles.set(info.path, projectRootPath);
+            return info;
+        }
+
+        private assignProjectToOpenedScriptInfo(info: ScriptInfo): AssignProjectResult {
+            let configFileName: NormalizedPath | undefined;
+            let configFileErrors: readonly Diagnostic[] | undefined;
+            let project: ConfiguredProject | ExternalProject | undefined = this.findExternalProjectContainingOpenScriptInfo(info);
+            let defaultConfigProject: ConfiguredProject | undefined;
+            let retainProjects: ConfiguredProject[] | ConfiguredProject | undefined;
+            if (!project && !this.syntaxOnly) { // Checking syntaxOnly is an optimization
+                configFileName = this.getConfigFileNameForFile(info);
+                if (configFileName) {
+                    project = this.findConfiguredProjectByProjectName(configFileName);
+                    if (!project) {
+                        project = this.createLoadAndUpdateConfiguredProject(configFileName, `Creating possible configured project for ${info.fileName} to open`);
+                        // Send the event only if the project got created as part of this open request and info is part of the project
+                        if (!project.containsScriptInfo(info)) {
+                            // Since the file isnt part of configured project, do not send config file info
+                            configFileName = undefined;
+                        }
+                        else {
+                            configFileErrors = project.getAllProjectErrors();
+                            this.sendConfigFileDiagEvent(project, info.fileName);
+                        }
+                    }
+                    else {
+                        // Ensure project is ready to check if it contains opened script info
+                        updateProjectIfDirty(project);
+                    }
+
+                    defaultConfigProject = project;
+                    retainProjects = defaultConfigProject;
+
+                    // If this configured project doesnt contain script info but
+                    // it is solution with project references, try those project references
+                    if (!project.containsScriptInfo(info) && project.isSolution()) {
+                        forEachResolvedProjectReferenceProject(
+                            project,
+                            (child, childConfigFileName) => {
+                                updateProjectIfDirty(child);
+                                // Retain these projects
+                                if (!isArray(retainProjects)) {
+                                    retainProjects = [project as ConfiguredProject, child];
+                                }
+                                else {
+                                    retainProjects.push(child);
+                                }
+
+                                // If script info belongs to this child project, use this as default config project
+                                if (projectContainsInfoDirectly(child, info)) {
+                                    configFileName = childConfigFileName;
+                                    configFileErrors = child.getAllProjectErrors();
+                                    this.sendConfigFileDiagEvent(child, info.fileName);
+                                    return child;
+                                }
+                            },
+                            ProjectReferenceProjectLoadKind.FindCreateLoad,
+                            `Creating project referenced in solution ${project.projectName} to find possible configured project for ${info.fileName} to open`
+                        );
+                    }
+                    else {
+                        // Create ancestor configured project
+                        this.createAncestorProjects(info, defaultConfigProject || project);
+                    }
+                }
+            }
+
+            // Project we have at this point is going to be updated since its either found through
+            // - external project search, which updates the project before checking if info is present in it
+            // - configured project - either created or updated to ensure we know correct status of info
+
+            // At this point we need to ensure that containing projects of the info are uptodate
+            // This will ensure that later question of info.isOrphan() will return correct answer
+            // and we correctly create inferred project for the info
+            info.containingProjects.forEach(updateProjectIfDirty);
+
+            // At this point if file is part of any any configured or external project, then it would be present in the containing projects
+            // So if it still doesnt have any containing projects, it needs to be part of inferred project
+            if (info.isOrphan()) {
+                // Even though this info did not belong to any of the configured projects, send the config file diag
+                if (isArray(retainProjects)) {
+                    retainProjects.forEach(project => this.sendConfigFileDiagEvent(project, info.fileName));
+                }
+                else if (retainProjects) {
+                    this.sendConfigFileDiagEvent(retainProjects, info.fileName);
+                }
+                Debug.assert(this.openFiles.has(info.path));
+                this.assignOrphanScriptInfoToInferredProject(info, this.openFiles.get(info.path));
+            }
+            Debug.assert(!info.isOrphan());
+            return { configFileName, configFileErrors, retainProjects };
+        }
+
+        private createAncestorProjects(info: ScriptInfo, project: ConfiguredProject) {
+            // Skip if info is not part of default configured project
+            if (!info.isAttached(project)) return;
+
+            // Create configured project till project root
+            while (true) {
+                // Skip if project is not composite
+                if (!project.isInitialLoadPending() &&
+                    (
+                        !project.getCompilerOptions().composite ||
+                        project.getCompilerOptions().disableSolutionSearching
+                    )
+                ) return;
+
+                // Get config file name
+                const configFileName = this.getConfigFileNameForFile({
+                    fileName: project.getConfigFilePath(),
+                    path: info.path,
+                    configFileInfo: true
+                });
+                if (!configFileName) return;
+
+                // find or delay load the project
+                const ancestor = this.findConfiguredProjectByProjectName(configFileName) ||
+                    this.createConfiguredProjectWithDelayLoad(configFileName, `Creating project possibly referencing default composite project ${project.getProjectName()} of open file ${info.fileName}`);
+                if (ancestor.isInitialLoadPending()) {
+                    // Set a potential project reference
+                    ancestor.setPotentialProjectReference(project.canonicalConfigFilePath);
+                }
+                project = ancestor;
+            }
+        }
+
+        /*@internal*/
+        loadAncestorProjectTree(forProjects?: ReadonlyCollection<string>) {
+            forProjects = forProjects || mapDefinedEntries(
+                this.configuredProjects,
+                (key, project) => !project.isInitialLoadPending() ? [key, true] : undefined
+            );
+
+            const seenProjects = new Set<NormalizedPath>();
+            // Work on array copy as we could add more projects as part of callback
+            for (const project of arrayFrom(this.configuredProjects.values())) {
+                // If this project has potential project reference for any of the project we are loading ancestor tree for
+                // we need to load this project tree
+                if (forEachPotentialProjectReference(
+                    project,
+                    potentialRefPath => forProjects!.has(potentialRefPath)
+                ) || (project.isSolution() && forEachResolvedProjectReference(
+                    project,
+                    (_ref, resolvedPath) => forProjects!.has(resolvedPath)
+                ))) {
+                    // Load children
+                    this.ensureProjectChildren(project, seenProjects);
+                }
+            }
+        }
+
+        private ensureProjectChildren(project: ConfiguredProject, seenProjects: Set<NormalizedPath>) {
+            if (!tryAddToSet(seenProjects, project.canonicalConfigFilePath)) return;
+            // Update the project
+            updateProjectIfDirty(project);
+
+            // Create tree because project is uptodate we only care of resolved references
+            forEachResolvedProjectReferenceProject(
+                project,
+                child => this.ensureProjectChildren(child, seenProjects),
+                ProjectReferenceProjectLoadKind.FindCreateLoad,
+                `Creating project for reference of project: ${project.projectName}`
+            );
+        }
+
+        private cleanupAfterOpeningFile(toRetainConfigProjects: readonly ConfiguredProject[] | ConfiguredProject | undefined) {
+            // This was postponed from closeOpenFile to after opening next file,
+            // so that we can reuse the project if we need to right away
+            this.removeOrphanConfiguredProjects(toRetainConfigProjects);
+
+            // Remove orphan inferred projects now that we have reused projects
+            // We need to create a duplicate because we cant guarantee order after removal
+            for (const inferredProject of this.inferredProjects.slice()) {
+                if (inferredProject.isOrphan()) {
+                    this.removeProject(inferredProject);
+                }
+            }
+
+            // Delete the orphan files here because there might be orphan script infos (which are not part of project)
+            // when some file/s were closed which resulted in project removal.
+            // It was then postponed to cleanup these script infos so that they can be reused if
+            // the file from that old project is reopened because of opening file from here.
+            this.removeOrphanScriptInfos();
+        }
+
+        openClientFileWithNormalizedPath(fileName: NormalizedPath, fileContent?: string, scriptKind?: ScriptKind, hasMixedContent?: boolean, projectRootPath?: NormalizedPath): OpenConfiguredProjectResult {
+            const info = this.getOrCreateOpenScriptInfo(fileName, fileContent, scriptKind, hasMixedContent, projectRootPath);
+            const { retainProjects, ...result } = this.assignProjectToOpenedScriptInfo(info);
+            this.cleanupAfterOpeningFile(retainProjects);
+            this.telemetryOnOpenFile(info);
+            this.printProjects();
+            return result;
+        }
+
+        private removeOrphanConfiguredProjects(toRetainConfiguredProjects: readonly ConfiguredProject[] | ConfiguredProject | undefined) {
+            const toRemoveConfiguredProjects = new Map(this.configuredProjects);
+            const markOriginalProjectsAsUsed = (project: Project) => {
+                if (!project.isOrphan() && project.originalConfiguredProjects) {
+                    project.originalConfiguredProjects.forEach(
+                        (_value, configuredProjectPath) => {
+                            const project = this.getConfiguredProjectByCanonicalConfigFilePath(configuredProjectPath);
+                            return project && retainConfiguredProject(project);
+                        }
+                    );
+                }
+            };
+            if (toRetainConfiguredProjects) {
+                if (isArray(toRetainConfiguredProjects)) {
+                    toRetainConfiguredProjects.forEach(retainConfiguredProject);
+                }
+                else {
+                    retainConfiguredProject(toRetainConfiguredProjects);
+                }
+            }
+
+            // Do not remove configured projects that are used as original projects of other
+            this.inferredProjects.forEach(markOriginalProjectsAsUsed);
+            this.externalProjects.forEach(markOriginalProjectsAsUsed);
+            this.configuredProjects.forEach(project => {
+                // If project has open ref (there are more than zero references from external project/open file), keep it alive as well as any project it references
+                if (project.hasOpenRef()) {
+                    retainConfiguredProject(project);
+                }
+                else if (toRemoveConfiguredProjects.has(project.canonicalConfigFilePath)) {
+                    // If the configured project for project reference has more than zero references, keep it alive
+                    forEachReferencedProject(
+                        project,
+                        ref => isRetained(ref) && retainConfiguredProject(project)
+                    );
+                }
+            });
+
+            // Remove all the non marked projects
+            toRemoveConfiguredProjects.forEach(project => this.removeProject(project));
+
+            function isRetained(project: ConfiguredProject) {
+                return project.hasOpenRef() || !toRemoveConfiguredProjects.has(project.canonicalConfigFilePath);
+            }
+
+            function retainConfiguredProject(project: ConfiguredProject) {
+                if (toRemoveConfiguredProjects.delete(project.canonicalConfigFilePath)) {
+                    // Keep original projects used
+                    markOriginalProjectsAsUsed(project);
+                    // Keep all the references alive
+                    forEachReferencedProject(project, retainConfiguredProject);
+                }
+            }
+        }
+
+        private removeOrphanScriptInfos() {
+            const toRemoveScriptInfos = new Map(this.filenameToScriptInfo);
+            this.filenameToScriptInfo.forEach(info => {
+                // If script info is open or orphan, retain it and its dependencies
+                if (!info.isScriptOpen() && info.isOrphan() && !info.isContainedByAutoImportProvider()) {
+                    // Otherwise if there is any source info that is alive, this alive too
+                    if (!info.sourceMapFilePath) return;
+                    let sourceInfos: Set<Path> | undefined;
+                    if (isString(info.sourceMapFilePath)) {
+                        const sourceMapInfo = this.getScriptInfoForPath(info.sourceMapFilePath);
+                        sourceInfos = sourceMapInfo && sourceMapInfo.sourceInfos;
+                    }
+                    else {
+                        sourceInfos = info.sourceMapFilePath.sourceInfos;
+                    }
+                    if (!sourceInfos) return;
+                    if (!forEachKey(sourceInfos, path => {
+                        const info = this.getScriptInfoForPath(path);
+                        return !!info && (info.isScriptOpen() || !info.isOrphan());
+                    })) {
+                        return;
+                    }
+                }
+
+                // Retain this script info
+                toRemoveScriptInfos.delete(info.path);
+                if (info.sourceMapFilePath) {
+                    let sourceInfos: Set<Path> | undefined;
+                    if (isString(info.sourceMapFilePath)) {
+                        // And map file info and source infos
+                        toRemoveScriptInfos.delete(info.sourceMapFilePath);
+                        const sourceMapInfo = this.getScriptInfoForPath(info.sourceMapFilePath);
+                        sourceInfos = sourceMapInfo && sourceMapInfo.sourceInfos;
+                    }
+                    else {
+                        sourceInfos = info.sourceMapFilePath.sourceInfos;
+                    }
+                    if (sourceInfos) {
+                        sourceInfos.forEach((_value, path) => toRemoveScriptInfos.delete(path));
+                    }
+                }
+            });
+
+            toRemoveScriptInfos.forEach(info => {
+                // if there are not projects that include this script info - delete it
+                this.stopWatchingScriptInfo(info);
+                this.deleteScriptInfo(info);
+                info.closeSourceMapFileWatcher();
+            });
+        }
+
+        private telemetryOnOpenFile(scriptInfo: ScriptInfo): void {
+            if (this.syntaxOnly || !this.eventHandler || !scriptInfo.isJavaScript() || !addToSeen(this.allJsFilesForOpenFileTelemetry, scriptInfo.path)) {
+                return;
+            }
+
+            const project = scriptInfo.getDefaultProject();
+            if (!project.languageServiceEnabled) {
+                return;
+            }
+
+            const sourceFile = project.getSourceFile(scriptInfo.path);
+            const checkJs = !!sourceFile && !!sourceFile.checkJsDirective;
+            this.eventHandler({ eventName: OpenFileInfoTelemetryEvent, data: { info: { checkJs } } });
+        }
+
+        /**
+         * Close file whose contents is managed by the client
+         * @param filename is absolute pathname
+         */
+        closeClientFile(uncheckedFileName: string): void;
+        /*@internal*/
+        closeClientFile(uncheckedFileName: string, skipAssignOrphanScriptInfosToInferredProject: true): boolean;
+        closeClientFile(uncheckedFileName: string, skipAssignOrphanScriptInfosToInferredProject?: true) {
+            const info = this.getScriptInfoForNormalizedPath(toNormalizedPath(uncheckedFileName));
+            const result = info ? this.closeOpenFile(info, skipAssignOrphanScriptInfosToInferredProject) : false;
+            if (!skipAssignOrphanScriptInfosToInferredProject) {
+                this.printProjects();
+            }
+            return result;
+        }
+
+        private collectChanges(
+            lastKnownProjectVersions: protocol.ProjectVersionInfo[],
+            currentProjects: Project[],
+            includeProjectReferenceRedirectInfo: boolean | undefined,
+            result: ProjectFilesWithTSDiagnostics[]
+            ): void {
+            for (const proj of currentProjects) {
+                const knownProject = find(lastKnownProjectVersions, p => p.projectName === proj.getProjectName());
+                result.push(proj.getChangesSinceVersion(knownProject && knownProject.version, includeProjectReferenceRedirectInfo));
+            }
+        }
+
+        /* @internal */
+        synchronizeProjectList(knownProjects: protocol.ProjectVersionInfo[], includeProjectReferenceRedirectInfo?: boolean): ProjectFilesWithTSDiagnostics[] {
+            const files: ProjectFilesWithTSDiagnostics[] = [];
+            this.collectChanges(knownProjects, this.externalProjects, includeProjectReferenceRedirectInfo, files);
+            this.collectChanges(knownProjects, arrayFrom(this.configuredProjects.values()), includeProjectReferenceRedirectInfo, files);
+            this.collectChanges(knownProjects, this.inferredProjects, includeProjectReferenceRedirectInfo, files);
+            return files;
+        }
+
+        /* @internal */
+        applyChangesInOpenFiles(openFiles: Iterator<OpenFileArguments> | undefined, changedFiles?: Iterator<ChangeFileArguments>, closedFiles?: string[]): void {
+            let openScriptInfos: ScriptInfo[] | undefined;
+            let assignOrphanScriptInfosToInferredProject = false;
+            if (openFiles) {
+                while (true) {
+                    const iterResult = openFiles.next();
+                    if (iterResult.done) break;
+                    const file = iterResult.value;
+                    // Create script infos so we have the new content for all the open files before we do any updates to projects
+                    const info = this.getOrCreateOpenScriptInfo(
+                        toNormalizedPath(file.fileName),
+                        file.content,
+                        tryConvertScriptKindName(file.scriptKind!),
+                        file.hasMixedContent,
+                        file.projectRootPath ? toNormalizedPath(file.projectRootPath) : undefined
+                    );
+                    (openScriptInfos || (openScriptInfos = [])).push(info);
+                }
+            }
+
+            if (changedFiles) {
+                while (true) {
+                    const iterResult = changedFiles.next();
+                    if (iterResult.done) break;
+                    const file = iterResult.value;
+                    const scriptInfo = this.getScriptInfo(file.fileName)!;
+                    Debug.assert(!!scriptInfo);
+                    // Make edits to script infos and marks containing project as dirty
+                    this.applyChangesToFile(scriptInfo, file.changes);
+                }
+            }
+
+            if (closedFiles) {
+                for (const file of closedFiles) {
+                    // Close files, but dont assign projects to orphan open script infos, that part comes later
+                    assignOrphanScriptInfosToInferredProject = this.closeClientFile(file, /*skipAssignOrphanScriptInfosToInferredProject*/ true) || assignOrphanScriptInfosToInferredProject;
+                }
+            }
+
+            // All the script infos now exist, so ok to go update projects for open files
+            let retainProjects: readonly ConfiguredProject[] | undefined;
+            if (openScriptInfos) {
+                retainProjects = flatMap(openScriptInfos, info => this.assignProjectToOpenedScriptInfo(info).retainProjects);
+            }
+
+            // While closing files there could be open files that needed assigning new inferred projects, do it now
+            if (assignOrphanScriptInfosToInferredProject) {
+                this.assignOrphanScriptInfosToInferredProject();
+            }
+
+            if (openScriptInfos) {
+                // Cleanup projects
+                this.cleanupAfterOpeningFile(retainProjects);
+                // Telemetry
+                openScriptInfos.forEach(info => this.telemetryOnOpenFile(info));
+                this.printProjects();
+            }
+            else if (length(closedFiles)) {
+                this.printProjects();
+            }
+        }
+
+        /* @internal */
+        applyChangesToFile(scriptInfo: ScriptInfo, changes: Iterator<TextChange>) {
+            while (true) {
+                const iterResult = changes.next();
+                if (iterResult.done) break;
+                const change = iterResult.value;
+                scriptInfo.editContent(change.span.start, change.span.start + change.span.length, change.newText);
+            }
+        }
+
+        private closeConfiguredProjectReferencedFromExternalProject(configFile: NormalizedPath) {
+            const configuredProject = this.findConfiguredProjectByProjectName(configFile);
+            if (configuredProject) {
+                configuredProject.deleteExternalProjectReference();
+                if (!configuredProject.hasOpenRef()) {
+                    this.removeProject(configuredProject);
+                    return;
+                }
+            }
+        }
+
+        closeExternalProject(uncheckedFileName: string): void {
+            const fileName = toNormalizedPath(uncheckedFileName);
+            const configFiles = this.externalProjectToConfiguredProjectMap.get(fileName);
+            if (configFiles) {
+                for (const configFile of configFiles) {
+                    this.closeConfiguredProjectReferencedFromExternalProject(configFile);
+                }
+                this.externalProjectToConfiguredProjectMap.delete(fileName);
+            }
+            else {
+                // close external project
+                const externalProject = this.findExternalProjectByProjectName(uncheckedFileName);
+                if (externalProject) {
+                    this.removeProject(externalProject);
+                }
+            }
+        }
+
+        openExternalProjects(projects: protocol.ExternalProject[]): void {
+            // record project list before the update
+            const projectsToClose = arrayToMap(this.externalProjects, p => p.getProjectName(), _ => true);
+            forEachKey(this.externalProjectToConfiguredProjectMap, externalProjectName => {
+                projectsToClose.set(externalProjectName, true);
+            });
+
+            for (const externalProject of projects) {
+                this.openExternalProject(externalProject);
+                // delete project that is present in input list
+                projectsToClose.delete(externalProject.projectFileName);
+            }
+
+            // close projects that were missing in the input list
+            forEachKey(projectsToClose, externalProjectName => {
+                this.closeExternalProject(externalProjectName);
+            });
+        }
+
+        /** Makes a filename safe to insert in a RegExp */
+        private static readonly filenameEscapeRegexp = /[-\/\\^$*+?.()|[\]{}]/g;
+        private static escapeFilenameForRegex(filename: string) {
+            return filename.replace(this.filenameEscapeRegexp, "\\$&");
+        }
+
+        resetSafeList(): void {
+            this.safelist = defaultTypeSafeList;
+        }
+
+        applySafeList(proj: protocol.ExternalProject): NormalizedPath[] {
+            const { rootFiles } = proj;
+            const typeAcquisition = proj.typeAcquisition!;
+            Debug.assert(!!typeAcquisition, "proj.typeAcquisition should be set by now");
+            // If type acquisition has been explicitly disabled, do not exclude anything from the project
+            if (typeAcquisition.enable === false) {
+                return [];
+            }
+
+            const typeAcqInclude = typeAcquisition.include || (typeAcquisition.include = []);
+            const excludeRules: string[] = [];
+
+            const normalizedNames = rootFiles.map(f => normalizeSlashes(f.fileName)) as NormalizedPath[];
+            const excludedFiles: NormalizedPath[] = [];
+
+            for (const name of Object.keys(this.safelist)) {
+                const rule = this.safelist[name];
+                for (const root of normalizedNames) {
+                    if (rule.match.test(root)) {
+                        this.logger.info(`Excluding files based on rule ${name} matching file '${root}'`);
+
+                        // If the file matches, collect its types packages and exclude rules
+                        if (rule.types) {
+                            for (const type of rule.types) {
+                                // Best-effort de-duping here - doesn't need to be unduplicated but
+                                // we don't want the list to become a 400-element array of just 'kendo'
+                                if (typeAcqInclude.indexOf(type) < 0) {
+                                    typeAcqInclude.push(type);
+                                }
+                            }
+                        }
+
+                        if (rule.exclude) {
+                            for (const exclude of rule.exclude) {
+                                const processedRule = root.replace(rule.match, (...groups: string[]) => {
+                                    return exclude.map(groupNumberOrString => {
+                                        // RegExp group numbers are 1-based, but the first element in groups
+                                        // is actually the original string, so it all works out in the end.
+                                        if (typeof groupNumberOrString === "number") {
+                                            if (!isString(groups[groupNumberOrString])) {
+                                                // Specification was wrong - exclude nothing!
+                                                this.logger.info(`Incorrect RegExp specification in safelist rule ${name} - not enough groups`);
+                                                // * can't appear in a filename; escape it because it's feeding into a RegExp
+                                                return "\\*";
+                                            }
+                                            return ProjectService.escapeFilenameForRegex(groups[groupNumberOrString]);
+                                        }
+                                        return groupNumberOrString;
+                                    }).join("");
+                                });
+
+                                if (excludeRules.indexOf(processedRule) === -1) {
+                                    excludeRules.push(processedRule);
+                                }
+                            }
+                        }
+                        else {
+                            // If not rules listed, add the default rule to exclude the matched file
+                            const escaped = ProjectService.escapeFilenameForRegex(root);
+                            if (excludeRules.indexOf(escaped) < 0) {
+                                excludeRules.push(escaped);
+                            }
+                        }
+                    }
+                }
+            }
+
+            const excludeRegexes = excludeRules.map(e => new RegExp(e, "i"));
+            const filesToKeep: protocol.ExternalFile[] = [];
+            for (let i = 0; i < proj.rootFiles.length; i++) {
+                if (excludeRegexes.some(re => re.test(normalizedNames[i]))) {
+                    excludedFiles.push(normalizedNames[i]);
+                }
+                else {
+                    let exclude = false;
+                    if (typeAcquisition.enable || typeAcquisition.enableAutoDiscovery) {
+                        const baseName = getBaseFileName(toFileNameLowerCase(normalizedNames[i]));
+                        if (fileExtensionIs(baseName, "js")) {
+                            const inferredTypingName = removeFileExtension(baseName);
+                            const cleanedTypingName = removeMinAndVersionNumbers(inferredTypingName);
+                            const typeName = this.legacySafelist.get(cleanedTypingName);
+                            if (typeName !== undefined) {
+                                this.logger.info(`Excluded '${normalizedNames[i]}' because it matched ${cleanedTypingName} from the legacy safelist`);
+                                excludedFiles.push(normalizedNames[i]);
+                                // *exclude* it from the project...
+                                exclude = true;
+                                // ... but *include* it in the list of types to acquire
+                                // Same best-effort dedupe as above
+                                if (typeAcqInclude.indexOf(typeName) < 0) {
+                                    typeAcqInclude.push(typeName);
+                                }
+                            }
+                        }
+                    }
+                    if (!exclude) {
+                        // Exclude any minified files that get this far
+                        if (/^.+[\.-]min\.js$/.test(normalizedNames[i])) {
+                            excludedFiles.push(normalizedNames[i]);
+                        }
+                        else {
+                            filesToKeep.push(proj.rootFiles[i]);
+                        }
+                    }
+                }
+            }
+            proj.rootFiles = filesToKeep;
+            return excludedFiles;
+        }
+
+        openExternalProject(proj: protocol.ExternalProject): void {
+            // typingOptions has been deprecated and is only supported for backward compatibility
+            // purposes. It should be removed in future releases - use typeAcquisition instead.
+            if (proj.typingOptions && !proj.typeAcquisition) {
+                const typeAcquisition = convertEnableAutoDiscoveryToEnable(proj.typingOptions);
+                proj.typeAcquisition = typeAcquisition;
+            }
+            proj.typeAcquisition = proj.typeAcquisition || {};
+            proj.typeAcquisition.include = proj.typeAcquisition.include || [];
+            proj.typeAcquisition.exclude = proj.typeAcquisition.exclude || [];
+            if (proj.typeAcquisition.enable === undefined) {
+                proj.typeAcquisition.enable = hasNoTypeScriptSource(proj.rootFiles.map(f => f.fileName));
+            }
+
+            const excludedFiles = this.applySafeList(proj);
+
+            let tsConfigFiles: NormalizedPath[] | undefined;
+            const rootFiles: protocol.ExternalFile[] = [];
+            for (const file of proj.rootFiles) {
+                const normalized = toNormalizedPath(file.fileName);
+                if (getBaseConfigFileName(normalized)) {
+                    if (!this.syntaxOnly && this.host.fileExists(normalized)) {
+                        (tsConfigFiles || (tsConfigFiles = [])).push(normalized);
+                    }
+                }
+                else {
+                    rootFiles.push(file);
+                }
+            }
+
+            // sort config files to simplify comparison later
+            if (tsConfigFiles) {
+                tsConfigFiles.sort();
+            }
+
+            const externalProject = this.findExternalProjectByProjectName(proj.projectFileName);
+            let exisingConfigFiles: string[] | undefined;
+            if (externalProject) {
+                externalProject.excludedFiles = excludedFiles;
+                if (!tsConfigFiles) {
+                    const compilerOptions = convertCompilerOptions(proj.options);
+                    const watchOptions = convertWatchOptions(proj.options);
+                    const lastFileExceededProgramSize = this.getFilenameForExceededTotalSizeLimitForNonTsFiles(proj.projectFileName, compilerOptions, proj.rootFiles, externalFilePropertyReader);
+                    if (lastFileExceededProgramSize) {
+                        externalProject.disableLanguageService(lastFileExceededProgramSize);
+                    }
+                    else {
+                        externalProject.enableLanguageService();
+                    }
+                    // external project already exists and not config files were added - update the project and return;
+                    // The graph update here isnt postponed since any file open operation needs all updated external projects
+                    this.updateRootAndOptionsOfNonInferredProject(externalProject, proj.rootFiles, externalFilePropertyReader, compilerOptions, proj.typeAcquisition, proj.options.compileOnSave, watchOptions);
+                    externalProject.updateGraph();
+                    return;
+                }
+                // some config files were added to external project (that previously were not there)
+                // close existing project and later we'll open a set of configured projects for these files
+                this.closeExternalProject(proj.projectFileName);
+            }
+            else if (this.externalProjectToConfiguredProjectMap.get(proj.projectFileName)) {
+                // this project used to include config files
+                if (!tsConfigFiles) {
+                    // config files were removed from the project - close existing external project which in turn will close configured projects
+                    this.closeExternalProject(proj.projectFileName);
+                }
+                else {
+                    // project previously had some config files - compare them with new set of files and close all configured projects that correspond to unused files
+                    const oldConfigFiles = this.externalProjectToConfiguredProjectMap.get(proj.projectFileName)!;
+                    let iNew = 0;
+                    let iOld = 0;
+                    while (iNew < tsConfigFiles.length && iOld < oldConfigFiles.length) {
+                        const newConfig = tsConfigFiles[iNew];
+                        const oldConfig = oldConfigFiles[iOld];
+                        if (oldConfig < newConfig) {
+                            this.closeConfiguredProjectReferencedFromExternalProject(oldConfig);
+                            iOld++;
+                        }
+                        else if (oldConfig > newConfig) {
+                            iNew++;
+                        }
+                        else {
+                            // record existing config files so avoid extra add-refs
+                            (exisingConfigFiles || (exisingConfigFiles = [])).push(oldConfig);
+                            iOld++;
+                            iNew++;
+                        }
+                    }
+                    for (let i = iOld; i < oldConfigFiles.length; i++) {
+                        // projects for all remaining old config files should be closed
+                        this.closeConfiguredProjectReferencedFromExternalProject(oldConfigFiles[i]);
+                    }
+                }
+            }
+            if (tsConfigFiles) {
+                // store the list of tsconfig files that belong to the external project
+                this.externalProjectToConfiguredProjectMap.set(proj.projectFileName, tsConfigFiles);
+                for (const tsconfigFile of tsConfigFiles) {
+                    let project = this.findConfiguredProjectByProjectName(tsconfigFile);
+                    if (!project) {
+                        // errors are stored in the project, do not need to update the graph
+                        project = this.getHostPreferences().lazyConfiguredProjectsFromExternalProject ?
+                            this.createConfiguredProjectWithDelayLoad(tsconfigFile, `Creating configured project in external project: ${proj.projectFileName}`) :
+                            this.createLoadAndUpdateConfiguredProject(tsconfigFile, `Creating configured project in external project: ${proj.projectFileName}`);
+                    }
+                    if (project && !contains(exisingConfigFiles, tsconfigFile)) {
+                        // keep project alive even if no documents are opened - its lifetime is bound to the lifetime of containing external project
+                        project.addExternalProjectReference();
+                    }
+                }
+            }
+            else {
+                // no config files - remove the item from the collection
+                // Create external project and update its graph, do not delay update since
+                // any file open operation needs all updated external projects
+                this.externalProjectToConfiguredProjectMap.delete(proj.projectFileName);
+                const project = this.createExternalProject(proj.projectFileName, rootFiles, proj.options, proj.typeAcquisition, excludedFiles);
+                project.updateGraph();
+            }
+        }
+
+        hasDeferredExtension() {
+            for (const extension of this.hostConfiguration.extraFileExtensions!) { // TODO: GH#18217
+                if (extension.scriptKind === ScriptKind.Deferred) {
+                    return true;
+                }
+            }
+
+            return false;
+        }
+
+        configurePlugin(args: protocol.ConfigurePluginRequestArguments) {
+            // For any projects that already have the plugin loaded, configure the plugin
+            this.forEachEnabledProject(project => project.onPluginConfigurationChanged(args.pluginName, args.configuration));
+
+            // Also save the current configuration to pass on to any projects that are yet to be loaded.
+            // If a plugin is configured twice, only the latest configuration will be remembered.
+            this.currentPluginConfigOverrides = this.currentPluginConfigOverrides || new Map();
+            this.currentPluginConfigOverrides.set(args.pluginName, args.configuration);
+        }
+
+        /*@internal*/
+        getPackageJsonsVisibleToFile(fileName: string, rootDir?: string): readonly PackageJsonInfo[] {
+            const packageJsonCache = this.packageJsonCache;
+            const watchPackageJsonFile = this.watchPackageJsonFile.bind(this);
+            const toPath = this.toPath.bind(this);
+            const rootPath = rootDir && toPath(rootDir);
+            const filePath = toPath(fileName);
+            const result: PackageJsonInfo[] = [];
+            forEachAncestorDirectory(getDirectoryPath(filePath), function processDirectory(directory): boolean | undefined {
+                switch (packageJsonCache.directoryHasPackageJson(directory)) {
+                    // Sync and check same directory again
+                    case Ternary.Maybe:
+                        packageJsonCache.searchDirectoryAndAncestors(directory);
+                        return processDirectory(directory);
+                    // Check package.json
+                    case Ternary.True:
+                        const packageJsonFileName = combinePaths(directory, "package.json");
+                        watchPackageJsonFile(packageJsonFileName);
+                        const info = packageJsonCache.getInDirectory(directory);
+                        if (info) result.push(info);
+                }
+                if (rootPath && rootPath === toPath(directory)) {
+                    return true;
+                }
+            });
+
+            return result;
+        }
+
+        /*@internal*/
+        private watchPackageJsonFile(path: Path) {
+            const watchers = this.packageJsonFilesMap || (this.packageJsonFilesMap = new Map());
+            if (!watchers.has(path)) {
+                this.invalidateProjectAutoImports(path);
+                watchers.set(path, this.watchFactory.watchFile(
+                    this.host,
+                    path,
+                    (fileName, eventKind) => {
+                        const path = this.toPath(fileName);
+                        switch (eventKind) {
+                            case FileWatcherEventKind.Created:
+                                return Debug.fail();
+                            case FileWatcherEventKind.Changed:
+                                this.packageJsonCache.addOrUpdate(path);
+                                this.invalidateProjectAutoImports(path);
+                                break;
+                            case FileWatcherEventKind.Deleted:
+                                this.packageJsonCache.delete(path);
+                                this.invalidateProjectAutoImports(path);
+                                watchers.get(path)!.close();
+                                watchers.delete(path);
+                        }
+                    },
+                    PollingInterval.Low,
+                    this.hostConfiguration.watchOptions,
+                    WatchType.PackageJsonFile,
+                ));
+            }
+        }
+
+        /*@internal*/
+        private onAddPackageJson(path: Path) {
+            this.packageJsonCache.addOrUpdate(path);
+            this.watchPackageJsonFile(path);
+        }
+
+        /*@internal*/
+        includePackageJsonAutoImports(): PackageJsonAutoImportPreference {
+            switch (this.hostConfiguration.preferences.includePackageJsonAutoImports) {
+                case "none": return PackageJsonAutoImportPreference.None;
+                case "all": return PackageJsonAutoImportPreference.All;
+                default: return PackageJsonAutoImportPreference.ExcludeDevDependencies;
+            }
+        }
+
+        /*@internal*/
+        private invalidateProjectAutoImports(packageJsonPath: Path | undefined) {
+            if (this.includePackageJsonAutoImports()) {
+                this.configuredProjects.forEach(invalidate);
+                this.inferredProjects.forEach(invalidate);
+                this.externalProjects.forEach(invalidate);
+            }
+            function invalidate(project: Project) {
+                if (!packageJsonPath || project.packageJsonsForAutoImport?.has(packageJsonPath)) {
+                    project.markAutoImportProviderAsDirty();
+                }
+            }
+        }
+    }
+
+    /* @internal */
+    export type ScriptInfoOrConfig = ScriptInfo | TsConfigSourceFile;
+    /* @internal */
+    export function isConfigFile(config: ScriptInfoOrConfig): config is TsConfigSourceFile {
+        return (config as TsConfigSourceFile).kind !== undefined;
+    }
+
+    function printProjectWithoutFileNames(project: Project) {
+        project.print(/*writeProjectFileNames*/ false);
+    }
+}