--- conflicted
+++ resolved
@@ -1,693 +1,694 @@
-namespace ts {
-    describe("unittests:: tsbuild:: on 'sample1' project", () => {
-        let projFs: vfs.FileSystem;
-        const { time, tick } = getTime();
-        const allExpectedOutputs = ["/src/tests/index.js",
-            "/src/core/index.js", "/src/core/index.d.ts", "/src/core/index.d.ts.map",
-            "/src/logic/index.js", "/src/logic/index.js.map", "/src/logic/index.d.ts"];
-
-        before(() => {
-            projFs = loadProjectFromDisk("tests/projects/sample1", time);
-        });
-
-        after(() => {
-            projFs = undefined!; // Release the contents
-        });
-
-        describe("sanity check of clean build of 'sample1' project", () => {
-            it("can build the sample project 'sample1' without error", () => {
-                const fs = projFs.shadow();
-                const host = new fakes.SolutionBuilderHost(fs);
-                const builder = createSolutionBuilder(host, ["/src/tests"], { dry: false, force: false, verbose: false });
-
-                host.clearDiagnostics();
-                builder.buildAllProjects();
-                host.assertDiagnosticMessages(/*empty*/);
-
-                // Check for outputs. Not an exhaustive list
-                for (const output of allExpectedOutputs) {
-                    assert(fs.existsSync(output), `Expect file ${output} to exist`);
-                }
-            });
-
-            it("builds correctly when outDir is specified", () => {
-                const fs = projFs.shadow();
-                fs.writeFileSync("/src/logic/tsconfig.json", JSON.stringify({
-                    compilerOptions: { composite: true, declaration: true, sourceMap: true, outDir: "outDir" },
-                    references: [{ path: "../core" }]
-                }));
-
-                const host = new fakes.SolutionBuilderHost(fs);
-                const builder = createSolutionBuilder(host, ["/src/tests"], {});
-                builder.buildAllProjects();
-                host.assertDiagnosticMessages(/*empty*/);
-                const expectedOutputs = allExpectedOutputs.map(f => f.replace("/logic/", "/logic/outDir/"));
-                // Check for outputs. Not an exhaustive list
-                for (const output of expectedOutputs) {
-                    assert(fs.existsSync(output), `Expect file ${output} to exist`);
-                }
-            });
-
-            it("builds correctly when declarationDir is specified", () => {
-                const fs = projFs.shadow();
-                fs.writeFileSync("/src/logic/tsconfig.json", JSON.stringify({
-                    compilerOptions: { composite: true, declaration: true, sourceMap: true, declarationDir: "out/decls" },
-                    references: [{ path: "../core" }]
-                }));
-
-                const host = new fakes.SolutionBuilderHost(fs);
-                const builder = createSolutionBuilder(host, ["/src/tests"], {});
-                builder.buildAllProjects();
-                host.assertDiagnosticMessages(/*empty*/);
-                const expectedOutputs = allExpectedOutputs.map(f => f.replace("/logic/index.d.ts", "/logic/out/decls/index.d.ts"));
-                // Check for outputs. Not an exhaustive list
-                for (const output of expectedOutputs) {
-                    assert(fs.existsSync(output), `Expect file ${output} to exist`);
-                }
-            });
-
-            it("builds correctly when project is not composite or doesnt have any references", () => {
-                const fs = projFs.shadow();
-                replaceText(fs, "/src/core/tsconfig.json", `"composite": true,`, "");
-                const host = new fakes.SolutionBuilderHost(fs);
-                const builder = createSolutionBuilder(host, ["/src/core"], { verbose: true });
-                builder.buildAllProjects();
-                host.assertDiagnosticMessages(
-                    getExpectedDiagnosticForProjectsInBuild("src/core/tsconfig.json"),
-                    [Diagnostics.Project_0_is_out_of_date_because_output_file_1_does_not_exist, "src/core/tsconfig.json", "src/core/anotherModule.js"],
-                    [Diagnostics.Building_project_0, "/src/core/tsconfig.json"]
-                );
-                for (const output of ["/src/core/index.js", "/src/core/index.d.ts", "/src/core/index.d.ts.map"]) {
-                    assert(fs.existsSync(output), `Expect file ${output} to exist`);
-                }
-            });
-        });
-
-        describe("dry builds", () => {
-            it("doesn't write any files in a dry build", () => {
-                const fs = projFs.shadow();
-                const host = new fakes.SolutionBuilderHost(fs);
-                const builder = createSolutionBuilder(host, ["/src/tests"], { dry: true, force: false, verbose: false });
-                builder.buildAllProjects();
-                host.assertDiagnosticMessages(
-                    [Diagnostics.A_non_dry_build_would_build_project_0, "/src/core/tsconfig.json"],
-                    [Diagnostics.A_non_dry_build_would_build_project_0, "/src/logic/tsconfig.json"],
-                    [Diagnostics.A_non_dry_build_would_build_project_0, "/src/tests/tsconfig.json"]
-                );
-
-                // Check for outputs to not be written. Not an exhaustive list
-                for (const output of allExpectedOutputs) {
-                    assert(!fs.existsSync(output), `Expect file ${output} to not exist`);
-                }
-            });
-
-            it("indicates that it would skip builds during a dry build", () => {
-                const fs = projFs.shadow();
-                const host = new fakes.SolutionBuilderHost(fs);
-
-                let builder = createSolutionBuilder(host, ["/src/tests"], { dry: false, force: false, verbose: false });
-                builder.buildAllProjects();
-                tick();
-
-                host.clearDiagnostics();
-                builder = createSolutionBuilder(host, ["/src/tests"], { dry: true, force: false, verbose: false });
-                builder.buildAllProjects();
-                host.assertDiagnosticMessages(
-                    [Diagnostics.Project_0_is_up_to_date, "/src/core/tsconfig.json"],
-                    [Diagnostics.Project_0_is_up_to_date, "/src/logic/tsconfig.json"],
-                    [Diagnostics.Project_0_is_up_to_date, "/src/tests/tsconfig.json"]
-                );
-            });
-        });
-
-        describe("clean builds", () => {
-            it("removes all files it built", () => {
-                const fs = projFs.shadow();
-                const host = new fakes.SolutionBuilderHost(fs);
-
-                const builder = createSolutionBuilder(host, ["/src/tests"], { dry: false, force: false, verbose: false });
-                builder.buildAllProjects();
-                // Verify they exist
-                for (const output of allExpectedOutputs) {
-                    assert(fs.existsSync(output), `Expect file ${output} to exist`);
-                }
-                builder.cleanAllProjects();
-                // Verify they are gone
-                for (const output of allExpectedOutputs) {
-                    assert(!fs.existsSync(output), `Expect file ${output} to not exist`);
-                }
-                // Subsequent clean shouldn't throw / etc
-                builder.cleanAllProjects();
-            });
-        });
-
-        describe("force builds", () => {
-            it("always builds under --force", () => {
-                const fs = projFs.shadow();
-                const host = new fakes.SolutionBuilderHost(fs);
-
-                const builder = createSolutionBuilder(host, ["/src/tests"], { dry: false, force: true, verbose: false });
-                builder.buildAllProjects();
-                let currentTime = time();
-                checkOutputTimestamps(currentTime);
-
-                tick();
-                Debug.assert(time() !== currentTime, "Time moves on");
-                currentTime = time();
-                builder.buildAllProjects();
-                checkOutputTimestamps(currentTime);
-
-                function checkOutputTimestamps(expected: number) {
-                    // Check timestamps
-                    for (const output of allExpectedOutputs) {
-                        const actual = fs.statSync(output).mtimeMs;
-                        assert(actual === expected, `File ${output} has timestamp ${actual}, expected ${expected}`);
-                    }
-                }
-            });
-        });
-
-        describe("can detect when and what to rebuild", () => {
-            function initializeWithBuild(opts?: BuildOptions) {
-                const fs = projFs.shadow();
-                const host = new fakes.SolutionBuilderHost(fs);
-                const builder = createSolutionBuilder(host, ["/src/tests"], { verbose: true });
-                builder.buildAllProjects();
-                host.clearDiagnostics();
-                tick();
-                builder.resetBuildContext(opts ? { ...opts, verbose: true } : undefined);
-                return { fs, host, builder };
-            }
-
-            it("Builds the project", () => {
-                const fs = projFs.shadow();
-                const host = new fakes.SolutionBuilderHost(fs);
-                const builder = createSolutionBuilder(host, ["/src/tests"], { verbose: true });
-                builder.resetBuildContext();
-                builder.buildAllProjects();
-                host.assertDiagnosticMessages(
-                    getExpectedDiagnosticForProjectsInBuild("src/core/tsconfig.json", "src/logic/tsconfig.json", "src/tests/tsconfig.json"),
-                    [Diagnostics.Project_0_is_out_of_date_because_output_file_1_does_not_exist, "src/core/tsconfig.json", "src/core/anotherModule.js"],
-                    [Diagnostics.Building_project_0, "/src/core/tsconfig.json"],
-                    [Diagnostics.Project_0_is_out_of_date_because_output_file_1_does_not_exist, "src/logic/tsconfig.json", "src/logic/index.js"],
-                    [Diagnostics.Building_project_0, "/src/logic/tsconfig.json"],
-                    [Diagnostics.Project_0_is_out_of_date_because_output_file_1_does_not_exist, "src/tests/tsconfig.json", "src/tests/index.js"],
-                    [Diagnostics.Building_project_0, "/src/tests/tsconfig.json"]
-                );
-            });
-
-            // All three projects are up to date
-            it("Detects that all projects are up to date", () => {
-                const { host, builder } = initializeWithBuild();
-                builder.buildAllProjects();
-                host.assertDiagnosticMessages(
-                    getExpectedDiagnosticForProjectsInBuild("src/core/tsconfig.json", "src/logic/tsconfig.json", "src/tests/tsconfig.json"),
-                    [Diagnostics.Project_0_is_up_to_date_because_newest_input_1_is_older_than_oldest_output_2, "src/core/tsconfig.json", "src/core/anotherModule.ts", "src/core/anotherModule.js"],
-                    [Diagnostics.Project_0_is_up_to_date_because_newest_input_1_is_older_than_oldest_output_2, "src/logic/tsconfig.json", "src/logic/index.ts", "src/logic/index.js"],
-                    [Diagnostics.Project_0_is_up_to_date_because_newest_input_1_is_older_than_oldest_output_2, "src/tests/tsconfig.json", "src/tests/index.ts", "src/tests/index.js"]
-                );
-            });
-
-            // Update a file in the leaf node (tests), only it should rebuild the last one
-            it("Only builds the leaf node project", () => {
-                const { fs, host, builder } = initializeWithBuild();
-                fs.writeFileSync("/src/tests/index.ts", "const m = 10;");
-                builder.buildAllProjects();
-                host.assertDiagnosticMessages(
-                    getExpectedDiagnosticForProjectsInBuild("src/core/tsconfig.json", "src/logic/tsconfig.json", "src/tests/tsconfig.json"),
-                    [Diagnostics.Project_0_is_up_to_date_because_newest_input_1_is_older_than_oldest_output_2, "src/core/tsconfig.json", "src/core/anotherModule.ts", "src/core/anotherModule.js"],
-                    [Diagnostics.Project_0_is_up_to_date_because_newest_input_1_is_older_than_oldest_output_2, "src/logic/tsconfig.json", "src/logic/index.ts", "src/logic/index.js"],
-                    [Diagnostics.Project_0_is_out_of_date_because_oldest_output_1_is_older_than_newest_input_2, "src/tests/tsconfig.json", "src/tests/index.js", "src/tests/index.ts"],
-                    [Diagnostics.Building_project_0, "/src/tests/tsconfig.json"]
-                );
-            });
-
-            // Update a file in the parent (without affecting types), should get fast downstream builds
-            it("Detects type-only changes in upstream projects", () => {
-                const { fs, host, builder } = initializeWithBuild();
-                replaceText(fs, "/src/core/index.ts", "HELLO WORLD", "WELCOME PLANET");
-                builder.buildAllProjects();
-
-                host.assertDiagnosticMessages(
-                    getExpectedDiagnosticForProjectsInBuild("src/core/tsconfig.json", "src/logic/tsconfig.json", "src/tests/tsconfig.json"),
-                    [Diagnostics.Project_0_is_out_of_date_because_oldest_output_1_is_older_than_newest_input_2, "src/core/tsconfig.json", "src/core/anotherModule.js", "src/core/index.ts"],
-                    [Diagnostics.Building_project_0, "/src/core/tsconfig.json"],
-                    [Diagnostics.Updating_unchanged_output_timestamps_of_project_0, "/src/core/tsconfig.json"],
-                    [Diagnostics.Project_0_is_up_to_date_with_d_ts_files_from_its_dependencies, "src/logic/tsconfig.json"],
-                    [Diagnostics.Updating_output_timestamps_of_project_0, "/src/logic/tsconfig.json"],
-                    [Diagnostics.Project_0_is_up_to_date_with_d_ts_files_from_its_dependencies, "src/tests/tsconfig.json"],
-                    [Diagnostics.Updating_output_timestamps_of_project_0, "/src/tests/tsconfig.json"]
-                );
-            });
-
-            it("rebuilds completely when version in tsbuildinfo doesnt match ts version", () => {
-                const { host, builder } = initializeWithBuild();
-                changeCompilerVersion(host);
-                builder.buildAllProjects();
-                host.assertDiagnosticMessages(
-                    getExpectedDiagnosticForProjectsInBuild("src/core/tsconfig.json", "src/logic/tsconfig.json", "src/tests/tsconfig.json"),
-                    [Diagnostics.Project_0_is_out_of_date_because_output_for_it_was_generated_with_version_1_that_differs_with_current_version_2, "src/core/tsconfig.json", fakes.version, version],
-                    [Diagnostics.Building_project_0, "/src/core/tsconfig.json"],
-                    [Diagnostics.Project_0_is_out_of_date_because_output_for_it_was_generated_with_version_1_that_differs_with_current_version_2, "src/logic/tsconfig.json", fakes.version, version],
-                    [Diagnostics.Building_project_0, "/src/logic/tsconfig.json"],
-                    [Diagnostics.Project_0_is_out_of_date_because_output_for_it_was_generated_with_version_1_that_differs_with_current_version_2, "src/tests/tsconfig.json", fakes.version, version],
-                    [Diagnostics.Building_project_0, "/src/tests/tsconfig.json"],
-                );
-            });
-
-<<<<<<< HEAD
-            it("rebuilds when tsconfig changes", () => {
-                const { fs, host, builder } = initializeWithBuild();
-                replaceText(fs, "/src/tests/tsconfig.json", `"composite": true`, `"composite": true, "target": "es3"`);
-=======
-            it("rebuilds from start if --f is passed", () => {
-                const { host, builder } = initializeWithBuild({ force: true });
->>>>>>> cfb0adea
-                builder.buildAllProjects();
-                host.assertDiagnosticMessages(
-                    getExpectedDiagnosticForProjectsInBuild("src/core/tsconfig.json", "src/logic/tsconfig.json", "src/tests/tsconfig.json"),
-                    [Diagnostics.Project_0_is_up_to_date_because_newest_input_1_is_older_than_oldest_output_2, "src/core/tsconfig.json", "src/core/anotherModule.ts", "src/core/anotherModule.js"],
-<<<<<<< HEAD
-                    [Diagnostics.Project_0_is_up_to_date_because_newest_input_1_is_older_than_oldest_output_2, "src/logic/tsconfig.json", "src/logic/index.ts", "src/logic/index.js"],
-                    [Diagnostics.Project_0_is_out_of_date_because_oldest_output_1_is_older_than_newest_input_2, "src/tests/tsconfig.json", "src/tests/index.js", "src/tests/tsconfig.json"],
-                    [Diagnostics.Building_project_0, "/src/tests/tsconfig.json"],
-                    [Diagnostics.Updating_unchanged_output_timestamps_of_project_0, "/src/tests/tsconfig.json"]
-=======
-                    [Diagnostics.Building_project_0, "/src/core/tsconfig.json"],
-                    [Diagnostics.Project_0_is_up_to_date_with_d_ts_files_from_its_dependencies, "src/logic/tsconfig.json"],
-                    [Diagnostics.Building_project_0, "/src/logic/tsconfig.json"],
-                    [Diagnostics.Project_0_is_up_to_date_with_d_ts_files_from_its_dependencies, "src/tests/tsconfig.json"],
-                    [Diagnostics.Building_project_0, "/src/tests/tsconfig.json"]
->>>>>>> cfb0adea
-                );
-            });
-        });
-
-        describe("downstream-blocked compilations", () => {
-            it("won't build downstream projects if upstream projects have errors", () => {
-                const fs = projFs.shadow();
-                const host = new fakes.SolutionBuilderHost(fs);
-                const builder = createSolutionBuilder(host, ["/src/tests"], { dry: false, force: false, verbose: true });
-
-                // Induce an error in the middle project
-                replaceText(fs, "/src/logic/index.ts", "c.multiply(10, 15)", `c.muitply()`);
-                builder.buildAllProjects();
-                host.assertDiagnosticMessages(
-                    getExpectedDiagnosticForProjectsInBuild("src/core/tsconfig.json", "src/logic/tsconfig.json", "src/tests/tsconfig.json"),
-                    [Diagnostics.Project_0_is_out_of_date_because_output_file_1_does_not_exist, "src/core/tsconfig.json", "src/core/anotherModule.js"],
-                    [Diagnostics.Building_project_0, "/src/core/tsconfig.json"],
-                    [Diagnostics.Project_0_is_out_of_date_because_output_file_1_does_not_exist, "src/logic/tsconfig.json", "src/logic/index.js"],
-                    [Diagnostics.Building_project_0, "/src/logic/tsconfig.json"],
-                    [Diagnostics.Property_0_does_not_exist_on_type_1, "muitply", `typeof import("/src/core/index")`],
-                    [Diagnostics.Project_0_can_t_be_built_because_its_dependency_1_has_errors, "src/tests/tsconfig.json", "src/logic"],
-                    [Diagnostics.Skipping_build_of_project_0_because_its_dependency_1_has_errors, "/src/tests/tsconfig.json", "/src/logic"]
-                );
-            });
-        });
-
-        describe("project invalidation", () => {
-            it("invalidates projects correctly", () => {
-                const fs = projFs.shadow();
-                const host = new fakes.SolutionBuilderHost(fs);
-                const builder = createSolutionBuilder(host, ["/src/tests"], { dry: false, force: false, verbose: false });
-
-                builder.buildAllProjects();
-                host.assertDiagnosticMessages(/*empty*/);
-
-                // Update a timestamp in the middle project
-                tick();
-                appendText(fs, "/src/logic/index.ts", "function foo() {}");
-                const originalWriteFile = fs.writeFileSync;
-                const writtenFiles = createMap<true>();
-                fs.writeFileSync = (path, data, encoding) => {
-                    writtenFiles.set(path, true);
-                    originalWriteFile.call(fs, path, data, encoding);
-                };
-                // Because we haven't reset the build context, the builder should assume there's nothing to do right now
-                const status = builder.getUpToDateStatusOfFile(builder.resolveProjectName("/src/logic"));
-                assert.equal(status.type, UpToDateStatusType.UpToDate, "Project should be assumed to be up-to-date");
-                verifyInvalidation(/*expectedToWriteTests*/ false);
-
-                // Rebuild this project
-                fs.writeFileSync("/src/logic/index.ts", `${fs.readFileSync("/src/logic/index.ts")}
-export class cNew {}`);
-                verifyInvalidation(/*expectedToWriteTests*/ true);
-
-                function verifyInvalidation(expectedToWriteTests: boolean) {
-                    // Rebuild this project
-                    tick();
-                    builder.invalidateProject("/src/logic");
-                    builder.buildInvalidatedProject();
-                    // The file should be updated
-                    assert.isTrue(writtenFiles.has("/src/logic/index.js"), "JS file should have been rebuilt");
-                    assert.equal(fs.statSync("/src/logic/index.js").mtimeMs, time(), "JS file should have been rebuilt");
-                    assert.isFalse(writtenFiles.has("/src/tests/index.js"), "Downstream JS file should *not* have been rebuilt");
-                    assert.isBelow(fs.statSync("/src/tests/index.js").mtimeMs, time(), "Downstream JS file should *not* have been rebuilt");
-                    writtenFiles.clear();
-
-                    // Build downstream projects should update 'tests', but not 'core'
-                    tick();
-                    builder.buildInvalidatedProject();
-                    if (expectedToWriteTests) {
-                        assert.isTrue(writtenFiles.has("/src/tests/index.js"), "Downstream JS file should have been rebuilt");
-                    }
-                    else {
-                        assert.equal(writtenFiles.size, 0, "Should not write any new files");
-                    }
-                    assert.equal(fs.statSync("/src/tests/index.js").mtimeMs, time(), "Downstream JS file should have new timestamp");
-                    assert.isBelow(fs.statSync("/src/core/index.js").mtimeMs, time(), "Upstream JS file should not have been rebuilt");
-                }
-            });
-        });
-
-        describe("lists files", () => {
-            it("listFiles", () => {
-                const fs = projFs.shadow();
-                const host = new fakes.SolutionBuilderHost(fs);
-                const builder = createSolutionBuilder(host, ["/src/tests"], { listFiles: true });
-                builder.buildAllProjects();
-                assert.deepEqual(host.traces, [
-                    ...getLibs(),
-                    "/src/core/anotherModule.ts",
-                    "/src/core/index.ts",
-                    "/src/core/some_decl.d.ts",
-                    ...getLibs(),
-                    ...getCoreOutputs(),
-                    "/src/logic/index.ts",
-                    ...getLibs(),
-                    ...getCoreOutputs(),
-                    "/src/logic/index.d.ts",
-                    "/src/tests/index.ts"
-                ]);
-
-                function getCoreOutputs() {
-                    return [
-                        "/src/core/index.d.ts",
-                        "/src/core/anotherModule.d.ts"
-                    ];
-                }
-            });
-
-            it("listEmittedFiles", () => {
-                const fs = projFs.shadow();
-                const host = new fakes.SolutionBuilderHost(fs);
-                const builder = createSolutionBuilder(host, ["/src/tests"], { listEmittedFiles: true });
-                builder.buildAllProjects();
-                assert.deepEqual(host.traces, [
-                    "TSFILE: /src/core/anotherModule.js",
-                    "TSFILE: /src/core/anotherModule.d.ts",
-                    "TSFILE: /src/core/anotherModule.d.ts.map",
-                    "TSFILE: /src/core/index.js",
-                    "TSFILE: /src/core/index.d.ts",
-                    "TSFILE: /src/core/index.d.ts.map",
-                    "TSFILE: /src/core/tsconfig.tsbuildinfo",
-                    "TSFILE: /src/logic/index.js",
-                    "TSFILE: /src/logic/index.js.map",
-                    "TSFILE: /src/logic/index.d.ts",
-                    "TSFILE: /src/logic/tsconfig.tsbuildinfo",
-                    "TSFILE: /src/tests/index.js",
-                    "TSFILE: /src/tests/index.d.ts",
-                    "TSFILE: /src/tests/tsconfig.tsbuildinfo",
-                ]);
-            });
-        });
-
-        describe("emit output", () => {
-            const initialBuild: BuildState = {
-                modifyFs: noop,
-                expectedDiagnostics: [
-                    getExpectedDiagnosticForProjectsInBuild("src/core/tsconfig.json", "src/logic/tsconfig.json", "src/tests/tsconfig.json"),
-                    [Diagnostics.Project_0_is_out_of_date_because_output_file_1_does_not_exist, "src/core/tsconfig.json", "src/core/anotherModule.js"],
-                    [Diagnostics.Building_project_0, "/src/core/tsconfig.json"],
-                    [Diagnostics.Project_0_is_out_of_date_because_output_file_1_does_not_exist, "src/logic/tsconfig.json", "src/logic/index.js"],
-                    [Diagnostics.Building_project_0, "/src/logic/tsconfig.json"],
-                    [Diagnostics.Project_0_is_out_of_date_because_output_file_1_does_not_exist, "src/tests/tsconfig.json", "src/tests/index.js"],
-                    [Diagnostics.Building_project_0, "/src/tests/tsconfig.json"]
-                ],
-                expectedReadFiles: getReadFilesMap(
-                    [
-                        // Configs
-                        "/src/core/tsconfig.json",
-                        "/src/logic/tsconfig.json",
-                        "/src/tests/tsconfig.json",
-
-                        // Source files
-                        "/src/core/anotherModule.ts",
-                        "/src/core/index.ts",
-                        "/src/core/some_decl.d.ts",
-                        "/src/logic/index.ts",
-                        "/src/tests/index.ts",
-
-                        // Modules of generated files
-                        "/src/core/anotherModule.d.ts",
-                        "/src/core/index.d.ts",
-                        "/src/logic/index.d.ts",
-
-                        // build info
-                        "/src/core/tsconfig.tsbuildinfo",
-                        "/src/logic/tsconfig.tsbuildinfo",
-                        "/src/tests/tsconfig.tsbuildinfo"
-                    ]
-                )
-            };
-            verifyTsbuildOutput({
-                scenario: "sample",
-                projFs: () => projFs,
-                time,
-                tick,
-                proj: "sample1",
-                rootNames: ["/src/tests"],
-                expectedMapFileNames: [
-                    "/src/core/anotherModule.d.ts.map",
-                    "/src/core/index.d.ts.map",
-                    "/src/logic/index.js.map"
-                ],
-                lastProjectOutputJs: "/src/tests/index.js",
-                initialBuild,
-                incrementalDtsChangedBuild: {
-                    modifyFs: fs => appendText(fs, "/src/core/index.ts", `
-export class someClass { }`),
-                    expectedDiagnostics: [
-                        // Emits only partial core instead of all outputs
-                        getExpectedDiagnosticForProjectsInBuild("src/core/tsconfig.json", "src/logic/tsconfig.json", "src/tests/tsconfig.json"),
-                        [Diagnostics.Project_0_is_out_of_date_because_oldest_output_1_is_older_than_newest_input_2, "src/core/tsconfig.json", "src/core/anotherModule.js", "src/core/index.ts"],
-                        [Diagnostics.Building_project_0, "/src/core/tsconfig.json"],
-                        [Diagnostics.Updating_unchanged_output_timestamps_of_project_0, "/src/core/tsconfig.json"],
-                        [Diagnostics.Project_0_is_out_of_date_because_oldest_output_1_is_older_than_newest_input_2, "src/logic/tsconfig.json", "src/logic/index.js", "src/core"],
-                        [Diagnostics.Building_project_0, "/src/logic/tsconfig.json"],
-                        [Diagnostics.Project_0_is_out_of_date_because_oldest_output_1_is_older_than_newest_input_2, "src/tests/tsconfig.json", "src/tests/index.js", "src/core"],
-                        [Diagnostics.Building_project_0, "/src/tests/tsconfig.json"],
-                    ],
-                    expectedReadFiles: getReadFilesMap(
-                        [
-                            // Configs
-                            "/src/core/tsconfig.json",
-                            "/src/logic/tsconfig.json",
-                            "/src/tests/tsconfig.json",
-
-                            // Source files
-                            "/src/core/anotherModule.ts",
-                            "/src/core/index.ts",
-                            "/src/core/some_decl.d.ts",
-                            "/src/logic/index.ts",
-                            "/src/tests/index.ts",
-
-                            // Modules of generated files
-                            "/src/core/anotherModule.d.ts",
-                            "/src/core/index.d.ts",
-                            "/src/logic/index.d.ts",
-
-                            // build info
-                            "/src/core/tsconfig.tsbuildinfo",
-                            "/src/logic/tsconfig.tsbuildinfo",
-                            "/src/tests/tsconfig.tsbuildinfo",
-
-                            "/src/tests/index.d.ts", // to check if d.ts has changed
-                        ],
-                        "/src/core/index.d.ts", // to check if changed, and to build other projects after change
-                    ),
-                },
-                incrementalDtsUnchangedBuild: {
-                    modifyFs: fs => appendText(fs, "/src/core/index.ts", `
-class someClass { }`),
-                    expectedDiagnostics: [
-                        getExpectedDiagnosticForProjectsInBuild("src/core/tsconfig.json", "src/logic/tsconfig.json", "src/tests/tsconfig.json"),
-                        [Diagnostics.Project_0_is_out_of_date_because_oldest_output_1_is_older_than_newest_input_2, "src/core/tsconfig.json", "src/core/anotherModule.js", "src/core/index.ts"],
-                        [Diagnostics.Building_project_0, "/src/core/tsconfig.json"],
-                        [Diagnostics.Updating_unchanged_output_timestamps_of_project_0, "/src/core/tsconfig.json"],
-                        [Diagnostics.Project_0_is_up_to_date_with_d_ts_files_from_its_dependencies, "src/logic/tsconfig.json"],
-                        [Diagnostics.Updating_output_timestamps_of_project_0, "/src/logic/tsconfig.json"],
-                        [Diagnostics.Project_0_is_up_to_date_with_d_ts_files_from_its_dependencies, "src/tests/tsconfig.json"],
-                        [Diagnostics.Updating_output_timestamps_of_project_0, "/src/tests/tsconfig.json"]
-                    ],
-                    expectedReadFiles: getReadFilesMap(
-                        [
-                            // Configs
-                            "/src/core/tsconfig.json",
-                            "/src/logic/tsconfig.json",
-                            "/src/tests/tsconfig.json",
-
-                            // Source files
-                            "/src/core/anotherModule.ts",
-                            "/src/core/index.ts",
-                            "/src/core/some_decl.d.ts",
-
-                            // to check if changed
-                            "/src/core/index.d.ts",
-
-                            // build info
-                            "/src/core/tsconfig.tsbuildinfo",
-                            "/src/logic/tsconfig.tsbuildinfo",
-                            "/src/tests/tsconfig.tsbuildinfo",
-                        ],
-                    )
-                },
-                outputFiles: [
-                    "/src/core/anotherModule.js",
-                    "/src/core/anotherModule.d.ts",
-                    "/src/core/anotherModule.d.ts.map",
-                    "/src/core/index.js",
-                    "/src/core/index.d.ts",
-                    "/src/core/index.d.ts.map",
-                    "/src/core/tsconfig.tsbuildinfo",
-                    "/src/logic/index.js",
-                    "/src/logic/index.js.map",
-                    "/src/logic/index.d.ts",
-                    "/src/logic/tsconfig.tsbuildinfo",
-                    "/src/tests/index.js",
-                    "/src/tests/index.d.ts",
-                    "/src/tests/tsconfig.tsbuildinfo",
-                ]
-            });
-
-            verifyTsbuildOutput({
-                scenario: "when logic config changes declaration dir",
-                projFs: () => projFs,
-                time,
-                tick,
-                proj: "sample1",
-                rootNames: ["/src/tests"],
-                expectedMapFileNames: [
-                    "/src/core/anotherModule.d.ts.map",
-                    "/src/core/index.d.ts.map",
-                    "/src/logic/index.js.map"
-                ],
-                lastProjectOutputJs: "/src/tests/index.js",
-                initialBuild,
-                incrementalDtsChangedBuild: {
-                    modifyFs: fs => replaceText(fs, "/src/logic/tsconfig.json", `"declaration": true,`, `"declaration": true,
-        "declarationDir": "decls",`),
-                    expectedDiagnostics: [
-                        getExpectedDiagnosticForProjectsInBuild("src/core/tsconfig.json", "src/logic/tsconfig.json", "src/tests/tsconfig.json"),
-                        [Diagnostics.Project_0_is_up_to_date_because_newest_input_1_is_older_than_oldest_output_2, "src/core/tsconfig.json", "src/core/anotherModule.ts", "src/core/anotherModule.js"],
-                        [Diagnostics.Project_0_is_out_of_date_because_output_file_1_does_not_exist, "src/logic/tsconfig.json", "src/logic/decls/index.d.ts"],
-                        [Diagnostics.Building_project_0, "/src/logic/tsconfig.json"],
-                        [Diagnostics.Project_0_is_out_of_date_because_oldest_output_1_is_older_than_newest_input_2, "src/tests/tsconfig.json", "src/tests/index.js", "src/logic"],
-                        [Diagnostics.Building_project_0, "/src/tests/tsconfig.json"],
-                    ],
-                    expectedReadFiles: getReadFilesMap(
-                        [
-                            // Configs
-                            "/src/core/tsconfig.json",
-                            "/src/logic/tsconfig.json",
-                            "/src/tests/tsconfig.json",
-
-                            // Source files
-                            "/src/logic/index.ts",
-                            "/src/tests/index.ts",
-
-                            // Modules of generated files
-                            "/src/core/anotherModule.d.ts",
-                            "/src/core/index.d.ts",
-                            "/src/logic/decls/index.d.ts",
-
-                            // build info
-                            "/src/core/tsconfig.tsbuildinfo",
-                            "/src/logic/tsconfig.tsbuildinfo",
-                            "/src/tests/tsconfig.tsbuildinfo",
-
-                            "/src/tests/index.d.ts", // to check if d.ts has changed
-                        ]
-                    )
-                },
-                outputFiles: [
-                    "/src/core/anotherModule.js",
-                    "/src/core/anotherModule.d.ts",
-                    "/src/core/anotherModule.d.ts.map",
-                    "/src/core/index.js",
-                    "/src/core/index.d.ts",
-                    "/src/core/index.d.ts.map",
-                    "/src/core/tsconfig.tsbuildinfo",
-                    "/src/logic/index.js",
-                    "/src/logic/index.js.map",
-                    "/src/logic/decls/index.d.ts",
-                    "/src/logic/tsconfig.tsbuildinfo",
-                    "/src/tests/index.js",
-                    "/src/tests/index.d.ts",
-                    "/src/tests/tsconfig.tsbuildinfo",
-                ],
-            });
-
-            verifyTsbuildOutput({
-                scenario: "when logic specifies tsBuildInfoFile",
-                projFs: () => projFs,
-                time,
-                tick,
-                proj: "sample1",
-                rootNames: ["/src/tests"],
-                expectedMapFileNames: [
-                    "/src/core/anotherModule.d.ts.map",
-                    "/src/core/index.d.ts.map",
-                    "/src/logic/index.js.map"
-                ],
-                lastProjectOutputJs: "/src/tests/index.js",
-                initialBuild: {
-                    modifyFs: fs => replaceText(fs, "/src/logic/tsconfig.json", `"composite": true,`, `"composite": true,
-        "tsBuildInfoFile": "ownFile.tsbuildinfo",`),
-                    expectedDiagnostics: initialBuild.expectedDiagnostics,
-                    expectedReadFiles: getReadFilesMap(
-                        [
-                            // Configs
-                            "/src/core/tsconfig.json",
-                            "/src/logic/tsconfig.json",
-                            "/src/tests/tsconfig.json",
-
-                            // Source files
-                            "/src/core/anotherModule.ts",
-                            "/src/core/index.ts",
-                            "/src/core/some_decl.d.ts",
-                            "/src/logic/index.ts",
-                            "/src/tests/index.ts",
-
-                            // Modules of generated files
-                            "/src/core/anotherModule.d.ts",
-                            "/src/core/index.d.ts",
-                            "/src/logic/index.d.ts",
-
-                            // build info
-                            "/src/core/tsconfig.tsbuildinfo",
-                            "/src/logic/ownFile.tsbuildinfo",
-                            "/src/tests/tsconfig.tsbuildinfo"
-                        ]
-                    )
-                },
-                outputFiles: [
-                    "/src/core/anotherModule.js",
-                    "/src/core/anotherModule.d.ts",
-                    "/src/core/anotherModule.d.ts.map",
-                    "/src/core/index.js",
-                    "/src/core/index.d.ts",
-                    "/src/core/index.d.ts.map",
-                    "/src/core/tsconfig.tsbuildinfo",
-                    "/src/logic/index.js",
-                    "/src/logic/index.js.map",
-                    "/src/logic/index.d.ts",
-                    "/src/logic/ownFile.tsbuildinfo",
-                    "/src/tests/index.js",
-                    "/src/tests/index.d.ts",
-                    "/src/tests/tsconfig.tsbuildinfo",
-                ]
-            });
-        });
-    });
-}
+namespace ts {
+    describe("unittests:: tsbuild:: on 'sample1' project", () => {
+        let projFs: vfs.FileSystem;
+        const { time, tick } = getTime();
+        const allExpectedOutputs = ["/src/tests/index.js",
+            "/src/core/index.js", "/src/core/index.d.ts", "/src/core/index.d.ts.map",
+            "/src/logic/index.js", "/src/logic/index.js.map", "/src/logic/index.d.ts"];
+
+        before(() => {
+            projFs = loadProjectFromDisk("tests/projects/sample1", time);
+        });
+
+        after(() => {
+            projFs = undefined!; // Release the contents
+        });
+
+        describe("sanity check of clean build of 'sample1' project", () => {
+            it("can build the sample project 'sample1' without error", () => {
+                const fs = projFs.shadow();
+                const host = new fakes.SolutionBuilderHost(fs);
+                const builder = createSolutionBuilder(host, ["/src/tests"], { dry: false, force: false, verbose: false });
+
+                host.clearDiagnostics();
+                builder.buildAllProjects();
+                host.assertDiagnosticMessages(/*empty*/);
+
+                // Check for outputs. Not an exhaustive list
+                for (const output of allExpectedOutputs) {
+                    assert(fs.existsSync(output), `Expect file ${output} to exist`);
+                }
+            });
+
+            it("builds correctly when outDir is specified", () => {
+                const fs = projFs.shadow();
+                fs.writeFileSync("/src/logic/tsconfig.json", JSON.stringify({
+                    compilerOptions: { composite: true, declaration: true, sourceMap: true, outDir: "outDir" },
+                    references: [{ path: "../core" }]
+                }));
+
+                const host = new fakes.SolutionBuilderHost(fs);
+                const builder = createSolutionBuilder(host, ["/src/tests"], {});
+                builder.buildAllProjects();
+                host.assertDiagnosticMessages(/*empty*/);
+                const expectedOutputs = allExpectedOutputs.map(f => f.replace("/logic/", "/logic/outDir/"));
+                // Check for outputs. Not an exhaustive list
+                for (const output of expectedOutputs) {
+                    assert(fs.existsSync(output), `Expect file ${output} to exist`);
+                }
+            });
+
+            it("builds correctly when declarationDir is specified", () => {
+                const fs = projFs.shadow();
+                fs.writeFileSync("/src/logic/tsconfig.json", JSON.stringify({
+                    compilerOptions: { composite: true, declaration: true, sourceMap: true, declarationDir: "out/decls" },
+                    references: [{ path: "../core" }]
+                }));
+
+                const host = new fakes.SolutionBuilderHost(fs);
+                const builder = createSolutionBuilder(host, ["/src/tests"], {});
+                builder.buildAllProjects();
+                host.assertDiagnosticMessages(/*empty*/);
+                const expectedOutputs = allExpectedOutputs.map(f => f.replace("/logic/index.d.ts", "/logic/out/decls/index.d.ts"));
+                // Check for outputs. Not an exhaustive list
+                for (const output of expectedOutputs) {
+                    assert(fs.existsSync(output), `Expect file ${output} to exist`);
+                }
+            });
+
+            it("builds correctly when project is not composite or doesnt have any references", () => {
+                const fs = projFs.shadow();
+                replaceText(fs, "/src/core/tsconfig.json", `"composite": true,`, "");
+                const host = new fakes.SolutionBuilderHost(fs);
+                const builder = createSolutionBuilder(host, ["/src/core"], { verbose: true });
+                builder.buildAllProjects();
+                host.assertDiagnosticMessages(
+                    getExpectedDiagnosticForProjectsInBuild("src/core/tsconfig.json"),
+                    [Diagnostics.Project_0_is_out_of_date_because_output_file_1_does_not_exist, "src/core/tsconfig.json", "src/core/anotherModule.js"],
+                    [Diagnostics.Building_project_0, "/src/core/tsconfig.json"]
+                );
+                for (const output of ["/src/core/index.js", "/src/core/index.d.ts", "/src/core/index.d.ts.map"]) {
+                    assert(fs.existsSync(output), `Expect file ${output} to exist`);
+                }
+            });
+        });
+
+        describe("dry builds", () => {
+            it("doesn't write any files in a dry build", () => {
+                const fs = projFs.shadow();
+                const host = new fakes.SolutionBuilderHost(fs);
+                const builder = createSolutionBuilder(host, ["/src/tests"], { dry: true, force: false, verbose: false });
+                builder.buildAllProjects();
+                host.assertDiagnosticMessages(
+                    [Diagnostics.A_non_dry_build_would_build_project_0, "/src/core/tsconfig.json"],
+                    [Diagnostics.A_non_dry_build_would_build_project_0, "/src/logic/tsconfig.json"],
+                    [Diagnostics.A_non_dry_build_would_build_project_0, "/src/tests/tsconfig.json"]
+                );
+
+                // Check for outputs to not be written. Not an exhaustive list
+                for (const output of allExpectedOutputs) {
+                    assert(!fs.existsSync(output), `Expect file ${output} to not exist`);
+                }
+            });
+
+            it("indicates that it would skip builds during a dry build", () => {
+                const fs = projFs.shadow();
+                const host = new fakes.SolutionBuilderHost(fs);
+
+                let builder = createSolutionBuilder(host, ["/src/tests"], { dry: false, force: false, verbose: false });
+                builder.buildAllProjects();
+                tick();
+
+                host.clearDiagnostics();
+                builder = createSolutionBuilder(host, ["/src/tests"], { dry: true, force: false, verbose: false });
+                builder.buildAllProjects();
+                host.assertDiagnosticMessages(
+                    [Diagnostics.Project_0_is_up_to_date, "/src/core/tsconfig.json"],
+                    [Diagnostics.Project_0_is_up_to_date, "/src/logic/tsconfig.json"],
+                    [Diagnostics.Project_0_is_up_to_date, "/src/tests/tsconfig.json"]
+                );
+            });
+        });
+
+        describe("clean builds", () => {
+            it("removes all files it built", () => {
+                const fs = projFs.shadow();
+                const host = new fakes.SolutionBuilderHost(fs);
+
+                const builder = createSolutionBuilder(host, ["/src/tests"], { dry: false, force: false, verbose: false });
+                builder.buildAllProjects();
+                // Verify they exist
+                for (const output of allExpectedOutputs) {
+                    assert(fs.existsSync(output), `Expect file ${output} to exist`);
+                }
+                builder.cleanAllProjects();
+                // Verify they are gone
+                for (const output of allExpectedOutputs) {
+                    assert(!fs.existsSync(output), `Expect file ${output} to not exist`);
+                }
+                // Subsequent clean shouldn't throw / etc
+                builder.cleanAllProjects();
+            });
+        });
+
+        describe("force builds", () => {
+            it("always builds under --force", () => {
+                const fs = projFs.shadow();
+                const host = new fakes.SolutionBuilderHost(fs);
+
+                const builder = createSolutionBuilder(host, ["/src/tests"], { dry: false, force: true, verbose: false });
+                builder.buildAllProjects();
+                let currentTime = time();
+                checkOutputTimestamps(currentTime);
+
+                tick();
+                Debug.assert(time() !== currentTime, "Time moves on");
+                currentTime = time();
+                builder.buildAllProjects();
+                checkOutputTimestamps(currentTime);
+
+                function checkOutputTimestamps(expected: number) {
+                    // Check timestamps
+                    for (const output of allExpectedOutputs) {
+                        const actual = fs.statSync(output).mtimeMs;
+                        assert(actual === expected, `File ${output} has timestamp ${actual}, expected ${expected}`);
+                    }
+                }
+            });
+        });
+
+        describe("can detect when and what to rebuild", () => {
+            function initializeWithBuild(opts?: BuildOptions) {
+                const fs = projFs.shadow();
+                const host = new fakes.SolutionBuilderHost(fs);
+                const builder = createSolutionBuilder(host, ["/src/tests"], { verbose: true });
+                builder.buildAllProjects();
+                host.clearDiagnostics();
+                tick();
+                builder.resetBuildContext(opts ? { ...opts, verbose: true } : undefined);
+                return { fs, host, builder };
+            }
+
+            it("Builds the project", () => {
+                const fs = projFs.shadow();
+                const host = new fakes.SolutionBuilderHost(fs);
+                const builder = createSolutionBuilder(host, ["/src/tests"], { verbose: true });
+                builder.resetBuildContext();
+                builder.buildAllProjects();
+                host.assertDiagnosticMessages(
+                    getExpectedDiagnosticForProjectsInBuild("src/core/tsconfig.json", "src/logic/tsconfig.json", "src/tests/tsconfig.json"),
+                    [Diagnostics.Project_0_is_out_of_date_because_output_file_1_does_not_exist, "src/core/tsconfig.json", "src/core/anotherModule.js"],
+                    [Diagnostics.Building_project_0, "/src/core/tsconfig.json"],
+                    [Diagnostics.Project_0_is_out_of_date_because_output_file_1_does_not_exist, "src/logic/tsconfig.json", "src/logic/index.js"],
+                    [Diagnostics.Building_project_0, "/src/logic/tsconfig.json"],
+                    [Diagnostics.Project_0_is_out_of_date_because_output_file_1_does_not_exist, "src/tests/tsconfig.json", "src/tests/index.js"],
+                    [Diagnostics.Building_project_0, "/src/tests/tsconfig.json"]
+                );
+            });
+
+            // All three projects are up to date
+            it("Detects that all projects are up to date", () => {
+                const { host, builder } = initializeWithBuild();
+                builder.buildAllProjects();
+                host.assertDiagnosticMessages(
+                    getExpectedDiagnosticForProjectsInBuild("src/core/tsconfig.json", "src/logic/tsconfig.json", "src/tests/tsconfig.json"),
+                    [Diagnostics.Project_0_is_up_to_date_because_newest_input_1_is_older_than_oldest_output_2, "src/core/tsconfig.json", "src/core/anotherModule.ts", "src/core/anotherModule.js"],
+                    [Diagnostics.Project_0_is_up_to_date_because_newest_input_1_is_older_than_oldest_output_2, "src/logic/tsconfig.json", "src/logic/index.ts", "src/logic/index.js"],
+                    [Diagnostics.Project_0_is_up_to_date_because_newest_input_1_is_older_than_oldest_output_2, "src/tests/tsconfig.json", "src/tests/index.ts", "src/tests/index.js"]
+                );
+            });
+
+            // Update a file in the leaf node (tests), only it should rebuild the last one
+            it("Only builds the leaf node project", () => {
+                const { fs, host, builder } = initializeWithBuild();
+                fs.writeFileSync("/src/tests/index.ts", "const m = 10;");
+                builder.buildAllProjects();
+                host.assertDiagnosticMessages(
+                    getExpectedDiagnosticForProjectsInBuild("src/core/tsconfig.json", "src/logic/tsconfig.json", "src/tests/tsconfig.json"),
+                    [Diagnostics.Project_0_is_up_to_date_because_newest_input_1_is_older_than_oldest_output_2, "src/core/tsconfig.json", "src/core/anotherModule.ts", "src/core/anotherModule.js"],
+                    [Diagnostics.Project_0_is_up_to_date_because_newest_input_1_is_older_than_oldest_output_2, "src/logic/tsconfig.json", "src/logic/index.ts", "src/logic/index.js"],
+                    [Diagnostics.Project_0_is_out_of_date_because_oldest_output_1_is_older_than_newest_input_2, "src/tests/tsconfig.json", "src/tests/index.js", "src/tests/index.ts"],
+                    [Diagnostics.Building_project_0, "/src/tests/tsconfig.json"]
+                );
+            });
+
+            // Update a file in the parent (without affecting types), should get fast downstream builds
+            it("Detects type-only changes in upstream projects", () => {
+                const { fs, host, builder } = initializeWithBuild();
+                replaceText(fs, "/src/core/index.ts", "HELLO WORLD", "WELCOME PLANET");
+                builder.buildAllProjects();
+
+                host.assertDiagnosticMessages(
+                    getExpectedDiagnosticForProjectsInBuild("src/core/tsconfig.json", "src/logic/tsconfig.json", "src/tests/tsconfig.json"),
+                    [Diagnostics.Project_0_is_out_of_date_because_oldest_output_1_is_older_than_newest_input_2, "src/core/tsconfig.json", "src/core/anotherModule.js", "src/core/index.ts"],
+                    [Diagnostics.Building_project_0, "/src/core/tsconfig.json"],
+                    [Diagnostics.Updating_unchanged_output_timestamps_of_project_0, "/src/core/tsconfig.json"],
+                    [Diagnostics.Project_0_is_up_to_date_with_d_ts_files_from_its_dependencies, "src/logic/tsconfig.json"],
+                    [Diagnostics.Updating_output_timestamps_of_project_0, "/src/logic/tsconfig.json"],
+                    [Diagnostics.Project_0_is_up_to_date_with_d_ts_files_from_its_dependencies, "src/tests/tsconfig.json"],
+                    [Diagnostics.Updating_output_timestamps_of_project_0, "/src/tests/tsconfig.json"]
+                );
+            });
+
+            it("rebuilds completely when version in tsbuildinfo doesnt match ts version", () => {
+                const { host, builder } = initializeWithBuild();
+                changeCompilerVersion(host);
+                builder.buildAllProjects();
+                host.assertDiagnosticMessages(
+                    getExpectedDiagnosticForProjectsInBuild("src/core/tsconfig.json", "src/logic/tsconfig.json", "src/tests/tsconfig.json"),
+                    [Diagnostics.Project_0_is_out_of_date_because_output_for_it_was_generated_with_version_1_that_differs_with_current_version_2, "src/core/tsconfig.json", fakes.version, version],
+                    [Diagnostics.Building_project_0, "/src/core/tsconfig.json"],
+                    [Diagnostics.Project_0_is_out_of_date_because_output_for_it_was_generated_with_version_1_that_differs_with_current_version_2, "src/logic/tsconfig.json", fakes.version, version],
+                    [Diagnostics.Building_project_0, "/src/logic/tsconfig.json"],
+                    [Diagnostics.Project_0_is_out_of_date_because_output_for_it_was_generated_with_version_1_that_differs_with_current_version_2, "src/tests/tsconfig.json", fakes.version, version],
+                    [Diagnostics.Building_project_0, "/src/tests/tsconfig.json"],
+                );
+            });
+
+            it("rebuilds from start if --f is passed", () => {
+                const { host, builder } = initializeWithBuild({ force: true });
+                builder.buildAllProjects();
+                host.assertDiagnosticMessages(
+                    getExpectedDiagnosticForProjectsInBuild("src/core/tsconfig.json", "src/logic/tsconfig.json", "src/tests/tsconfig.json"),
+                    [Diagnostics.Project_0_is_up_to_date_because_newest_input_1_is_older_than_oldest_output_2, "src/core/tsconfig.json", "src/core/anotherModule.ts", "src/core/anotherModule.js"],
+                    [Diagnostics.Building_project_0, "/src/core/tsconfig.json"],
+                    [Diagnostics.Project_0_is_up_to_date_with_d_ts_files_from_its_dependencies, "src/logic/tsconfig.json"],
+                    [Diagnostics.Building_project_0, "/src/logic/tsconfig.json"],
+                    [Diagnostics.Project_0_is_up_to_date_with_d_ts_files_from_its_dependencies, "src/tests/tsconfig.json"],
+                    [Diagnostics.Building_project_0, "/src/tests/tsconfig.json"]
+                );
+            });
+
+            it("rebuilds when tsconfig changes", () => {
+                const { fs, host, builder } = initializeWithBuild();
+                replaceText(fs, "/src/tests/tsconfig.json", `"composite": true`, `"composite": true, "target": "es3"`);
+                builder.buildAllProjects();
+                host.assertDiagnosticMessages(
+                    getExpectedDiagnosticForProjectsInBuild("src/core/tsconfig.json", "src/logic/tsconfig.json", "src/tests/tsconfig.json"),
+                    [Diagnostics.Project_0_is_up_to_date_because_newest_input_1_is_older_than_oldest_output_2, "src/core/tsconfig.json", "src/core/anotherModule.ts", "src/core/anotherModule.js"],
+                    [Diagnostics.Project_0_is_up_to_date_because_newest_input_1_is_older_than_oldest_output_2, "src/logic/tsconfig.json", "src/logic/index.ts", "src/logic/index.js"],
+                    [Diagnostics.Project_0_is_out_of_date_because_oldest_output_1_is_older_than_newest_input_2, "src/tests/tsconfig.json", "src/tests/index.js", "src/tests/tsconfig.json"],
+                    [Diagnostics.Building_project_0, "/src/tests/tsconfig.json"],
+                    [Diagnostics.Updating_unchanged_output_timestamps_of_project_0, "/src/tests/tsconfig.json"]
+                );
+            });
+        });
+
+        describe("downstream-blocked compilations", () => {
+            it("won't build downstream projects if upstream projects have errors", () => {
+                const fs = projFs.shadow();
+                const host = new fakes.SolutionBuilderHost(fs);
+                const builder = createSolutionBuilder(host, ["/src/tests"], { dry: false, force: false, verbose: true });
+
+                // Induce an error in the middle project
+                replaceText(fs, "/src/logic/index.ts", "c.multiply(10, 15)", `c.muitply()`);
+                builder.buildAllProjects();
+                host.assertDiagnosticMessages(
+                    getExpectedDiagnosticForProjectsInBuild("src/core/tsconfig.json", "src/logic/tsconfig.json", "src/tests/tsconfig.json"),
+                    [Diagnostics.Project_0_is_out_of_date_because_output_file_1_does_not_exist, "src/core/tsconfig.json", "src/core/anotherModule.js"],
+                    [Diagnostics.Building_project_0, "/src/core/tsconfig.json"],
+                    [Diagnostics.Project_0_is_out_of_date_because_output_file_1_does_not_exist, "src/logic/tsconfig.json", "src/logic/index.js"],
+                    [Diagnostics.Building_project_0, "/src/logic/tsconfig.json"],
+                    [Diagnostics.Property_0_does_not_exist_on_type_1, "muitply", `typeof import("/src/core/index")`],
+                    [Diagnostics.Project_0_can_t_be_built_because_its_dependency_1_has_errors, "src/tests/tsconfig.json", "src/logic"],
+                    [Diagnostics.Skipping_build_of_project_0_because_its_dependency_1_has_errors, "/src/tests/tsconfig.json", "/src/logic"]
+                );
+            });
+        });
+
+        describe("project invalidation", () => {
+            it("invalidates projects correctly", () => {
+                const fs = projFs.shadow();
+                const host = new fakes.SolutionBuilderHost(fs);
+                const builder = createSolutionBuilder(host, ["/src/tests"], { dry: false, force: false, verbose: false });
+
+                builder.buildAllProjects();
+                host.assertDiagnosticMessages(/*empty*/);
+
+                // Update a timestamp in the middle project
+                tick();
+                appendText(fs, "/src/logic/index.ts", "function foo() {}");
+                const originalWriteFile = fs.writeFileSync;
+                const writtenFiles = createMap<true>();
+                fs.writeFileSync = (path, data, encoding) => {
+                    writtenFiles.set(path, true);
+                    originalWriteFile.call(fs, path, data, encoding);
+                };
+                // Because we haven't reset the build context, the builder should assume there's nothing to do right now
+                const status = builder.getUpToDateStatusOfFile(builder.resolveProjectName("/src/logic"));
+                assert.equal(status.type, UpToDateStatusType.UpToDate, "Project should be assumed to be up-to-date");
+                verifyInvalidation(/*expectedToWriteTests*/ false);
+
+                // Rebuild this project
+                fs.writeFileSync("/src/logic/index.ts", `${fs.readFileSync("/src/logic/index.ts")}
+export class cNew {}`);
+                verifyInvalidation(/*expectedToWriteTests*/ true);
+
+                function verifyInvalidation(expectedToWriteTests: boolean) {
+                    // Rebuild this project
+                    tick();
+                    builder.invalidateProject("/src/logic");
+                    builder.buildInvalidatedProject();
+                    // The file should be updated
+                    assert.isTrue(writtenFiles.has("/src/logic/index.js"), "JS file should have been rebuilt");
+                    assert.equal(fs.statSync("/src/logic/index.js").mtimeMs, time(), "JS file should have been rebuilt");
+                    assert.isFalse(writtenFiles.has("/src/tests/index.js"), "Downstream JS file should *not* have been rebuilt");
+                    assert.isBelow(fs.statSync("/src/tests/index.js").mtimeMs, time(), "Downstream JS file should *not* have been rebuilt");
+                    writtenFiles.clear();
+
+                    // Build downstream projects should update 'tests', but not 'core'
+                    tick();
+                    builder.buildInvalidatedProject();
+                    if (expectedToWriteTests) {
+                        assert.isTrue(writtenFiles.has("/src/tests/index.js"), "Downstream JS file should have been rebuilt");
+                    }
+                    else {
+                        assert.equal(writtenFiles.size, 0, "Should not write any new files");
+                    }
+                    assert.equal(fs.statSync("/src/tests/index.js").mtimeMs, time(), "Downstream JS file should have new timestamp");
+                    assert.isBelow(fs.statSync("/src/core/index.js").mtimeMs, time(), "Upstream JS file should not have been rebuilt");
+                }
+            });
+        });
+
+        describe("lists files", () => {
+            it("listFiles", () => {
+                const fs = projFs.shadow();
+                const host = new fakes.SolutionBuilderHost(fs);
+                const builder = createSolutionBuilder(host, ["/src/tests"], { listFiles: true });
+                builder.buildAllProjects();
+                assert.deepEqual(host.traces, [
+                    ...getLibs(),
+                    "/src/core/anotherModule.ts",
+                    "/src/core/index.ts",
+                    "/src/core/some_decl.d.ts",
+                    ...getLibs(),
+                    ...getCoreOutputs(),
+                    "/src/logic/index.ts",
+                    ...getLibs(),
+                    ...getCoreOutputs(),
+                    "/src/logic/index.d.ts",
+                    "/src/tests/index.ts"
+                ]);
+
+                function getCoreOutputs() {
+                    return [
+                        "/src/core/index.d.ts",
+                        "/src/core/anotherModule.d.ts"
+                    ];
+                }
+            });
+
+            it("listEmittedFiles", () => {
+                const fs = projFs.shadow();
+                const host = new fakes.SolutionBuilderHost(fs);
+                const builder = createSolutionBuilder(host, ["/src/tests"], { listEmittedFiles: true });
+                builder.buildAllProjects();
+                assert.deepEqual(host.traces, [
+                    "TSFILE: /src/core/anotherModule.js",
+                    "TSFILE: /src/core/anotherModule.d.ts",
+                    "TSFILE: /src/core/anotherModule.d.ts.map",
+                    "TSFILE: /src/core/index.js",
+                    "TSFILE: /src/core/index.d.ts",
+                    "TSFILE: /src/core/index.d.ts.map",
+                    "TSFILE: /src/core/tsconfig.tsbuildinfo",
+                    "TSFILE: /src/logic/index.js",
+                    "TSFILE: /src/logic/index.js.map",
+                    "TSFILE: /src/logic/index.d.ts",
+                    "TSFILE: /src/logic/tsconfig.tsbuildinfo",
+                    "TSFILE: /src/tests/index.js",
+                    "TSFILE: /src/tests/index.d.ts",
+                    "TSFILE: /src/tests/tsconfig.tsbuildinfo",
+                ]);
+            });
+        });
+
+        describe("emit output", () => {
+            const initialBuild: BuildState = {
+                modifyFs: noop,
+                expectedDiagnostics: [
+                    getExpectedDiagnosticForProjectsInBuild("src/core/tsconfig.json", "src/logic/tsconfig.json", "src/tests/tsconfig.json"),
+                    [Diagnostics.Project_0_is_out_of_date_because_output_file_1_does_not_exist, "src/core/tsconfig.json", "src/core/anotherModule.js"],
+                    [Diagnostics.Building_project_0, "/src/core/tsconfig.json"],
+                    [Diagnostics.Project_0_is_out_of_date_because_output_file_1_does_not_exist, "src/logic/tsconfig.json", "src/logic/index.js"],
+                    [Diagnostics.Building_project_0, "/src/logic/tsconfig.json"],
+                    [Diagnostics.Project_0_is_out_of_date_because_output_file_1_does_not_exist, "src/tests/tsconfig.json", "src/tests/index.js"],
+                    [Diagnostics.Building_project_0, "/src/tests/tsconfig.json"]
+                ],
+                expectedReadFiles: getReadFilesMap(
+                    [
+                        // Configs
+                        "/src/core/tsconfig.json",
+                        "/src/logic/tsconfig.json",
+                        "/src/tests/tsconfig.json",
+
+                        // Source files
+                        "/src/core/anotherModule.ts",
+                        "/src/core/index.ts",
+                        "/src/core/some_decl.d.ts",
+                        "/src/logic/index.ts",
+                        "/src/tests/index.ts",
+
+                        // Modules of generated files
+                        "/src/core/anotherModule.d.ts",
+                        "/src/core/index.d.ts",
+                        "/src/logic/index.d.ts",
+
+                        // build info
+                        "/src/core/tsconfig.tsbuildinfo",
+                        "/src/logic/tsconfig.tsbuildinfo",
+                        "/src/tests/tsconfig.tsbuildinfo"
+                    ]
+                )
+            };
+            verifyTsbuildOutput({
+                scenario: "sample",
+                projFs: () => projFs,
+                time,
+                tick,
+                proj: "sample1",
+                rootNames: ["/src/tests"],
+                expectedMapFileNames: [
+                    "/src/core/anotherModule.d.ts.map",
+                    "/src/core/index.d.ts.map",
+                    "/src/logic/index.js.map"
+                ],
+                lastProjectOutputJs: "/src/tests/index.js",
+                initialBuild,
+                incrementalDtsChangedBuild: {
+                    modifyFs: fs => appendText(fs, "/src/core/index.ts", `
+export class someClass { }`),
+                    expectedDiagnostics: [
+                        // Emits only partial core instead of all outputs
+                        getExpectedDiagnosticForProjectsInBuild("src/core/tsconfig.json", "src/logic/tsconfig.json", "src/tests/tsconfig.json"),
+                        [Diagnostics.Project_0_is_out_of_date_because_oldest_output_1_is_older_than_newest_input_2, "src/core/tsconfig.json", "src/core/anotherModule.js", "src/core/index.ts"],
+                        [Diagnostics.Building_project_0, "/src/core/tsconfig.json"],
+                        [Diagnostics.Updating_unchanged_output_timestamps_of_project_0, "/src/core/tsconfig.json"],
+                        [Diagnostics.Project_0_is_out_of_date_because_oldest_output_1_is_older_than_newest_input_2, "src/logic/tsconfig.json", "src/logic/index.js", "src/core"],
+                        [Diagnostics.Building_project_0, "/src/logic/tsconfig.json"],
+                        [Diagnostics.Project_0_is_out_of_date_because_oldest_output_1_is_older_than_newest_input_2, "src/tests/tsconfig.json", "src/tests/index.js", "src/core"],
+                        [Diagnostics.Building_project_0, "/src/tests/tsconfig.json"],
+                    ],
+                    expectedReadFiles: getReadFilesMap(
+                        [
+                            // Configs
+                            "/src/core/tsconfig.json",
+                            "/src/logic/tsconfig.json",
+                            "/src/tests/tsconfig.json",
+
+                            // Source files
+                            "/src/core/anotherModule.ts",
+                            "/src/core/index.ts",
+                            "/src/core/some_decl.d.ts",
+                            "/src/logic/index.ts",
+                            "/src/tests/index.ts",
+
+                            // Modules of generated files
+                            "/src/core/anotherModule.d.ts",
+                            "/src/core/index.d.ts",
+                            "/src/logic/index.d.ts",
+
+                            // build info
+                            "/src/core/tsconfig.tsbuildinfo",
+                            "/src/logic/tsconfig.tsbuildinfo",
+                            "/src/tests/tsconfig.tsbuildinfo",
+
+                            "/src/tests/index.d.ts", // to check if d.ts has changed
+                        ],
+                        "/src/core/index.d.ts", // to check if changed, and to build other projects after change
+                    ),
+                },
+                incrementalDtsUnchangedBuild: {
+                    modifyFs: fs => appendText(fs, "/src/core/index.ts", `
+class someClass { }`),
+                    expectedDiagnostics: [
+                        getExpectedDiagnosticForProjectsInBuild("src/core/tsconfig.json", "src/logic/tsconfig.json", "src/tests/tsconfig.json"),
+                        [Diagnostics.Project_0_is_out_of_date_because_oldest_output_1_is_older_than_newest_input_2, "src/core/tsconfig.json", "src/core/anotherModule.js", "src/core/index.ts"],
+                        [Diagnostics.Building_project_0, "/src/core/tsconfig.json"],
+                        [Diagnostics.Updating_unchanged_output_timestamps_of_project_0, "/src/core/tsconfig.json"],
+                        [Diagnostics.Project_0_is_up_to_date_with_d_ts_files_from_its_dependencies, "src/logic/tsconfig.json"],
+                        [Diagnostics.Updating_output_timestamps_of_project_0, "/src/logic/tsconfig.json"],
+                        [Diagnostics.Project_0_is_up_to_date_with_d_ts_files_from_its_dependencies, "src/tests/tsconfig.json"],
+                        [Diagnostics.Updating_output_timestamps_of_project_0, "/src/tests/tsconfig.json"]
+                    ],
+                    expectedReadFiles: getReadFilesMap(
+                        [
+                            // Configs
+                            "/src/core/tsconfig.json",
+                            "/src/logic/tsconfig.json",
+                            "/src/tests/tsconfig.json",
+
+                            // Source files
+                            "/src/core/anotherModule.ts",
+                            "/src/core/index.ts",
+                            "/src/core/some_decl.d.ts",
+
+                            // to check if changed
+                            "/src/core/index.d.ts",
+
+                            // build info
+                            "/src/core/tsconfig.tsbuildinfo",
+                            "/src/logic/tsconfig.tsbuildinfo",
+                            "/src/tests/tsconfig.tsbuildinfo",
+                        ],
+                    )
+                },
+                outputFiles: [
+                    "/src/core/anotherModule.js",
+                    "/src/core/anotherModule.d.ts",
+                    "/src/core/anotherModule.d.ts.map",
+                    "/src/core/index.js",
+                    "/src/core/index.d.ts",
+                    "/src/core/index.d.ts.map",
+                    "/src/core/tsconfig.tsbuildinfo",
+                    "/src/logic/index.js",
+                    "/src/logic/index.js.map",
+                    "/src/logic/index.d.ts",
+                    "/src/logic/tsconfig.tsbuildinfo",
+                    "/src/tests/index.js",
+                    "/src/tests/index.d.ts",
+                    "/src/tests/tsconfig.tsbuildinfo",
+                ]
+            });
+
+            verifyTsbuildOutput({
+                scenario: "when logic config changes declaration dir",
+                projFs: () => projFs,
+                time,
+                tick,
+                proj: "sample1",
+                rootNames: ["/src/tests"],
+                expectedMapFileNames: [
+                    "/src/core/anotherModule.d.ts.map",
+                    "/src/core/index.d.ts.map",
+                    "/src/logic/index.js.map"
+                ],
+                lastProjectOutputJs: "/src/tests/index.js",
+                initialBuild,
+                incrementalDtsChangedBuild: {
+                    modifyFs: fs => replaceText(fs, "/src/logic/tsconfig.json", `"declaration": true,`, `"declaration": true,
+        "declarationDir": "decls",`),
+                    expectedDiagnostics: [
+                        getExpectedDiagnosticForProjectsInBuild("src/core/tsconfig.json", "src/logic/tsconfig.json", "src/tests/tsconfig.json"),
+                        [Diagnostics.Project_0_is_up_to_date_because_newest_input_1_is_older_than_oldest_output_2, "src/core/tsconfig.json", "src/core/anotherModule.ts", "src/core/anotherModule.js"],
+                        [Diagnostics.Project_0_is_out_of_date_because_output_file_1_does_not_exist, "src/logic/tsconfig.json", "src/logic/decls/index.d.ts"],
+                        [Diagnostics.Building_project_0, "/src/logic/tsconfig.json"],
+                        [Diagnostics.Project_0_is_out_of_date_because_oldest_output_1_is_older_than_newest_input_2, "src/tests/tsconfig.json", "src/tests/index.js", "src/logic"],
+                        [Diagnostics.Building_project_0, "/src/tests/tsconfig.json"],
+                    ],
+                    expectedReadFiles: getReadFilesMap(
+                        [
+                            // Configs
+                            "/src/core/tsconfig.json",
+                            "/src/logic/tsconfig.json",
+                            "/src/tests/tsconfig.json",
+
+                            // Source files
+                            "/src/logic/index.ts",
+                            "/src/tests/index.ts",
+
+                            // Modules of generated files
+                            "/src/core/anotherModule.d.ts",
+                            "/src/core/index.d.ts",
+                            "/src/logic/decls/index.d.ts",
+
+                            // build info
+                            "/src/core/tsconfig.tsbuildinfo",
+                            "/src/logic/tsconfig.tsbuildinfo",
+                            "/src/tests/tsconfig.tsbuildinfo",
+
+                            "/src/tests/index.d.ts", // to check if d.ts has changed
+                        ]
+                    )
+                },
+                outputFiles: [
+                    "/src/core/anotherModule.js",
+                    "/src/core/anotherModule.d.ts",
+                    "/src/core/anotherModule.d.ts.map",
+                    "/src/core/index.js",
+                    "/src/core/index.d.ts",
+                    "/src/core/index.d.ts.map",
+                    "/src/core/tsconfig.tsbuildinfo",
+                    "/src/logic/index.js",
+                    "/src/logic/index.js.map",
+                    "/src/logic/decls/index.d.ts",
+                    "/src/logic/tsconfig.tsbuildinfo",
+                    "/src/tests/index.js",
+                    "/src/tests/index.d.ts",
+                    "/src/tests/tsconfig.tsbuildinfo",
+                ],
+            });
+
+            verifyTsbuildOutput({
+                scenario: "when logic specifies tsBuildInfoFile",
+                projFs: () => projFs,
+                time,
+                tick,
+                proj: "sample1",
+                rootNames: ["/src/tests"],
+                expectedMapFileNames: [
+                    "/src/core/anotherModule.d.ts.map",
+                    "/src/core/index.d.ts.map",
+                    "/src/logic/index.js.map"
+                ],
+                lastProjectOutputJs: "/src/tests/index.js",
+                initialBuild: {
+                    modifyFs: fs => replaceText(fs, "/src/logic/tsconfig.json", `"composite": true,`, `"composite": true,
+        "tsBuildInfoFile": "ownFile.tsbuildinfo",`),
+                    expectedDiagnostics: initialBuild.expectedDiagnostics,
+                    expectedReadFiles: getReadFilesMap(
+                        [
+                            // Configs
+                            "/src/core/tsconfig.json",
+                            "/src/logic/tsconfig.json",
+                            "/src/tests/tsconfig.json",
+
+                            // Source files
+                            "/src/core/anotherModule.ts",
+                            "/src/core/index.ts",
+                            "/src/core/some_decl.d.ts",
+                            "/src/logic/index.ts",
+                            "/src/tests/index.ts",
+
+                            // Modules of generated files
+                            "/src/core/anotherModule.d.ts",
+                            "/src/core/index.d.ts",
+                            "/src/logic/index.d.ts",
+
+                            // build info
+                            "/src/core/tsconfig.tsbuildinfo",
+                            "/src/logic/ownFile.tsbuildinfo",
+                            "/src/tests/tsconfig.tsbuildinfo"
+                        ]
+                    )
+                },
+                outputFiles: [
+                    "/src/core/anotherModule.js",
+                    "/src/core/anotherModule.d.ts",
+                    "/src/core/anotherModule.d.ts.map",
+                    "/src/core/index.js",
+                    "/src/core/index.d.ts",
+                    "/src/core/index.d.ts.map",
+                    "/src/core/tsconfig.tsbuildinfo",
+                    "/src/logic/index.js",
+                    "/src/logic/index.js.map",
+                    "/src/logic/index.d.ts",
+                    "/src/logic/ownFile.tsbuildinfo",
+                    "/src/tests/index.js",
+                    "/src/tests/index.d.ts",
+                    "/src/tests/tsconfig.tsbuildinfo",
+                ]
+            });
+        });
+    });
+}