namespace ts {
    describe("unittests:: tsbuild:: outFile:: on amd modules with --out", () => {
        let outFileFs: vfs.FileSystem;
        const { time, tick } = getTime();
        const enum project { lib, app }
        function relName(path: string) { return path.slice(1); }
<<<<<<< HEAD
        type Sources = [string, ReadonlyArray<string>];
=======
        const outputFiles: [OutputFile, OutputFile] = [
            [
                "/src/lib/module.js",
                "/src/lib/module.js.map",
                "/src/lib/module.d.ts",
                "/src/lib/module.d.ts.map",
                "/src/lib/module.tsbuildinfo"
            ],
            [
                "/src/app/module.js",
                "/src/app/module.js.map",
                "/src/app/module.d.ts",
                "/src/app/module.d.ts.map",
                "/src/app/module.tsbuildinfo"
            ]
        ];
        type Sources = [string, readonly string[]];
>>>>>>> 74354258
        const enum source { config, ts }
        const sources: [Sources, Sources] = [
            [
                "/src/lib/tsconfig.json",
                [
                    "/src/lib/file0.ts",
                    "/src/lib/file1.ts",
                    "/src/lib/file2.ts",
                    "/src/lib/global.ts",
                ]
            ],
            [
                "/src/app/tsconfig.json",
                [
                    "/src/app/file3.ts",
                    "/src/app/file4.ts"
                ]
            ]
        ];
        before(() => {
            outFileFs = loadProjectFromDisk("tests/projects/amdModulesWithOut", time);
        });
        after(() => {
            outFileFs = undefined!;
        });

        interface VerifyOutFileScenarioInput {
            scenario: string;
            modifyFs: (fs: vfs.FileSystem) => void;
            modifyAgainFs?: (fs: vfs.FileSystem) => void;
        }

        function verifyOutFileScenario({
            scenario,
            modifyFs,
            modifyAgainFs
        }: VerifyOutFileScenarioInput) {
            verifyTsbuildOutput({
                scenario,
                projFs: () => outFileFs,
                time,
                tick,
                proj: "amdModulesWithOut",
                rootNames: ["/src/app"],
                baselineSourceMap: true,
                initialBuild: {
                    modifyFs
                },
                incrementalDtsUnchangedBuild: {
                    modifyFs: fs => appendText(fs, relName(sources[project.lib][source.ts][1]), "console.log(x);")
                },
                incrementalHeaderChangedBuild: modifyAgainFs ? {
                    modifyFs: modifyAgainFs
                } : undefined,
                baselineOnly: true
            });
        }

        describe("Prepend output with .tsbuildinfo", () => {
            verifyOutFileScenario({
                scenario: "modules and globals mixed in amd",
                modifyFs: noop
            });

            // Prologues
            describe("Prologues", () => {
                verifyOutFileScenario({
                    scenario: "multiple prologues in all projects",
                    modifyFs: fs => {
                        enableStrict(fs, sources[project.lib][source.config]);
                        addTestPrologue(fs, sources[project.lib][source.ts][0], `"myPrologue"`);
                        addTestPrologue(fs, sources[project.lib][source.ts][2], `"myPrologueFile"`);
                        addTestPrologue(fs, sources[project.lib][source.ts][3], `"myPrologue3"`);
                        enableStrict(fs, sources[project.app][source.config]);
                        addTestPrologue(fs, sources[project.app][source.ts][0], `"myPrologue"`);
                        addTestPrologue(fs, sources[project.app][source.ts][1], `"myPrologue2";`);
                    },
                    modifyAgainFs: fs => addTestPrologue(fs, relName(sources[project.lib][source.ts][1]), `"myPrologue5"`)
                });
            });

            // Shebang
            describe("Shebang", () => {
                // changes declaration because its emitted in .d.ts file
                verifyOutFileScenario({
                    scenario: "shebang in all projects",
                    modifyFs: fs => {
                        addShebang(fs, "lib", "file0");
                        addShebang(fs, "lib", "file1");
                        addShebang(fs, "app", "file3");
                    },
                });
            });

            // emitHelpers
            describe("emitHelpers", () => {
                verifyOutFileScenario({
                    scenario: "multiple emitHelpers in all projects",
                    modifyFs: fs => {
                        addSpread(fs, "lib", "file0");
                        addRest(fs, "lib", "file1");
                        addRest(fs, "app", "file3");
                        addSpread(fs, "app", "file4");
                    },
                    modifyAgainFs: fs => removeRest(fs, "lib", "file1")
                });
            });

            // triple slash refs
            describe("triple slash refs", () => {
                // changes declaration because its emitted in .d.ts file
                verifyOutFileScenario({
                    scenario: "triple slash refs in all projects",
                    modifyFs: fs => {
                        addTripleSlashRef(fs, "lib", "file0");
                        addTripleSlashRef(fs, "app", "file4");
                    }
                });
            });

            describe("stripInternal", () => {
                function stripInternalScenario(fs: vfs.FileSystem) {
                    const internal = "/*@internal*/";
                    replaceText(fs, sources[project.app][source.config], `"composite": true,`, `"composite": true,
"stripInternal": true,`);
                    replaceText(fs, sources[project.lib][source.ts][0], "const", `${internal} const`);
                    appendText(fs, sources[project.lib][source.ts][1], `
export class normalC {
    ${internal} constructor() { }
    ${internal} prop: string;
    ${internal} method() { }
    ${internal} get c() { return 10; }
    ${internal} set c(val: number) { }
}
export namespace normalN {
    ${internal} export class C { }
    ${internal} export function foo() {}
    ${internal} export namespace someNamespace { export class C {} }
    ${internal} export namespace someOther.something { export class someClass {} }
    ${internal} export import someImport = someNamespace.C;
    ${internal} export type internalType = internalC;
    ${internal} export const internalConst = 10;
    ${internal} export enum internalEnum { a, b, c }
}
${internal} export class internalC {}
${internal} export function internalfoo() {}
${internal} export namespace internalNamespace { export class someClass {} }
${internal} export namespace internalOther.something { export class someClass {} }
${internal} export import internalImport = internalNamespace.someClass;
${internal} export type internalType = internalC;
${internal} export const internalConst = 10;
${internal} export enum internalEnum { a, b, c }`);
                }

                // Verify initial + incremental edits
                verifyOutFileScenario({
                    scenario: "stripInternal",
                    modifyFs: stripInternalScenario,
                    modifyAgainFs: fs => replaceText(fs, sources[project.lib][source.ts][1], `export const`, `/*@internal*/ export const`),
                });
            });

            describe("when the module resolution finds original source file", () => {
                function modifyFs(fs: vfs.FileSystem) {
                    // Make lib to output to parent dir
                    replaceText(fs, sources[project.lib][source.config], `"outFile": "module.js"`, `"outFile": "../module.js", "rootDir": "../"`);
                    // Change reference to file1 module to resolve to lib/file1
                    replaceText(fs, sources[project.app][source.ts][0], "file1", "lib/file1");
                }

                verifyTsbuildOutput({
                    scenario: "when the module resolution finds original source file",
                    projFs: () => outFileFs,
                    time,
                    tick,
                    proj: "amdModulesWithOut",
                    rootNames: ["/src/app"],
                    baselineSourceMap: true,
                    initialBuild: {
                        modifyFs,
                        expectedDiagnostics: [
                            getExpectedDiagnosticForProjectsInBuild("src/lib/tsconfig.json", "src/app/tsconfig.json"),
                            [Diagnostics.Project_0_is_out_of_date_because_output_file_1_does_not_exist, "src/lib/tsconfig.json", "src/module.js"],
                            [Diagnostics.Building_project_0, sources[project.lib][source.config]],
                            [Diagnostics.Project_0_is_out_of_date_because_output_file_1_does_not_exist, "src/app/tsconfig.json", "src/app/module.js"],
                            [Diagnostics.Building_project_0, sources[project.app][source.config]],
                        ]
                    },
                    baselineOnly: true,
                    verifyDiagnostics: true
                });
            });
        });
    });
}
<|MERGE_RESOLUTION|>--- conflicted
+++ resolved
@@ -1,222 +1,202 @@
-namespace ts {
-    describe("unittests:: tsbuild:: outFile:: on amd modules with --out", () => {
-        let outFileFs: vfs.FileSystem;
-        const { time, tick } = getTime();
-        const enum project { lib, app }
-        function relName(path: string) { return path.slice(1); }
-<<<<<<< HEAD
-        type Sources = [string, ReadonlyArray<string>];
-=======
-        const outputFiles: [OutputFile, OutputFile] = [
-            [
-                "/src/lib/module.js",
-                "/src/lib/module.js.map",
-                "/src/lib/module.d.ts",
-                "/src/lib/module.d.ts.map",
-                "/src/lib/module.tsbuildinfo"
-            ],
-            [
-                "/src/app/module.js",
-                "/src/app/module.js.map",
-                "/src/app/module.d.ts",
-                "/src/app/module.d.ts.map",
-                "/src/app/module.tsbuildinfo"
-            ]
-        ];
-        type Sources = [string, readonly string[]];
->>>>>>> 74354258
-        const enum source { config, ts }
-        const sources: [Sources, Sources] = [
-            [
-                "/src/lib/tsconfig.json",
-                [
-                    "/src/lib/file0.ts",
-                    "/src/lib/file1.ts",
-                    "/src/lib/file2.ts",
-                    "/src/lib/global.ts",
-                ]
-            ],
-            [
-                "/src/app/tsconfig.json",
-                [
-                    "/src/app/file3.ts",
-                    "/src/app/file4.ts"
-                ]
-            ]
-        ];
-        before(() => {
-            outFileFs = loadProjectFromDisk("tests/projects/amdModulesWithOut", time);
-        });
-        after(() => {
-            outFileFs = undefined!;
-        });
-
-        interface VerifyOutFileScenarioInput {
-            scenario: string;
-            modifyFs: (fs: vfs.FileSystem) => void;
-            modifyAgainFs?: (fs: vfs.FileSystem) => void;
-        }
-
-        function verifyOutFileScenario({
-            scenario,
-            modifyFs,
-            modifyAgainFs
-        }: VerifyOutFileScenarioInput) {
-            verifyTsbuildOutput({
-                scenario,
-                projFs: () => outFileFs,
-                time,
-                tick,
-                proj: "amdModulesWithOut",
-                rootNames: ["/src/app"],
-                baselineSourceMap: true,
-                initialBuild: {
-                    modifyFs
-                },
-                incrementalDtsUnchangedBuild: {
-                    modifyFs: fs => appendText(fs, relName(sources[project.lib][source.ts][1]), "console.log(x);")
-                },
-                incrementalHeaderChangedBuild: modifyAgainFs ? {
-                    modifyFs: modifyAgainFs
-                } : undefined,
-                baselineOnly: true
-            });
-        }
-
-        describe("Prepend output with .tsbuildinfo", () => {
-            verifyOutFileScenario({
-                scenario: "modules and globals mixed in amd",
-                modifyFs: noop
-            });
-
-            // Prologues
-            describe("Prologues", () => {
-                verifyOutFileScenario({
-                    scenario: "multiple prologues in all projects",
-                    modifyFs: fs => {
-                        enableStrict(fs, sources[project.lib][source.config]);
-                        addTestPrologue(fs, sources[project.lib][source.ts][0], `"myPrologue"`);
-                        addTestPrologue(fs, sources[project.lib][source.ts][2], `"myPrologueFile"`);
-                        addTestPrologue(fs, sources[project.lib][source.ts][3], `"myPrologue3"`);
-                        enableStrict(fs, sources[project.app][source.config]);
-                        addTestPrologue(fs, sources[project.app][source.ts][0], `"myPrologue"`);
-                        addTestPrologue(fs, sources[project.app][source.ts][1], `"myPrologue2";`);
-                    },
-                    modifyAgainFs: fs => addTestPrologue(fs, relName(sources[project.lib][source.ts][1]), `"myPrologue5"`)
-                });
-            });
-
-            // Shebang
-            describe("Shebang", () => {
-                // changes declaration because its emitted in .d.ts file
-                verifyOutFileScenario({
-                    scenario: "shebang in all projects",
-                    modifyFs: fs => {
-                        addShebang(fs, "lib", "file0");
-                        addShebang(fs, "lib", "file1");
-                        addShebang(fs, "app", "file3");
-                    },
-                });
-            });
-
-            // emitHelpers
-            describe("emitHelpers", () => {
-                verifyOutFileScenario({
-                    scenario: "multiple emitHelpers in all projects",
-                    modifyFs: fs => {
-                        addSpread(fs, "lib", "file0");
-                        addRest(fs, "lib", "file1");
-                        addRest(fs, "app", "file3");
-                        addSpread(fs, "app", "file4");
-                    },
-                    modifyAgainFs: fs => removeRest(fs, "lib", "file1")
-                });
-            });
-
-            // triple slash refs
-            describe("triple slash refs", () => {
-                // changes declaration because its emitted in .d.ts file
-                verifyOutFileScenario({
-                    scenario: "triple slash refs in all projects",
-                    modifyFs: fs => {
-                        addTripleSlashRef(fs, "lib", "file0");
-                        addTripleSlashRef(fs, "app", "file4");
-                    }
-                });
-            });
-
-            describe("stripInternal", () => {
-                function stripInternalScenario(fs: vfs.FileSystem) {
-                    const internal = "/*@internal*/";
-                    replaceText(fs, sources[project.app][source.config], `"composite": true,`, `"composite": true,
-"stripInternal": true,`);
-                    replaceText(fs, sources[project.lib][source.ts][0], "const", `${internal} const`);
-                    appendText(fs, sources[project.lib][source.ts][1], `
-export class normalC {
-    ${internal} constructor() { }
-    ${internal} prop: string;
-    ${internal} method() { }
-    ${internal} get c() { return 10; }
-    ${internal} set c(val: number) { }
-}
-export namespace normalN {
-    ${internal} export class C { }
-    ${internal} export function foo() {}
-    ${internal} export namespace someNamespace { export class C {} }
-    ${internal} export namespace someOther.something { export class someClass {} }
-    ${internal} export import someImport = someNamespace.C;
-    ${internal} export type internalType = internalC;
-    ${internal} export const internalConst = 10;
-    ${internal} export enum internalEnum { a, b, c }
-}
-${internal} export class internalC {}
-${internal} export function internalfoo() {}
-${internal} export namespace internalNamespace { export class someClass {} }
-${internal} export namespace internalOther.something { export class someClass {} }
-${internal} export import internalImport = internalNamespace.someClass;
-${internal} export type internalType = internalC;
-${internal} export const internalConst = 10;
-${internal} export enum internalEnum { a, b, c }`);
-                }
-
-                // Verify initial + incremental edits
-                verifyOutFileScenario({
-                    scenario: "stripInternal",
-                    modifyFs: stripInternalScenario,
-                    modifyAgainFs: fs => replaceText(fs, sources[project.lib][source.ts][1], `export const`, `/*@internal*/ export const`),
-                });
-            });
-
-            describe("when the module resolution finds original source file", () => {
-                function modifyFs(fs: vfs.FileSystem) {
-                    // Make lib to output to parent dir
-                    replaceText(fs, sources[project.lib][source.config], `"outFile": "module.js"`, `"outFile": "../module.js", "rootDir": "../"`);
-                    // Change reference to file1 module to resolve to lib/file1
-                    replaceText(fs, sources[project.app][source.ts][0], "file1", "lib/file1");
-                }
-
-                verifyTsbuildOutput({
-                    scenario: "when the module resolution finds original source file",
-                    projFs: () => outFileFs,
-                    time,
-                    tick,
-                    proj: "amdModulesWithOut",
-                    rootNames: ["/src/app"],
-                    baselineSourceMap: true,
-                    initialBuild: {
-                        modifyFs,
-                        expectedDiagnostics: [
-                            getExpectedDiagnosticForProjectsInBuild("src/lib/tsconfig.json", "src/app/tsconfig.json"),
-                            [Diagnostics.Project_0_is_out_of_date_because_output_file_1_does_not_exist, "src/lib/tsconfig.json", "src/module.js"],
-                            [Diagnostics.Building_project_0, sources[project.lib][source.config]],
-                            [Diagnostics.Project_0_is_out_of_date_because_output_file_1_does_not_exist, "src/app/tsconfig.json", "src/app/module.js"],
-                            [Diagnostics.Building_project_0, sources[project.app][source.config]],
-                        ]
-                    },
-                    baselineOnly: true,
-                    verifyDiagnostics: true
-                });
-            });
-        });
-    });
-}
+namespace ts {
+    describe("unittests:: tsbuild:: outFile:: on amd modules with --out", () => {
+        let outFileFs: vfs.FileSystem;
+        const { time, tick } = getTime();
+        const enum project { lib, app }
+        function relName(path: string) { return path.slice(1); }
+        type Sources = [string, readonly string[]];
+        const enum source { config, ts }
+        const sources: [Sources, Sources] = [
+            [
+                "/src/lib/tsconfig.json",
+                [
+                    "/src/lib/file0.ts",
+                    "/src/lib/file1.ts",
+                    "/src/lib/file2.ts",
+                    "/src/lib/global.ts",
+                ]
+            ],
+            [
+                "/src/app/tsconfig.json",
+                [
+                    "/src/app/file3.ts",
+                    "/src/app/file4.ts"
+                ]
+            ]
+        ];
+        before(() => {
+            outFileFs = loadProjectFromDisk("tests/projects/amdModulesWithOut", time);
+        });
+        after(() => {
+            outFileFs = undefined!;
+        });
+
+        interface VerifyOutFileScenarioInput {
+            scenario: string;
+            modifyFs: (fs: vfs.FileSystem) => void;
+            modifyAgainFs?: (fs: vfs.FileSystem) => void;
+        }
+
+        function verifyOutFileScenario({
+            scenario,
+            modifyFs,
+            modifyAgainFs
+        }: VerifyOutFileScenarioInput) {
+            verifyTsbuildOutput({
+                scenario,
+                projFs: () => outFileFs,
+                time,
+                tick,
+                proj: "amdModulesWithOut",
+                rootNames: ["/src/app"],
+                baselineSourceMap: true,
+                initialBuild: {
+                    modifyFs
+                },
+                incrementalDtsUnchangedBuild: {
+                    modifyFs: fs => appendText(fs, relName(sources[project.lib][source.ts][1]), "console.log(x);")
+                },
+                incrementalHeaderChangedBuild: modifyAgainFs ? {
+                    modifyFs: modifyAgainFs
+                } : undefined,
+                baselineOnly: true
+            });
+        }
+
+        describe("Prepend output with .tsbuildinfo", () => {
+            verifyOutFileScenario({
+                scenario: "modules and globals mixed in amd",
+                modifyFs: noop
+            });
+
+            // Prologues
+            describe("Prologues", () => {
+                verifyOutFileScenario({
+                    scenario: "multiple prologues in all projects",
+                    modifyFs: fs => {
+                        enableStrict(fs, sources[project.lib][source.config]);
+                        addTestPrologue(fs, sources[project.lib][source.ts][0], `"myPrologue"`);
+                        addTestPrologue(fs, sources[project.lib][source.ts][2], `"myPrologueFile"`);
+                        addTestPrologue(fs, sources[project.lib][source.ts][3], `"myPrologue3"`);
+                        enableStrict(fs, sources[project.app][source.config]);
+                        addTestPrologue(fs, sources[project.app][source.ts][0], `"myPrologue"`);
+                        addTestPrologue(fs, sources[project.app][source.ts][1], `"myPrologue2";`);
+                    },
+                    modifyAgainFs: fs => addTestPrologue(fs, relName(sources[project.lib][source.ts][1]), `"myPrologue5"`)
+                });
+            });
+
+            // Shebang
+            describe("Shebang", () => {
+                // changes declaration because its emitted in .d.ts file
+                verifyOutFileScenario({
+                    scenario: "shebang in all projects",
+                    modifyFs: fs => {
+                        addShebang(fs, "lib", "file0");
+                        addShebang(fs, "lib", "file1");
+                        addShebang(fs, "app", "file3");
+                    },
+                });
+            });
+
+            // emitHelpers
+            describe("emitHelpers", () => {
+                verifyOutFileScenario({
+                    scenario: "multiple emitHelpers in all projects",
+                    modifyFs: fs => {
+                        addSpread(fs, "lib", "file0");
+                        addRest(fs, "lib", "file1");
+                        addRest(fs, "app", "file3");
+                        addSpread(fs, "app", "file4");
+                    },
+                    modifyAgainFs: fs => removeRest(fs, "lib", "file1")
+                });
+            });
+
+            // triple slash refs
+            describe("triple slash refs", () => {
+                // changes declaration because its emitted in .d.ts file
+                verifyOutFileScenario({
+                    scenario: "triple slash refs in all projects",
+                    modifyFs: fs => {
+                        addTripleSlashRef(fs, "lib", "file0");
+                        addTripleSlashRef(fs, "app", "file4");
+                    }
+                });
+            });
+
+            describe("stripInternal", () => {
+                function stripInternalScenario(fs: vfs.FileSystem) {
+                    const internal = "/*@internal*/";
+                    replaceText(fs, sources[project.app][source.config], `"composite": true,`, `"composite": true,
+"stripInternal": true,`);
+                    replaceText(fs, sources[project.lib][source.ts][0], "const", `${internal} const`);
+                    appendText(fs, sources[project.lib][source.ts][1], `
+export class normalC {
+    ${internal} constructor() { }
+    ${internal} prop: string;
+    ${internal} method() { }
+    ${internal} get c() { return 10; }
+    ${internal} set c(val: number) { }
+}
+export namespace normalN {
+    ${internal} export class C { }
+    ${internal} export function foo() {}
+    ${internal} export namespace someNamespace { export class C {} }
+    ${internal} export namespace someOther.something { export class someClass {} }
+    ${internal} export import someImport = someNamespace.C;
+    ${internal} export type internalType = internalC;
+    ${internal} export const internalConst = 10;
+    ${internal} export enum internalEnum { a, b, c }
+}
+${internal} export class internalC {}
+${internal} export function internalfoo() {}
+${internal} export namespace internalNamespace { export class someClass {} }
+${internal} export namespace internalOther.something { export class someClass {} }
+${internal} export import internalImport = internalNamespace.someClass;
+${internal} export type internalType = internalC;
+${internal} export const internalConst = 10;
+${internal} export enum internalEnum { a, b, c }`);
+                }
+
+                // Verify initial + incremental edits
+                verifyOutFileScenario({
+                    scenario: "stripInternal",
+                    modifyFs: stripInternalScenario,
+                    modifyAgainFs: fs => replaceText(fs, sources[project.lib][source.ts][1], `export const`, `/*@internal*/ export const`),
+                });
+            });
+
+            describe("when the module resolution finds original source file", () => {
+                function modifyFs(fs: vfs.FileSystem) {
+                    // Make lib to output to parent dir
+                    replaceText(fs, sources[project.lib][source.config], `"outFile": "module.js"`, `"outFile": "../module.js", "rootDir": "../"`);
+                    // Change reference to file1 module to resolve to lib/file1
+                    replaceText(fs, sources[project.app][source.ts][0], "file1", "lib/file1");
+                }
+
+                verifyTsbuildOutput({
+                    scenario: "when the module resolution finds original source file",
+                    projFs: () => outFileFs,
+                    time,
+                    tick,
+                    proj: "amdModulesWithOut",
+                    rootNames: ["/src/app"],
+                    baselineSourceMap: true,
+                    initialBuild: {
+                        modifyFs,
+                        expectedDiagnostics: [
+                            getExpectedDiagnosticForProjectsInBuild("src/lib/tsconfig.json", "src/app/tsconfig.json"),
+                            [Diagnostics.Project_0_is_out_of_date_because_output_file_1_does_not_exist, "src/lib/tsconfig.json", "src/module.js"],
+                            [Diagnostics.Building_project_0, sources[project.lib][source.config]],
+                            [Diagnostics.Project_0_is_out_of_date_because_output_file_1_does_not_exist, "src/app/tsconfig.json", "src/app/module.js"],
+                            [Diagnostics.Building_project_0, sources[project.app][source.config]],
+                        ]
+                    },
+                    baselineOnly: true,
+                    verifyDiagnostics: true
+                });
+            });
+        });
+    });
+}