--- conflicted
+++ resolved
@@ -1,565 +1,560 @@
-namespace ts {
-    describe("unittests:: TransformAPI", () => {
-        function replaceUndefinedWithVoid0(context: TransformationContext) {
-            const previousOnSubstituteNode = context.onSubstituteNode;
-            context.enableSubstitution(SyntaxKind.Identifier);
-            context.onSubstituteNode = (hint, node) => {
-                node = previousOnSubstituteNode(hint, node);
-                if (hint === EmitHint.Expression && isIdentifier(node) && node.escapedText === "undefined") {
-                    node = factory.createPartiallyEmittedExpression(
-                        addSyntheticTrailingComment(
-                            setTextRange(
-                                factory.createVoidZero(),
-                                node),
-                            SyntaxKind.MultiLineCommentTrivia, "undefined"));
-                }
-                return node;
-            };
-            return (file: SourceFile) => file;
-        }
-        function replaceNumberWith2(context: TransformationContext) {
-            function visitor(node: Node): Node {
-                if (isNumericLiteral(node)) {
-                    return factory.createNumericLiteral("2");
-                }
-                return visitEachChild(node, visitor, context);
-            }
-            return (file: SourceFile) => visitNode(file, visitor);
-        }
-
-        function replaceIdentifiersNamedOldNameWithNewName(context: TransformationContext) {
-            const previousOnSubstituteNode = context.onSubstituteNode;
-            context.enableSubstitution(SyntaxKind.Identifier);
-            context.onSubstituteNode = (hint, node) => {
-                node = previousOnSubstituteNode(hint, node);
-                if (isIdentifier(node) && node.escapedText === "oldName") {
-                    node = setTextRange(factory.createIdentifier("newName"), node);
-                }
-                return node;
-            };
-            return (file: SourceFile) => file;
-        }
-
-        function replaceIdentifiersNamedOldNameWithNewName2(context: TransformationContext) {
-            const visitor: Visitor = (node) => {
-                if (isIdentifier(node) && node.text === "oldName") {
-                    return factory.createIdentifier("newName");
-                }
-                return visitEachChild(node, visitor, context);
-            };
-            return (node: SourceFile) => visitNode(node, visitor);
-        }
-
-        function transformSourceFile(sourceText: string, transformers: TransformerFactory<SourceFile>[]) {
-            const transformed = transform(createSourceFile("source.ts", sourceText, ScriptTarget.ES2015), transformers);
-            const printer = createPrinter({ newLine: NewLineKind.CarriageReturnLineFeed }, {
-                onEmitNode: transformed.emitNodeWithNotification,
-                substituteNode: transformed.substituteNode
-            });
-            const result = printer.printBundle(factory.createBundle(transformed.transformed));
-            transformed.dispose();
-            return result;
-        }
-
-        function testBaseline(testName: string, test: () => string) {
-            it(testName, () => {
-                Harness.Baseline.runBaseline(`transformApi/transformsCorrectly.${testName}.js`, test());
-            });
-        }
-
-        function testBaselineAndEvaluate(testName: string, test: () => string, onEvaluate: (exports: any) => void) {
-            describe(testName, () => {
-                let sourceText!: string;
-                before(() => {
-                    sourceText = test();
-                });
-                after(() => {
-                    sourceText = undefined!;
-                });
-                it("compare baselines", () => {
-                    Harness.Baseline.runBaseline(`transformApi/transformsCorrectly.${testName}.js`, sourceText);
-                });
-                it("evaluate", () => {
-                    onEvaluate(evaluator.evaluateJavaScript(sourceText));
-                });
-            });
-        }
-
-        testBaseline("substitution", () => {
-            return transformSourceFile(`var a = undefined;`, [replaceUndefinedWithVoid0]);
-        });
-
-        testBaseline("types", () => {
-            return transformSourceFile(`let a: () => void`, [
-                context => file => visitNode(file, function visitor(node: Node): VisitResult<Node> {
-                    return visitEachChild(node, visitor, context);
-                })
-            ]);
-        });
-
-        testBaseline("transformDefiniteAssignmentAssertions", () => {
-            return transformSourceFile(`let a!: () => void`, [
-                context => file => visitNode(file, function visitor(node: Node): VisitResult<Node> {
-                    if (node.kind === SyntaxKind.VoidKeyword) {
-                        return createKeywordTypeNode(SyntaxKind.UndefinedKeyword);
-                    }
-                    return visitEachChild(node, visitor, context);
-                })
-            ]);
-        });
-
-        testBaseline("fromTranspileModule", () => {
-            return transpileModule(`var oldName = undefined;`, {
-                transformers: {
-                    before: [replaceUndefinedWithVoid0],
-                    after: [replaceIdentifiersNamedOldNameWithNewName]
-                },
-                compilerOptions: {
-                    newLine: NewLineKind.CarriageReturnLineFeed
-                }
-            }).outputText;
-        });
-
-        testBaseline("issue27854", () => {
-            return transpileModule(`oldName<{ a: string; }>\` ... \`;`, {
-                transformers: {
-                    before: [replaceIdentifiersNamedOldNameWithNewName2]
-                },
-                compilerOptions: {
-                    newLine: NewLineKind.CarriageReturnLineFeed,
-                    target: ScriptTarget.Latest
-                }
-            }).outputText;
-        });
-
-        testBaseline("rewrittenNamespace", () => {
-            return transpileModule(`namespace Reflect { const x = 1; }`, {
-                transformers: {
-                    before: [forceNamespaceRewrite],
-                },
-                compilerOptions: {
-                    newLine: NewLineKind.CarriageReturnLineFeed,
-                }
-            }).outputText;
-        });
-
-        testBaseline("rewrittenNamespaceFollowingClass", () => {
-            return transpileModule(`
-            class C { foo = 10; static bar = 20 }
-            namespace C { export let x = 10; }
-            `, {
-                transformers: {
-                    before: [forceNamespaceRewrite],
-                },
-                compilerOptions: {
-                    target: ScriptTarget.ESNext,
-                    newLine: NewLineKind.CarriageReturnLineFeed,
-                }
-            }).outputText;
-        });
-
-        testBaseline("transformTypesInExportDefault", () => {
-            return transpileModule(`
-            export default (foo: string) => { return 1; }
-            `, {
-                transformers: {
-                    before: [replaceNumberWith2],
-                },
-                compilerOptions: {
-                    target: ScriptTarget.ESNext,
-                    newLine: NewLineKind.CarriageReturnLineFeed,
-                }
-            }).outputText;
-        });
-
-        testBaseline("synthesizedClassAndNamespaceCombination", () => {
-            return transpileModule("", {
-                transformers: {
-                    before: [replaceWithClassAndNamespace],
-                },
-                compilerOptions: {
-                    target: ScriptTarget.ESNext,
-                    newLine: NewLineKind.CarriageReturnLineFeed,
-                }
-            }).outputText;
-
-            function replaceWithClassAndNamespace() {
-                return (sourceFile: SourceFile) => {
-                    // TODO(rbuckton): Does this need to be parented?
-                    const result = factory.updateSourceFile(
-                        sourceFile,
-                        factory.createNodeArray([
-                            factory.createClassDeclaration(/*decorators*/ undefined, /*modifiers*/ undefined, "Foo", /*typeParameters*/ undefined, /*heritageClauses*/ undefined, /*members*/ undefined!), // TODO: GH#18217
-                            factory.createModuleDeclaration(/*decorators*/ undefined, /*modifiers*/ undefined, factory.createIdentifier("Foo"), factory.createModuleBlock([factory.createEmptyStatement()]))
-                        ])
-                    );
-                    return result;
-                };
-            }
-        });
-
-        function forceNamespaceRewrite(context: TransformationContext) {
-            return (sourceFile: SourceFile): SourceFile => {
-                return visitNode(sourceFile);
-
-                function visitNode<T extends Node>(node: T): T {
-                    if (node.kind === SyntaxKind.ModuleBlock) {
-                        const block = node as T & ModuleBlock;
-                        const statements = factory.createNodeArray([...block.statements]);
-                        return factory.updateModuleBlock(block, statements) as typeof block;
-                    }
-                    return visitEachChild(node, visitNode, context);
-                }
-            };
-        }
-
-        testBaseline("transformAwayExportStar", () => {
-            return transpileModule("export * from './helper';", {
-                transformers: {
-                    before: [expandExportStar],
-                },
-                compilerOptions: {
-                    target: ScriptTarget.ESNext,
-                    newLine: NewLineKind.CarriageReturnLineFeed,
-                }
-            }).outputText;
-
-            function expandExportStar(context: TransformationContext) {
-                return (sourceFile: SourceFile): SourceFile => {
-                    return visitNode(sourceFile);
-
-                    function visitNode<T extends Node>(node: T): T {
-                        if (node.kind === SyntaxKind.ExportDeclaration) {
-                            const ed = node as Node as ExportDeclaration;
-                            const exports = [{ name: "x" }];
-<<<<<<< HEAD
-                            const exportSpecifiers = exports.map(e => factory.createExportSpecifier(e.name, e.name));
-                            const exportClause = factory.createNamedExports(exportSpecifiers);
-                            const newEd = factory.updateExportDeclaration(ed, ed.decorators, ed.modifiers, exportClause, ed.moduleSpecifier);
-=======
-                            const exportSpecifiers = exports.map(e => createExportSpecifier(e.name, e.name));
-                            const exportClause = createNamedExports(exportSpecifiers);
-                            const newEd = updateExportDeclaration(ed, ed.decorators, ed.modifiers, exportClause, ed.moduleSpecifier, ed.isTypeOnly);
->>>>>>> ba02f430
-
-                            return newEd as Node as T;
-                        }
-                        return visitEachChild(node, visitNode, context);
-                    }
-                };
-            }
-        });
-
-        // https://github.com/Microsoft/TypeScript/issues/19618
-        testBaseline("transformAddImportStar", () => {
-            return transpileModule("", {
-                transformers: {
-                    before: [transformAddImportStar],
-                },
-                compilerOptions: {
-                    target: ScriptTarget.ES5,
-                    module: ModuleKind.System,
-                    newLine: NewLineKind.CarriageReturnLineFeed,
-                }
-            }).outputText;
-
-            function transformAddImportStar(_context: TransformationContext) {
-                return (sourceFile: SourceFile): SourceFile => {
-                    return visitNode(sourceFile);
-                };
-                function visitNode(sf: SourceFile) {
-                    // produce `import * as i0 from './comp';
-                    const importStar = factory.createImportDeclaration(
-                        /*decorators*/ undefined,
-                        /*modifiers*/ undefined,
-                        /*importClause*/ factory.createImportClause(
-                            /*name*/ undefined,
-                            factory.createNamespaceImport(factory.createIdentifier("i0"))
-                        ),
-                        /*moduleSpecifier*/ factory.createStringLiteral("./comp1"));
-                    return factory.updateSourceFile(sf, [importStar]);
-                }
-            }
-        });
-
-        // https://github.com/Microsoft/TypeScript/issues/17384
-        testBaseline("transformAddDecoratedNode", () => {
-            return transpileModule("", {
-                transformers: {
-                    before: [transformAddDecoratedNode],
-                },
-                compilerOptions: {
-                    target: ScriptTarget.ES5,
-                    newLine: NewLineKind.CarriageReturnLineFeed,
-                }
-            }).outputText;
-
-            function transformAddDecoratedNode(_context: TransformationContext) {
-                return (sourceFile: SourceFile): SourceFile => {
-                    return visitNode(sourceFile);
-                };
-                function visitNode(sf: SourceFile) {
-                    // produce `class Foo { @Bar baz() {} }`;
-                    const classDecl = factory.createClassDeclaration([], [], "Foo", /*typeParameters*/ undefined, /*heritageClauses*/ undefined, [
-                        factory.createMethodDeclaration([factory.createDecorator(factory.createIdentifier("Bar"))], [], /**/ undefined, "baz", /**/ undefined, /**/ undefined, [], /**/ undefined, factory.createBlock([]))
-                    ]);
-                    return factory.updateSourceFile(sf, [classDecl]);
-                }
-            }
-        });
-
-        testBaseline("transformDeclarationFile", () => {
-            return baselineDeclarationTransform(`var oldName = undefined;`, {
-                transformers: {
-                    afterDeclarations: [replaceIdentifiersNamedOldNameWithNewName]
-                },
-                compilerOptions: {
-                    newLine: NewLineKind.CarriageReturnLineFeed,
-                    declaration: true
-                }
-            });
-        });
-
-        // https://github.com/microsoft/TypeScript/issues/33295
-        testBaseline("transformParameterProperty", () => {
-            return transpileModule("", {
-                transformers: {
-                    before: [transformAddParameterProperty],
-                },
-                compilerOptions: {
-                    target: ScriptTarget.ES5,
-                    newLine: NewLineKind.CarriageReturnLineFeed,
-                }
-            }).outputText;
-
-            function transformAddParameterProperty(_context: TransformationContext) {
-                return (sourceFile: SourceFile): SourceFile => {
-                    return visitNode(sourceFile);
-                };
-                function visitNode(sf: SourceFile) {
-                    // produce `class Foo { constructor(@Dec private x) {} }`;
-                    // The decorator is required to trigger ts.ts transformations.
-                    const classDecl = factory.createClassDeclaration([], [], "Foo", /*typeParameters*/ undefined, /*heritageClauses*/ undefined, [
-                        factory.createConstructorDeclaration(/*decorators*/ undefined, /*modifiers*/ undefined, [
-                            factory.createParameterDeclaration(/*decorators*/ [factory.createDecorator(factory.createIdentifier("Dec"))], /*modifiers*/ [factory.createModifier(SyntaxKind.PrivateKeyword)], /*dotDotDotToken*/ undefined, "x")], factory.createBlock([]))
-                    ]);
-                    return factory.updateSourceFile(sf, [classDecl]);
-                }
-            }
-        });
-
-        function baselineDeclarationTransform(text: string, opts: TranspileOptions) {
-            const fs = vfs.createFromFileSystem(Harness.IO, /*caseSensitive*/ true, { documents: [new documents.TextDocument("/.src/index.ts", text)] });
-            const host = new fakes.CompilerHost(fs, opts.compilerOptions);
-            const program = createProgram(["/.src/index.ts"], opts.compilerOptions!, host);
-            program.emit(program.getSourceFile("/.src/index.ts"), (p, s, bom) => host.writeFile(p, s, bom), /*cancellationToken*/ undefined, /*onlyDts*/ true, opts.transformers);
-            return fs.readFileSync("/.src/index.d.ts").toString();
-        }
-
-        function addSyntheticComment(nodeFilter: (node: Node) => boolean) {
-            return (context: TransformationContext) => {
-                return (sourceFile: SourceFile): SourceFile => {
-                    return visitNode(sourceFile, rootTransform, isSourceFile);
-                };
-                function rootTransform<T extends Node>(node: T): VisitResult<T> {
-                    if (nodeFilter(node)) {
-                        setEmitFlags(node, EmitFlags.NoLeadingComments);
-                        setSyntheticLeadingComments(node, [{ kind: SyntaxKind.MultiLineCommentTrivia, text: "comment", pos: -1, end: -1, hasTrailingNewLine: true }]);
-                    }
-                    return visitEachChild(node, rootTransform, context);
-                }
-            };
-        }
-
-        // https://github.com/Microsoft/TypeScript/issues/24096
-        testBaseline("transformAddCommentToArrowReturnValue", () => {
-            return transpileModule(`const foo = () =>
-    void 0
-`, {
-                transformers: {
-                    before: [addSyntheticComment(isVoidExpression)],
-                },
-                compilerOptions: {
-                    target: ScriptTarget.ES5,
-                    newLine: NewLineKind.CarriageReturnLineFeed,
-                }
-            }).outputText;
-        });
-
-        // https://github.com/Microsoft/TypeScript/issues/17594
-        testBaseline("transformAddCommentToExportedVar", () => {
-            return transpileModule(`export const exportedDirectly = 1;
-const exportedSeparately = 2;
-export {exportedSeparately};
-`, {
-                transformers: {
-                    before: [addSyntheticComment(isVariableStatement)],
-                },
-                compilerOptions: {
-                    target: ScriptTarget.ES5,
-                    newLine: NewLineKind.CarriageReturnLineFeed,
-                }
-            }).outputText;
-        });
-
-        // https://github.com/Microsoft/TypeScript/issues/17594
-        testBaseline("transformAddCommentToImport", () => {
-            return transpileModule(`
-// Previous comment on import.
-import {Value} from 'somewhere';
-import * as X from 'somewhere';
-// Previous comment on export.
-export { /* specifier comment */ X, Y} from 'somewhere';
-export * from 'somewhere';
-export {Value};
-`, {
-                transformers: {
-                    before: [addSyntheticComment(n => isImportDeclaration(n) || isExportDeclaration(n) || isImportSpecifier(n) || isExportSpecifier(n))],
-                },
-                compilerOptions: {
-                    target: ScriptTarget.ES5,
-                    newLine: NewLineKind.CarriageReturnLineFeed,
-                }
-            }).outputText;
-        });
-
-        // https://github.com/Microsoft/TypeScript/issues/17594
-        testBaseline("transformAddCommentToProperties", () => {
-            return transpileModule(`
-// class comment.
-class Clazz {
-    // original comment 1.
-    static staticProp: number = 1;
-    // original comment 2.
-    instanceProp: number = 2;
-    // original comment 3.
-    constructor(readonly field = 1) {}
-}
-`, {
-                transformers: {
-                    before: [addSyntheticComment(n => isPropertyDeclaration(n) || isParameterPropertyDeclaration(n, n.parent) || isClassDeclaration(n) || isConstructorDeclaration(n))],
-                },
-                compilerOptions: {
-                    target: ScriptTarget.ES2015,
-                    newLine: NewLineKind.CarriageReturnLineFeed,
-                }
-            }).outputText;
-        });
-
-        testBaseline("transformAddCommentToNamespace", () => {
-            return transpileModule(`
-// namespace comment.
-namespace Foo {
-    export const x = 1;
-}
-// another comment.
-namespace Foo {
-    export const y = 1;
-}
-`, {
-                transformers: {
-                    before: [addSyntheticComment(n => isModuleDeclaration(n))],
-                },
-                compilerOptions: {
-                    target: ScriptTarget.ES2015,
-                    newLine: NewLineKind.CarriageReturnLineFeed,
-                }
-            }).outputText;
-        });
-
-        testBaseline("transformUpdateModuleMember", () => {
-            return transpileModule(`
-module MyModule {
-    const myVariable = 1;
-    function foo(param: string) {}
-}
-`, {
-                transformers: {
-                    before: [renameVariable],
-                },
-                compilerOptions: {
-                    target: ScriptTarget.ES2015,
-                    newLine: NewLineKind.CarriageReturnLineFeed,
-                }
-            }).outputText;
-
-            function renameVariable(context: TransformationContext) {
-                    return (sourceFile: SourceFile): SourceFile => {
-                        return visitNode(sourceFile, rootTransform, isSourceFile);
-                    };
-                    function rootTransform<T extends Node>(node: T): Node {
-                        if (isVariableDeclaration(node)) {
-                            return factory.updateVariableDeclaration(node, factory.createIdentifier("newName"), /*exclamationToken*/ undefined, /*type*/ undefined, node.initializer);
-                        }
-                        return visitEachChild(node, rootTransform, context);
-                    }
-            }
-        });
-
-        // https://github.com/Microsoft/TypeScript/issues/24709
-        testBaseline("issue24709", () => {
-            const fs = vfs.createFromFileSystem(Harness.IO, /*caseSensitive*/ true);
-            const transformed = transform(createSourceFile("source.ts", "class X { echo(x: string) { return x; } }", ScriptTarget.ES3), [transformSourceFile]);
-            const transformedSourceFile = transformed.transformed[0];
-            transformed.dispose();
-            const host = new fakes.CompilerHost(fs);
-            host.getSourceFile = () => transformedSourceFile;
-            const program = createProgram(["source.ts"], {
-                target: ScriptTarget.ES3,
-                module: ModuleKind.None,
-                noLib: true
-            }, host);
-            program.emit(transformedSourceFile, (_p, s, b) => host.writeFile("source.js", s, b));
-            return host.readFile("source.js")!.toString();
-
-            function transformSourceFile(context: TransformationContext) {
-                const visitor: Visitor = (node) => {
-                    if (isMethodDeclaration(node)) {
-                        return factory.updateMethodDeclaration(
-                            node,
-                            node.decorators,
-                            node.modifiers,
-                            node.asteriskToken,
-                            factory.createIdentifier("foobar"),
-                            node.questionToken,
-                            node.typeParameters,
-                            node.parameters,
-                            node.type,
-                            node.body,
-                        );
-                    }
-                    return visitEachChild(node, visitor, context);
-                };
-                return (node: SourceFile) => visitNode(node, visitor);
-            }
-
-        });
-
-        testBaselineAndEvaluate("templateSpans", () => {
-            return transpileModule("const x = String.raw`\n\nhello`; exports.stringLength = x.trim().length;", {
-                compilerOptions: {
-                    target: ScriptTarget.ESNext,
-                    newLine: NewLineKind.CarriageReturnLineFeed,
-                },
-                transformers: {
-                    before: [transformSourceFile]
-                }
-            }).outputText;
-
-            function transformSourceFile(context: TransformationContext): Transformer<SourceFile> {
-                function visitor(node: Node): VisitResult<Node> {
-                    if (isNoSubstitutionTemplateLiteral(node)) {
-                        return factory.createNoSubstitutionTemplateLiteral(node.text, node.rawText);
-                    }
-                    else {
-                        return visitEachChild(node, visitor, context);
-                    }
-                }
-                return sourceFile => visitNode(sourceFile, visitor, isSourceFile);
-            }
-        }, exports => {
-            assert.equal(exports.stringLength, 5);
-        });
-    });
-}
-
+namespace ts {
+    describe("unittests:: TransformAPI", () => {
+        function replaceUndefinedWithVoid0(context: TransformationContext) {
+            const previousOnSubstituteNode = context.onSubstituteNode;
+            context.enableSubstitution(SyntaxKind.Identifier);
+            context.onSubstituteNode = (hint, node) => {
+                node = previousOnSubstituteNode(hint, node);
+                if (hint === EmitHint.Expression && isIdentifier(node) && node.escapedText === "undefined") {
+                    node = factory.createPartiallyEmittedExpression(
+                        addSyntheticTrailingComment(
+                            setTextRange(
+                                factory.createVoidZero(),
+                                node),
+                            SyntaxKind.MultiLineCommentTrivia, "undefined"));
+                }
+                return node;
+            };
+            return (file: SourceFile) => file;
+        }
+        function replaceNumberWith2(context: TransformationContext) {
+            function visitor(node: Node): Node {
+                if (isNumericLiteral(node)) {
+                    return factory.createNumericLiteral("2");
+                }
+                return visitEachChild(node, visitor, context);
+            }
+            return (file: SourceFile) => visitNode(file, visitor);
+        }
+
+        function replaceIdentifiersNamedOldNameWithNewName(context: TransformationContext) {
+            const previousOnSubstituteNode = context.onSubstituteNode;
+            context.enableSubstitution(SyntaxKind.Identifier);
+            context.onSubstituteNode = (hint, node) => {
+                node = previousOnSubstituteNode(hint, node);
+                if (isIdentifier(node) && node.escapedText === "oldName") {
+                    node = setTextRange(factory.createIdentifier("newName"), node);
+                }
+                return node;
+            };
+            return (file: SourceFile) => file;
+        }
+
+        function replaceIdentifiersNamedOldNameWithNewName2(context: TransformationContext) {
+            const visitor: Visitor = (node) => {
+                if (isIdentifier(node) && node.text === "oldName") {
+                    return factory.createIdentifier("newName");
+                }
+                return visitEachChild(node, visitor, context);
+            };
+            return (node: SourceFile) => visitNode(node, visitor);
+        }
+
+        function transformSourceFile(sourceText: string, transformers: TransformerFactory<SourceFile>[]) {
+            const transformed = transform(createSourceFile("source.ts", sourceText, ScriptTarget.ES2015), transformers);
+            const printer = createPrinter({ newLine: NewLineKind.CarriageReturnLineFeed }, {
+                onEmitNode: transformed.emitNodeWithNotification,
+                substituteNode: transformed.substituteNode
+            });
+            const result = printer.printBundle(factory.createBundle(transformed.transformed));
+            transformed.dispose();
+            return result;
+        }
+
+        function testBaseline(testName: string, test: () => string) {
+            it(testName, () => {
+                Harness.Baseline.runBaseline(`transformApi/transformsCorrectly.${testName}.js`, test());
+            });
+        }
+
+        function testBaselineAndEvaluate(testName: string, test: () => string, onEvaluate: (exports: any) => void) {
+            describe(testName, () => {
+                let sourceText!: string;
+                before(() => {
+                    sourceText = test();
+                });
+                after(() => {
+                    sourceText = undefined!;
+                });
+                it("compare baselines", () => {
+                    Harness.Baseline.runBaseline(`transformApi/transformsCorrectly.${testName}.js`, sourceText);
+                });
+                it("evaluate", () => {
+                    onEvaluate(evaluator.evaluateJavaScript(sourceText));
+                });
+            });
+        }
+
+        testBaseline("substitution", () => {
+            return transformSourceFile(`var a = undefined;`, [replaceUndefinedWithVoid0]);
+        });
+
+        testBaseline("types", () => {
+            return transformSourceFile(`let a: () => void`, [
+                context => file => visitNode(file, function visitor(node: Node): VisitResult<Node> {
+                    return visitEachChild(node, visitor, context);
+                })
+            ]);
+        });
+
+        testBaseline("transformDefiniteAssignmentAssertions", () => {
+            return transformSourceFile(`let a!: () => void`, [
+                context => file => visitNode(file, function visitor(node: Node): VisitResult<Node> {
+                    if (node.kind === SyntaxKind.VoidKeyword) {
+                        return factory.createKeywordTypeNode(SyntaxKind.UndefinedKeyword);
+                    }
+                    return visitEachChild(node, visitor, context);
+                })
+            ]);
+        });
+
+        testBaseline("fromTranspileModule", () => {
+            return transpileModule(`var oldName = undefined;`, {
+                transformers: {
+                    before: [replaceUndefinedWithVoid0],
+                    after: [replaceIdentifiersNamedOldNameWithNewName]
+                },
+                compilerOptions: {
+                    newLine: NewLineKind.CarriageReturnLineFeed
+                }
+            }).outputText;
+        });
+
+        testBaseline("issue27854", () => {
+            return transpileModule(`oldName<{ a: string; }>\` ... \`;`, {
+                transformers: {
+                    before: [replaceIdentifiersNamedOldNameWithNewName2]
+                },
+                compilerOptions: {
+                    newLine: NewLineKind.CarriageReturnLineFeed,
+                    target: ScriptTarget.Latest
+                }
+            }).outputText;
+        });
+
+        testBaseline("rewrittenNamespace", () => {
+            return transpileModule(`namespace Reflect { const x = 1; }`, {
+                transformers: {
+                    before: [forceNamespaceRewrite],
+                },
+                compilerOptions: {
+                    newLine: NewLineKind.CarriageReturnLineFeed,
+                }
+            }).outputText;
+        });
+
+        testBaseline("rewrittenNamespaceFollowingClass", () => {
+            return transpileModule(`
+            class C { foo = 10; static bar = 20 }
+            namespace C { export let x = 10; }
+            `, {
+                transformers: {
+                    before: [forceNamespaceRewrite],
+                },
+                compilerOptions: {
+                    target: ScriptTarget.ESNext,
+                    newLine: NewLineKind.CarriageReturnLineFeed,
+                }
+            }).outputText;
+        });
+
+        testBaseline("transformTypesInExportDefault", () => {
+            return transpileModule(`
+            export default (foo: string) => { return 1; }
+            `, {
+                transformers: {
+                    before: [replaceNumberWith2],
+                },
+                compilerOptions: {
+                    target: ScriptTarget.ESNext,
+                    newLine: NewLineKind.CarriageReturnLineFeed,
+                }
+            }).outputText;
+        });
+
+        testBaseline("synthesizedClassAndNamespaceCombination", () => {
+            return transpileModule("", {
+                transformers: {
+                    before: [replaceWithClassAndNamespace],
+                },
+                compilerOptions: {
+                    target: ScriptTarget.ESNext,
+                    newLine: NewLineKind.CarriageReturnLineFeed,
+                }
+            }).outputText;
+
+            function replaceWithClassAndNamespace() {
+                return (sourceFile: SourceFile) => {
+                    // TODO(rbuckton): Does this need to be parented?
+                    const result = factory.updateSourceFile(
+                        sourceFile,
+                        factory.createNodeArray([
+                            factory.createClassDeclaration(/*decorators*/ undefined, /*modifiers*/ undefined, "Foo", /*typeParameters*/ undefined, /*heritageClauses*/ undefined, /*members*/ undefined!), // TODO: GH#18217
+                            factory.createModuleDeclaration(/*decorators*/ undefined, /*modifiers*/ undefined, factory.createIdentifier("Foo"), factory.createModuleBlock([factory.createEmptyStatement()]))
+                        ])
+                    );
+                    return result;
+                };
+            }
+        });
+
+        function forceNamespaceRewrite(context: TransformationContext) {
+            return (sourceFile: SourceFile): SourceFile => {
+                return visitNode(sourceFile);
+
+                function visitNode<T extends Node>(node: T): T {
+                    if (node.kind === SyntaxKind.ModuleBlock) {
+                        const block = node as T & ModuleBlock;
+                        const statements = factory.createNodeArray([...block.statements]);
+                        return factory.updateModuleBlock(block, statements) as typeof block;
+                    }
+                    return visitEachChild(node, visitNode, context);
+                }
+            };
+        }
+
+        testBaseline("transformAwayExportStar", () => {
+            return transpileModule("export * from './helper';", {
+                transformers: {
+                    before: [expandExportStar],
+                },
+                compilerOptions: {
+                    target: ScriptTarget.ESNext,
+                    newLine: NewLineKind.CarriageReturnLineFeed,
+                }
+            }).outputText;
+
+            function expandExportStar(context: TransformationContext) {
+                return (sourceFile: SourceFile): SourceFile => {
+                    return visitNode(sourceFile);
+
+                    function visitNode<T extends Node>(node: T): T {
+                        if (node.kind === SyntaxKind.ExportDeclaration) {
+                            const ed = node as Node as ExportDeclaration;
+                            const exports = [{ name: "x" }];
+                            const exportSpecifiers = exports.map(e => factory.createExportSpecifier(e.name, e.name));
+                            const exportClause = factory.createNamedExports(exportSpecifiers);
+                            const newEd = factory.updateExportDeclaration(ed, ed.decorators, ed.modifiers, ed.isTypeOnly, exportClause, ed.moduleSpecifier);
+
+                            return newEd as Node as T;
+                        }
+                        return visitEachChild(node, visitNode, context);
+                    }
+                };
+            }
+        });
+
+        // https://github.com/Microsoft/TypeScript/issues/19618
+        testBaseline("transformAddImportStar", () => {
+            return transpileModule("", {
+                transformers: {
+                    before: [transformAddImportStar],
+                },
+                compilerOptions: {
+                    target: ScriptTarget.ES5,
+                    module: ModuleKind.System,
+                    newLine: NewLineKind.CarriageReturnLineFeed,
+                }
+            }).outputText;
+
+            function transformAddImportStar(_context: TransformationContext) {
+                return (sourceFile: SourceFile): SourceFile => {
+                    return visitNode(sourceFile);
+                };
+                function visitNode(sf: SourceFile) {
+                    // produce `import * as i0 from './comp';
+                    const importStar = factory.createImportDeclaration(
+                        /*decorators*/ undefined,
+                        /*modifiers*/ undefined,
+                        /*importClause*/ factory.createImportClause(
+                            /*isTypeOnly*/ false,
+                            /*name*/ undefined,
+                            factory.createNamespaceImport(factory.createIdentifier("i0"))
+                        ),
+                        /*moduleSpecifier*/ factory.createStringLiteral("./comp1"));
+                    return factory.updateSourceFile(sf, [importStar]);
+                }
+            }
+        });
+
+        // https://github.com/Microsoft/TypeScript/issues/17384
+        testBaseline("transformAddDecoratedNode", () => {
+            return transpileModule("", {
+                transformers: {
+                    before: [transformAddDecoratedNode],
+                },
+                compilerOptions: {
+                    target: ScriptTarget.ES5,
+                    newLine: NewLineKind.CarriageReturnLineFeed,
+                }
+            }).outputText;
+
+            function transformAddDecoratedNode(_context: TransformationContext) {
+                return (sourceFile: SourceFile): SourceFile => {
+                    return visitNode(sourceFile);
+                };
+                function visitNode(sf: SourceFile) {
+                    // produce `class Foo { @Bar baz() {} }`;
+                    const classDecl = factory.createClassDeclaration([], [], "Foo", /*typeParameters*/ undefined, /*heritageClauses*/ undefined, [
+                        factory.createMethodDeclaration([factory.createDecorator(factory.createIdentifier("Bar"))], [], /**/ undefined, "baz", /**/ undefined, /**/ undefined, [], /**/ undefined, factory.createBlock([]))
+                    ]);
+                    return factory.updateSourceFile(sf, [classDecl]);
+                }
+            }
+        });
+
+        testBaseline("transformDeclarationFile", () => {
+            return baselineDeclarationTransform(`var oldName = undefined;`, {
+                transformers: {
+                    afterDeclarations: [replaceIdentifiersNamedOldNameWithNewName]
+                },
+                compilerOptions: {
+                    newLine: NewLineKind.CarriageReturnLineFeed,
+                    declaration: true
+                }
+            });
+        });
+
+        // https://github.com/microsoft/TypeScript/issues/33295
+        testBaseline("transformParameterProperty", () => {
+            return transpileModule("", {
+                transformers: {
+                    before: [transformAddParameterProperty],
+                },
+                compilerOptions: {
+                    target: ScriptTarget.ES5,
+                    newLine: NewLineKind.CarriageReturnLineFeed,
+                }
+            }).outputText;
+
+            function transformAddParameterProperty(_context: TransformationContext) {
+                return (sourceFile: SourceFile): SourceFile => {
+                    return visitNode(sourceFile);
+                };
+                function visitNode(sf: SourceFile) {
+                    // produce `class Foo { constructor(@Dec private x) {} }`;
+                    // The decorator is required to trigger ts.ts transformations.
+                    const classDecl = factory.createClassDeclaration([], [], "Foo", /*typeParameters*/ undefined, /*heritageClauses*/ undefined, [
+                        factory.createConstructorDeclaration(/*decorators*/ undefined, /*modifiers*/ undefined, [
+                            factory.createParameterDeclaration(/*decorators*/ [factory.createDecorator(factory.createIdentifier("Dec"))], /*modifiers*/ [factory.createModifier(SyntaxKind.PrivateKeyword)], /*dotDotDotToken*/ undefined, "x")], factory.createBlock([]))
+                    ]);
+                    return factory.updateSourceFile(sf, [classDecl]);
+                }
+            }
+        });
+
+        function baselineDeclarationTransform(text: string, opts: TranspileOptions) {
+            const fs = vfs.createFromFileSystem(Harness.IO, /*caseSensitive*/ true, { documents: [new documents.TextDocument("/.src/index.ts", text)] });
+            const host = new fakes.CompilerHost(fs, opts.compilerOptions);
+            const program = createProgram(["/.src/index.ts"], opts.compilerOptions!, host);
+            program.emit(program.getSourceFile("/.src/index.ts"), (p, s, bom) => host.writeFile(p, s, bom), /*cancellationToken*/ undefined, /*onlyDts*/ true, opts.transformers);
+            return fs.readFileSync("/.src/index.d.ts").toString();
+        }
+
+        function addSyntheticComment(nodeFilter: (node: Node) => boolean) {
+            return (context: TransformationContext) => {
+                return (sourceFile: SourceFile): SourceFile => {
+                    return visitNode(sourceFile, rootTransform, isSourceFile);
+                };
+                function rootTransform<T extends Node>(node: T): VisitResult<T> {
+                    if (nodeFilter(node)) {
+                        setEmitFlags(node, EmitFlags.NoLeadingComments);
+                        setSyntheticLeadingComments(node, [{ kind: SyntaxKind.MultiLineCommentTrivia, text: "comment", pos: -1, end: -1, hasTrailingNewLine: true }]);
+                    }
+                    return visitEachChild(node, rootTransform, context);
+                }
+            };
+        }
+
+        // https://github.com/Microsoft/TypeScript/issues/24096
+        testBaseline("transformAddCommentToArrowReturnValue", () => {
+            return transpileModule(`const foo = () =>
+    void 0
+`, {
+                transformers: {
+                    before: [addSyntheticComment(isVoidExpression)],
+                },
+                compilerOptions: {
+                    target: ScriptTarget.ES5,
+                    newLine: NewLineKind.CarriageReturnLineFeed,
+                }
+            }).outputText;
+        });
+
+        // https://github.com/Microsoft/TypeScript/issues/17594
+        testBaseline("transformAddCommentToExportedVar", () => {
+            return transpileModule(`export const exportedDirectly = 1;
+const exportedSeparately = 2;
+export {exportedSeparately};
+`, {
+                transformers: {
+                    before: [addSyntheticComment(isVariableStatement)],
+                },
+                compilerOptions: {
+                    target: ScriptTarget.ES5,
+                    newLine: NewLineKind.CarriageReturnLineFeed,
+                }
+            }).outputText;
+        });
+
+        // https://github.com/Microsoft/TypeScript/issues/17594
+        testBaseline("transformAddCommentToImport", () => {
+            return transpileModule(`
+// Previous comment on import.
+import {Value} from 'somewhere';
+import * as X from 'somewhere';
+// Previous comment on export.
+export { /* specifier comment */ X, Y} from 'somewhere';
+export * from 'somewhere';
+export {Value};
+`, {
+                transformers: {
+                    before: [addSyntheticComment(n => isImportDeclaration(n) || isExportDeclaration(n) || isImportSpecifier(n) || isExportSpecifier(n))],
+                },
+                compilerOptions: {
+                    target: ScriptTarget.ES5,
+                    newLine: NewLineKind.CarriageReturnLineFeed,
+                }
+            }).outputText;
+        });
+
+        // https://github.com/Microsoft/TypeScript/issues/17594
+        testBaseline("transformAddCommentToProperties", () => {
+            return transpileModule(`
+// class comment.
+class Clazz {
+    // original comment 1.
+    static staticProp: number = 1;
+    // original comment 2.
+    instanceProp: number = 2;
+    // original comment 3.
+    constructor(readonly field = 1) {}
+}
+`, {
+                transformers: {
+                    before: [addSyntheticComment(n => isPropertyDeclaration(n) || isParameterPropertyDeclaration(n, n.parent) || isClassDeclaration(n) || isConstructorDeclaration(n))],
+                },
+                compilerOptions: {
+                    target: ScriptTarget.ES2015,
+                    newLine: NewLineKind.CarriageReturnLineFeed,
+                }
+            }).outputText;
+        });
+
+        testBaseline("transformAddCommentToNamespace", () => {
+            return transpileModule(`
+// namespace comment.
+namespace Foo {
+    export const x = 1;
+}
+// another comment.
+namespace Foo {
+    export const y = 1;
+}
+`, {
+                transformers: {
+                    before: [addSyntheticComment(n => isModuleDeclaration(n))],
+                },
+                compilerOptions: {
+                    target: ScriptTarget.ES2015,
+                    newLine: NewLineKind.CarriageReturnLineFeed,
+                }
+            }).outputText;
+        });
+
+        testBaseline("transformUpdateModuleMember", () => {
+            return transpileModule(`
+module MyModule {
+    const myVariable = 1;
+    function foo(param: string) {}
+}
+`, {
+                transformers: {
+                    before: [renameVariable],
+                },
+                compilerOptions: {
+                    target: ScriptTarget.ES2015,
+                    newLine: NewLineKind.CarriageReturnLineFeed,
+                }
+            }).outputText;
+
+            function renameVariable(context: TransformationContext) {
+                    return (sourceFile: SourceFile): SourceFile => {
+                        return visitNode(sourceFile, rootTransform, isSourceFile);
+                    };
+                    function rootTransform<T extends Node>(node: T): Node {
+                        if (isVariableDeclaration(node)) {
+                            return factory.updateVariableDeclaration(node, factory.createIdentifier("newName"), /*exclamationToken*/ undefined, /*type*/ undefined, node.initializer);
+                        }
+                        return visitEachChild(node, rootTransform, context);
+                    }
+            }
+        });
+
+        // https://github.com/Microsoft/TypeScript/issues/24709
+        testBaseline("issue24709", () => {
+            const fs = vfs.createFromFileSystem(Harness.IO, /*caseSensitive*/ true);
+            const transformed = transform(createSourceFile("source.ts", "class X { echo(x: string) { return x; } }", ScriptTarget.ES3), [transformSourceFile]);
+            const transformedSourceFile = transformed.transformed[0];
+            transformed.dispose();
+            const host = new fakes.CompilerHost(fs);
+            host.getSourceFile = () => transformedSourceFile;
+            const program = createProgram(["source.ts"], {
+                target: ScriptTarget.ES3,
+                module: ModuleKind.None,
+                noLib: true
+            }, host);
+            program.emit(transformedSourceFile, (_p, s, b) => host.writeFile("source.js", s, b));
+            return host.readFile("source.js")!.toString();
+
+            function transformSourceFile(context: TransformationContext) {
+                const visitor: Visitor = (node) => {
+                    if (isMethodDeclaration(node)) {
+                        return factory.updateMethodDeclaration(
+                            node,
+                            node.decorators,
+                            node.modifiers,
+                            node.asteriskToken,
+                            factory.createIdentifier("foobar"),
+                            node.questionToken,
+                            node.typeParameters,
+                            node.parameters,
+                            node.type,
+                            node.body,
+                        );
+                    }
+                    return visitEachChild(node, visitor, context);
+                };
+                return (node: SourceFile) => visitNode(node, visitor);
+            }
+
+        });
+
+        testBaselineAndEvaluate("templateSpans", () => {
+            return transpileModule("const x = String.raw`\n\nhello`; exports.stringLength = x.trim().length;", {
+                compilerOptions: {
+                    target: ScriptTarget.ESNext,
+                    newLine: NewLineKind.CarriageReturnLineFeed,
+                },
+                transformers: {
+                    before: [transformSourceFile]
+                }
+            }).outputText;
+
+            function transformSourceFile(context: TransformationContext): Transformer<SourceFile> {
+                function visitor(node: Node): VisitResult<Node> {
+                    if (isNoSubstitutionTemplateLiteral(node)) {
+                        return factory.createNoSubstitutionTemplateLiteral(node.text, node.rawText);
+                    }
+                    else {
+                        return visitEachChild(node, visitor, context);
+                    }
+                }
+                return sourceFile => visitNode(sourceFile, visitor, isSourceFile);
+            }
+        }, exports => {
+            assert.equal(exports.stringLength, 5);
+        });
+    });
+}
+