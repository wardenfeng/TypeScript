/* @internal */
namespace ts.refactor.generateGetAccessorAndSetAccessor {
    const actionName = "Generate 'get' and 'set' accessors";
    const actionDescription = Diagnostics.Generate_get_and_set_accessors.message;
    registerRefactor(actionName, {
        getEditsForAction(context, actionName) {
            if (!context.endPosition) return undefined;
            const info = codefix.getAccessorConvertiblePropertyAtPosition(context.file, context.startPosition, context.endPosition);
            if (!info) return undefined;
            const edits = codefix.generateAccessorFromProperty(context.file, context.startPosition, context.endPosition, context, actionName);
            if (!edits) return undefined;

            const renameFilename = context.file.fileName;
            const nameNeedRename = info.renameAccessor ? info.accessorName : info.fieldName;
            const renameLocationOffset = isIdentifier(nameNeedRename) ? 0 : -1;
            const renameLocation = renameLocationOffset + getRenameLocation(edits, renameFilename, nameNeedRename.text, /*preferLastLocation*/ isParameter(info.declaration));

            return { renameFilename, renameLocation, edits };
        },
        getAvailableActions(context: RefactorContext): readonly ApplicableRefactorInfo[] {
            if (!context.endPosition) return emptyArray;
            if (!codefix.getAccessorConvertiblePropertyAtPosition(context.file, context.startPosition, context.endPosition, context.triggerReason === "invoked")) return emptyArray;

            return [{
                name: actionName,
                description: actionDescription,
                actions: [
                    {
                        name: actionName,
                        description: actionDescription
                    }
                ]
            }];
        }
<<<<<<< HEAD
        else {
            const setAccessor = generateSetAccessor(fieldName, accessorName, type, accessorModifiers, isStatic, container);
            suppressLeadingAndTrailingTrivia(setAccessor);
            insertAccessor(changeTracker, file, setAccessor, declaration, container);
        }

        const edits = changeTracker.getChanges();
        const renameFilename = file.fileName;

        const nameNeedRename = renameAccessor ? accessorName : fieldName;
        const renameLocationOffset = isIdentifier(nameNeedRename) ? 0 : -1;
        const renameLocation = renameLocationOffset + getRenameLocation(edits, renameFilename, nameNeedRename.text, /*preferLastLocation*/ isParameter(declaration));
        return { renameFilename, renameLocation, edits };
    }

    function isConvertibleName(name: DeclarationName): name is AcceptedNameType {
        return isIdentifier(name) || isStringLiteral(name);
    }

    function isAcceptedDeclaration(node: Node): node is AcceptedDeclaration {
        return isParameterPropertyDeclaration(node, node.parent) || isPropertyDeclaration(node) || isPropertyAssignment(node);
    }

    function createPropertyName(name: string, originalName: AcceptedNameType) {
        return isIdentifier(originalName) ? factory.createIdentifier(name) : factory.createStringLiteral(name);
    }

    function createAccessorAccessExpression(fieldName: AcceptedNameType, isStatic: boolean, container: ContainerDeclaration) {
        const leftHead = isStatic ? (<ClassLikeDeclaration>container).name! : factory.createThis(); // TODO: GH#18217
        return isIdentifier(fieldName) ? factory.createPropertyAccess(leftHead, fieldName) : factory.createElementAccess(leftHead, factory.createStringLiteralFromNode(fieldName));
    }

    function createModifiers(modifierFlags: ModifierFlags): ModifiersArray | undefined {
        return modifierFlags ? factory.createNodeArray(factory.createModifiersFromModifierFlags(modifierFlags)) : undefined;
    }

    function prepareModifierFlagsForAccessor(modifierFlags: ModifierFlags): ModifierFlags {
        modifierFlags &= ~ModifierFlags.Readonly; // avoid Readonly modifier because it will convert to get accessor
        modifierFlags &= ~ModifierFlags.Private;

        if (!(modifierFlags & ModifierFlags.Protected)) {
            modifierFlags |= ModifierFlags.Public;
        }

        return modifierFlags;
    }

    function prepareModifierFlagsForField(modifierFlags: ModifierFlags): ModifierFlags {
        modifierFlags &= ~ModifierFlags.Public;
        modifierFlags &= ~ModifierFlags.Protected;
        modifierFlags |= ModifierFlags.Private;
        return modifierFlags;
    }

    function getConvertibleFieldAtPosition(context: RefactorContext): Info | undefined {
        const { file, startPosition, endPosition } = context;

        const node = getTokenAtPosition(file, startPosition);
        const declaration = findAncestor(node.parent, isAcceptedDeclaration);
        // make sure declaration have AccessibilityModifier or Static Modifier or Readonly Modifier
        const meaning = ModifierFlags.AccessibilityModifier | ModifierFlags.Static | ModifierFlags.Readonly;
        if (!declaration || !nodeOverlapsWithStartEnd(declaration.name, file, startPosition, endPosition!) // TODO: GH#18217
            || !isConvertibleName(declaration.name) || (getEffectiveModifierFlags(declaration) | meaning) !== meaning) return undefined;

        const name = declaration.name.text;
        const startWithUnderscore = startsWithUnderscore(name);
        const fieldName = createPropertyName(startWithUnderscore ? name : getUniqueName(`_${name}`, file), declaration.name);
        const accessorName = createPropertyName(startWithUnderscore ? getUniqueName(name.substring(1), file) : name, declaration.name);
        return {
            isStatic: hasStaticModifier(declaration),
            isReadonly: hasEffectiveReadonlyModifier(declaration),
            type: getTypeAnnotationNode(declaration),
            container: declaration.kind === SyntaxKind.Parameter ? declaration.parent.parent : declaration.parent,
            originalName: (<AcceptedNameType>declaration.name).text,
            declaration,
            fieldName,
            accessorName,
            renameAccessor: startWithUnderscore
        };
    }

    function generateGetAccessor(fieldName: AcceptedNameType, accessorName: AcceptedNameType, type: TypeNode | undefined, modifiers: ModifiersArray | undefined, isStatic: boolean, container: ContainerDeclaration) {
        return factory.createGetAccessorDeclaration(
            /*decorators*/ undefined,
            modifiers,
            accessorName,
            /*parameters*/ undefined!, // TODO: GH#18217
            type,
            factory.createBlock([
                factory.createReturn(
                    createAccessorAccessExpression(fieldName, isStatic, container)
                )
            ], /*multiLine*/ true)
        );
    }

    function generateSetAccessor(fieldName: AcceptedNameType, accessorName: AcceptedNameType, type: TypeNode | undefined, modifiers: ModifiersArray | undefined, isStatic: boolean, container: ContainerDeclaration) {
        return factory.createSetAccessorDeclaration(
            /*decorators*/ undefined,
            modifiers,
            accessorName,
            [factory.createParameterDeclaration(
                /*decorators*/ undefined,
                /*modifiers*/ undefined,
                /*dotDotDotToken*/ undefined,
                factory.createIdentifier("value"),
                /*questionToken*/ undefined,
                type
            )],
            factory.createBlock([
                factory.createExpressionStatement(
                    factory.createAssignment(
                        createAccessorAccessExpression(fieldName, isStatic, container),
                        factory.createIdentifier("value")
                    )
                )
            ], /*multiLine*/ true)
        );
    }

    function updatePropertyDeclaration(changeTracker: textChanges.ChangeTracker, file: SourceFile, declaration: PropertyDeclaration, fieldName: AcceptedNameType, modifiers: ModifiersArray | undefined) {
        const property = factory.updatePropertyDeclaration(
            declaration,
            declaration.decorators,
            modifiers,
            fieldName,
            declaration.questionToken || declaration.exclamationToken,
            declaration.type,
            declaration.initializer
        );
        changeTracker.replaceNode(file, declaration, property);
    }

    function updatePropertyAssignmentDeclaration(changeTracker: textChanges.ChangeTracker, file: SourceFile, declaration: PropertyAssignment, fieldName: AcceptedNameType) {
        const assignment = factory.updatePropertyAssignment(declaration, fieldName, declaration.initializer);
        changeTracker.replacePropertyAssignment(file, declaration, assignment);
    }

    function updateFieldDeclaration(changeTracker: textChanges.ChangeTracker, file: SourceFile, declaration: AcceptedDeclaration, fieldName: AcceptedNameType, modifiers: ModifiersArray | undefined) {
        if (isPropertyDeclaration(declaration)) {
            updatePropertyDeclaration(changeTracker, file, declaration, fieldName, modifiers);
        }
        else if (isPropertyAssignment(declaration)) {
            updatePropertyAssignmentDeclaration(changeTracker, file, declaration, fieldName);
        }
        else {
            changeTracker.replaceNode(file, declaration,
                factory.updateParameterDeclaration(declaration, declaration.decorators, modifiers, declaration.dotDotDotToken, cast(fieldName, isIdentifier), declaration.questionToken, declaration.type, declaration.initializer));
        }
    }

    function insertAccessor(changeTracker: textChanges.ChangeTracker, file: SourceFile, accessor: AccessorDeclaration, declaration: AcceptedDeclaration, container: ContainerDeclaration) {
        isParameterPropertyDeclaration(declaration, declaration.parent) ? changeTracker.insertNodeAtClassStart(file, <ClassLikeDeclaration>container, accessor) :
            isPropertyAssignment(declaration) ? changeTracker.insertNodeAfterComma(file, declaration, accessor) :
            changeTracker.insertNodeAfter(file, declaration, accessor);
    }

    function updateReadonlyPropertyInitializerStatementConstructor(changeTracker: textChanges.ChangeTracker, file: SourceFile, constructor: ConstructorDeclaration, fieldName: string, originalName: string) {
        if (!constructor.body) return;
        constructor.body.forEachChild(function recur(node) {
            if (isElementAccessExpression(node) &&
                node.expression.kind === SyntaxKind.ThisKeyword &&
                isStringLiteral(node.argumentExpression) &&
                node.argumentExpression.text === originalName &&
                isWriteAccess(node)) {
                changeTracker.replaceNode(file, node.argumentExpression, factory.createStringLiteral(fieldName));
            }
            if (isPropertyAccessExpression(node) && node.expression.kind === SyntaxKind.ThisKeyword && node.name.text === originalName && isWriteAccess(node)) {
                changeTracker.replaceNode(file, node.name, factory.createIdentifier(fieldName));
            }
            if (!isFunctionLike(node) && !isClassLike(node)) {
                node.forEachChild(recur);
            }
        });
    }
=======
    });
>>>>>>> a96c8ece
}
<|MERGE_RESOLUTION|>--- conflicted
+++ resolved
@@ -1,214 +1,36 @@
-/* @internal */
-namespace ts.refactor.generateGetAccessorAndSetAccessor {
-    const actionName = "Generate 'get' and 'set' accessors";
-    const actionDescription = Diagnostics.Generate_get_and_set_accessors.message;
-    registerRefactor(actionName, {
-        getEditsForAction(context, actionName) {
-            if (!context.endPosition) return undefined;
-            const info = codefix.getAccessorConvertiblePropertyAtPosition(context.file, context.startPosition, context.endPosition);
-            if (!info) return undefined;
-            const edits = codefix.generateAccessorFromProperty(context.file, context.startPosition, context.endPosition, context, actionName);
-            if (!edits) return undefined;
-
-            const renameFilename = context.file.fileName;
-            const nameNeedRename = info.renameAccessor ? info.accessorName : info.fieldName;
-            const renameLocationOffset = isIdentifier(nameNeedRename) ? 0 : -1;
-            const renameLocation = renameLocationOffset + getRenameLocation(edits, renameFilename, nameNeedRename.text, /*preferLastLocation*/ isParameter(info.declaration));
-
-            return { renameFilename, renameLocation, edits };
-        },
-        getAvailableActions(context: RefactorContext): readonly ApplicableRefactorInfo[] {
-            if (!context.endPosition) return emptyArray;
-            if (!codefix.getAccessorConvertiblePropertyAtPosition(context.file, context.startPosition, context.endPosition, context.triggerReason === "invoked")) return emptyArray;
-
-            return [{
-                name: actionName,
-                description: actionDescription,
-                actions: [
-                    {
-                        name: actionName,
-                        description: actionDescription
-                    }
-                ]
-            }];
-        }
-<<<<<<< HEAD
-        else {
-            const setAccessor = generateSetAccessor(fieldName, accessorName, type, accessorModifiers, isStatic, container);
-            suppressLeadingAndTrailingTrivia(setAccessor);
-            insertAccessor(changeTracker, file, setAccessor, declaration, container);
-        }
-
-        const edits = changeTracker.getChanges();
-        const renameFilename = file.fileName;
-
-        const nameNeedRename = renameAccessor ? accessorName : fieldName;
-        const renameLocationOffset = isIdentifier(nameNeedRename) ? 0 : -1;
-        const renameLocation = renameLocationOffset + getRenameLocation(edits, renameFilename, nameNeedRename.text, /*preferLastLocation*/ isParameter(declaration));
-        return { renameFilename, renameLocation, edits };
-    }
-
-    function isConvertibleName(name: DeclarationName): name is AcceptedNameType {
-        return isIdentifier(name) || isStringLiteral(name);
-    }
-
-    function isAcceptedDeclaration(node: Node): node is AcceptedDeclaration {
-        return isParameterPropertyDeclaration(node, node.parent) || isPropertyDeclaration(node) || isPropertyAssignment(node);
-    }
-
-    function createPropertyName(name: string, originalName: AcceptedNameType) {
-        return isIdentifier(originalName) ? factory.createIdentifier(name) : factory.createStringLiteral(name);
-    }
-
-    function createAccessorAccessExpression(fieldName: AcceptedNameType, isStatic: boolean, container: ContainerDeclaration) {
-        const leftHead = isStatic ? (<ClassLikeDeclaration>container).name! : factory.createThis(); // TODO: GH#18217
-        return isIdentifier(fieldName) ? factory.createPropertyAccess(leftHead, fieldName) : factory.createElementAccess(leftHead, factory.createStringLiteralFromNode(fieldName));
-    }
-
-    function createModifiers(modifierFlags: ModifierFlags): ModifiersArray | undefined {
-        return modifierFlags ? factory.createNodeArray(factory.createModifiersFromModifierFlags(modifierFlags)) : undefined;
-    }
-
-    function prepareModifierFlagsForAccessor(modifierFlags: ModifierFlags): ModifierFlags {
-        modifierFlags &= ~ModifierFlags.Readonly; // avoid Readonly modifier because it will convert to get accessor
-        modifierFlags &= ~ModifierFlags.Private;
-
-        if (!(modifierFlags & ModifierFlags.Protected)) {
-            modifierFlags |= ModifierFlags.Public;
-        }
-
-        return modifierFlags;
-    }
-
-    function prepareModifierFlagsForField(modifierFlags: ModifierFlags): ModifierFlags {
-        modifierFlags &= ~ModifierFlags.Public;
-        modifierFlags &= ~ModifierFlags.Protected;
-        modifierFlags |= ModifierFlags.Private;
-        return modifierFlags;
-    }
-
-    function getConvertibleFieldAtPosition(context: RefactorContext): Info | undefined {
-        const { file, startPosition, endPosition } = context;
-
-        const node = getTokenAtPosition(file, startPosition);
-        const declaration = findAncestor(node.parent, isAcceptedDeclaration);
-        // make sure declaration have AccessibilityModifier or Static Modifier or Readonly Modifier
-        const meaning = ModifierFlags.AccessibilityModifier | ModifierFlags.Static | ModifierFlags.Readonly;
-        if (!declaration || !nodeOverlapsWithStartEnd(declaration.name, file, startPosition, endPosition!) // TODO: GH#18217
-            || !isConvertibleName(declaration.name) || (getEffectiveModifierFlags(declaration) | meaning) !== meaning) return undefined;
-
-        const name = declaration.name.text;
-        const startWithUnderscore = startsWithUnderscore(name);
-        const fieldName = createPropertyName(startWithUnderscore ? name : getUniqueName(`_${name}`, file), declaration.name);
-        const accessorName = createPropertyName(startWithUnderscore ? getUniqueName(name.substring(1), file) : name, declaration.name);
-        return {
-            isStatic: hasStaticModifier(declaration),
-            isReadonly: hasEffectiveReadonlyModifier(declaration),
-            type: getTypeAnnotationNode(declaration),
-            container: declaration.kind === SyntaxKind.Parameter ? declaration.parent.parent : declaration.parent,
-            originalName: (<AcceptedNameType>declaration.name).text,
-            declaration,
-            fieldName,
-            accessorName,
-            renameAccessor: startWithUnderscore
-        };
-    }
-
-    function generateGetAccessor(fieldName: AcceptedNameType, accessorName: AcceptedNameType, type: TypeNode | undefined, modifiers: ModifiersArray | undefined, isStatic: boolean, container: ContainerDeclaration) {
-        return factory.createGetAccessorDeclaration(
-            /*decorators*/ undefined,
-            modifiers,
-            accessorName,
-            /*parameters*/ undefined!, // TODO: GH#18217
-            type,
-            factory.createBlock([
-                factory.createReturn(
-                    createAccessorAccessExpression(fieldName, isStatic, container)
-                )
-            ], /*multiLine*/ true)
-        );
-    }
-
-    function generateSetAccessor(fieldName: AcceptedNameType, accessorName: AcceptedNameType, type: TypeNode | undefined, modifiers: ModifiersArray | undefined, isStatic: boolean, container: ContainerDeclaration) {
-        return factory.createSetAccessorDeclaration(
-            /*decorators*/ undefined,
-            modifiers,
-            accessorName,
-            [factory.createParameterDeclaration(
-                /*decorators*/ undefined,
-                /*modifiers*/ undefined,
-                /*dotDotDotToken*/ undefined,
-                factory.createIdentifier("value"),
-                /*questionToken*/ undefined,
-                type
-            )],
-            factory.createBlock([
-                factory.createExpressionStatement(
-                    factory.createAssignment(
-                        createAccessorAccessExpression(fieldName, isStatic, container),
-                        factory.createIdentifier("value")
-                    )
-                )
-            ], /*multiLine*/ true)
-        );
-    }
-
-    function updatePropertyDeclaration(changeTracker: textChanges.ChangeTracker, file: SourceFile, declaration: PropertyDeclaration, fieldName: AcceptedNameType, modifiers: ModifiersArray | undefined) {
-        const property = factory.updatePropertyDeclaration(
-            declaration,
-            declaration.decorators,
-            modifiers,
-            fieldName,
-            declaration.questionToken || declaration.exclamationToken,
-            declaration.type,
-            declaration.initializer
-        );
-        changeTracker.replaceNode(file, declaration, property);
-    }
-
-    function updatePropertyAssignmentDeclaration(changeTracker: textChanges.ChangeTracker, file: SourceFile, declaration: PropertyAssignment, fieldName: AcceptedNameType) {
-        const assignment = factory.updatePropertyAssignment(declaration, fieldName, declaration.initializer);
-        changeTracker.replacePropertyAssignment(file, declaration, assignment);
-    }
-
-    function updateFieldDeclaration(changeTracker: textChanges.ChangeTracker, file: SourceFile, declaration: AcceptedDeclaration, fieldName: AcceptedNameType, modifiers: ModifiersArray | undefined) {
-        if (isPropertyDeclaration(declaration)) {
-            updatePropertyDeclaration(changeTracker, file, declaration, fieldName, modifiers);
-        }
-        else if (isPropertyAssignment(declaration)) {
-            updatePropertyAssignmentDeclaration(changeTracker, file, declaration, fieldName);
-        }
-        else {
-            changeTracker.replaceNode(file, declaration,
-                factory.updateParameterDeclaration(declaration, declaration.decorators, modifiers, declaration.dotDotDotToken, cast(fieldName, isIdentifier), declaration.questionToken, declaration.type, declaration.initializer));
-        }
-    }
-
-    function insertAccessor(changeTracker: textChanges.ChangeTracker, file: SourceFile, accessor: AccessorDeclaration, declaration: AcceptedDeclaration, container: ContainerDeclaration) {
-        isParameterPropertyDeclaration(declaration, declaration.parent) ? changeTracker.insertNodeAtClassStart(file, <ClassLikeDeclaration>container, accessor) :
-            isPropertyAssignment(declaration) ? changeTracker.insertNodeAfterComma(file, declaration, accessor) :
-            changeTracker.insertNodeAfter(file, declaration, accessor);
-    }
-
-    function updateReadonlyPropertyInitializerStatementConstructor(changeTracker: textChanges.ChangeTracker, file: SourceFile, constructor: ConstructorDeclaration, fieldName: string, originalName: string) {
-        if (!constructor.body) return;
-        constructor.body.forEachChild(function recur(node) {
-            if (isElementAccessExpression(node) &&
-                node.expression.kind === SyntaxKind.ThisKeyword &&
-                isStringLiteral(node.argumentExpression) &&
-                node.argumentExpression.text === originalName &&
-                isWriteAccess(node)) {
-                changeTracker.replaceNode(file, node.argumentExpression, factory.createStringLiteral(fieldName));
-            }
-            if (isPropertyAccessExpression(node) && node.expression.kind === SyntaxKind.ThisKeyword && node.name.text === originalName && isWriteAccess(node)) {
-                changeTracker.replaceNode(file, node.name, factory.createIdentifier(fieldName));
-            }
-            if (!isFunctionLike(node) && !isClassLike(node)) {
-                node.forEachChild(recur);
-            }
-        });
-    }
-=======
-    });
->>>>>>> a96c8ece
-}
+/* @internal */
+namespace ts.refactor.generateGetAccessorAndSetAccessor {
+    const actionName = "Generate 'get' and 'set' accessors";
+    const actionDescription = Diagnostics.Generate_get_and_set_accessors.message;
+    registerRefactor(actionName, {
+        getEditsForAction(context, actionName) {
+            if (!context.endPosition) return undefined;
+            const info = codefix.getAccessorConvertiblePropertyAtPosition(context.file, context.startPosition, context.endPosition);
+            if (!info) return undefined;
+            const edits = codefix.generateAccessorFromProperty(context.file, context.startPosition, context.endPosition, context, actionName);
+            if (!edits) return undefined;
+
+            const renameFilename = context.file.fileName;
+            const nameNeedRename = info.renameAccessor ? info.accessorName : info.fieldName;
+            const renameLocationOffset = isIdentifier(nameNeedRename) ? 0 : -1;
+            const renameLocation = renameLocationOffset + getRenameLocation(edits, renameFilename, nameNeedRename.text, /*preferLastLocation*/ isParameter(info.declaration));
+
+            return { renameFilename, renameLocation, edits };
+        },
+        getAvailableActions(context: RefactorContext): readonly ApplicableRefactorInfo[] {
+            if (!context.endPosition) return emptyArray;
+            if (!codefix.getAccessorConvertiblePropertyAtPosition(context.file, context.startPosition, context.endPosition, context.triggerReason === "invoked")) return emptyArray;
+
+            return [{
+                name: actionName,
+                description: actionDescription,
+                actions: [
+                    {
+                        name: actionName,
+                        description: actionDescription
+                    }
+                ]
+            }];
+        }
+    });
+}