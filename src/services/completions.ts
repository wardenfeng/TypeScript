/* @internal */
namespace ts.Completions {
    export enum SortText {
        LocationPriority = "0",
        OptionalMember = "1",
        MemberDeclaredBySpreadAssignment = "2",
        SuggestedClassMembers = "3",
        GlobalsOrKeywords = "4",
        AutoImportSuggestions = "5",
        JavascriptIdentifiers = "6"
    }
    export type Log = (message: string) => void;

    /**
     * Special values for `CompletionInfo['source']` used to disambiguate
     * completion items with the same `name`. (Each completion item must
     * have a unique name/source combination, because those two fields
     * comprise `CompletionEntryIdentifier` in `getCompletionEntryDetails`.
     *
     * When the completion item is an auto-import suggestion, the source
     * is the module specifier of the suggestion. To avoid collisions,
     * the values here should not be a module specifier we would ever
     * generate for an auto-import.
     */
    export enum CompletionSource {
        /** Completions that require `this.` insertion text */
        ThisProperty = "ThisProperty/"
    }

    const enum SymbolOriginInfoKind {
        ThisType            = 1 << 0,
        SymbolMember        = 1 << 1,
        Export              = 1 << 2,
        Promise             = 1 << 3,
        Nullable            = 1 << 4,

        SymbolMemberNoExport = SymbolMember,
        SymbolMemberExport   = SymbolMember | Export,
    }

    interface SymbolOriginInfo {
        kind: SymbolOriginInfoKind;
    }

    interface SymbolOriginInfoExport extends SymbolOriginInfo {
        kind: SymbolOriginInfoKind;
        moduleSymbol: Symbol;
        isDefaultExport: boolean;
    }

    function originIsThisType(origin: SymbolOriginInfo): boolean {
        return !!(origin.kind & SymbolOriginInfoKind.ThisType);
    }

    function originIsSymbolMember(origin: SymbolOriginInfo): boolean {
        return !!(origin.kind & SymbolOriginInfoKind.SymbolMember);
    }

    function originIsExport(origin: SymbolOriginInfo | undefined): origin is SymbolOriginInfoExport {
        return !!(origin && origin.kind & SymbolOriginInfoKind.Export);
    }

    function originIsPromise(origin: SymbolOriginInfo): boolean {
        return !!(origin.kind & SymbolOriginInfoKind.Promise);
    }

    function originIsNullableMember(origin: SymbolOriginInfo): boolean {
        return !!(origin.kind & SymbolOriginInfoKind.Nullable);
    }

    interface UniqueNameSet {
        add(name: string): void;
        has(name: string): boolean;
    }

    /**
     * Map from symbol id -> SymbolOriginInfo.
     * Only populated for symbols that come from other modules.
     */
    type SymbolOriginInfoMap = (SymbolOriginInfo | SymbolOriginInfoExport | undefined)[];

    type SymbolSortTextMap = (SortText | undefined)[];

    const enum KeywordCompletionFilters {
        None,                           // No keywords
        All,                            // Every possible keyword (TODO: This is never appropriate)
        ClassElementKeywords,           // Keywords inside class body
        InterfaceElementKeywords,       // Keywords inside interface body
        ConstructorParameterKeywords,   // Keywords at constructor parameter
        FunctionLikeBodyKeywords,       // Keywords at function like body
        TypeAssertionKeywords,
        TypeKeywords,
        Last = TypeKeywords
    }

    const enum GlobalsSearch { Continue, Success, Fail }

    export interface AutoImportSuggestion {
        symbol: Symbol;
        symbolName: string;
        skipFilter: boolean;
        origin: SymbolOriginInfoExport;
    }
    export interface ImportSuggestionsForFileCache {
        clear(): void;
        get(fileName: string, checker: TypeChecker, projectVersion?: string): readonly AutoImportSuggestion[] | undefined;
        set(fileName: string, suggestions: readonly AutoImportSuggestion[], projectVersion?: string): void;
        isEmpty(): boolean;
    }
    export function createImportSuggestionsForFileCache(): ImportSuggestionsForFileCache {
        let cache: readonly AutoImportSuggestion[] | undefined;
        let projectVersion: string | undefined;
        let fileName: string | undefined;
        return {
            isEmpty() {
                return !cache;
            },
            clear: () => {
                cache = undefined;
                fileName = undefined;
                projectVersion = undefined;
            },
            set: (file, suggestions, version) => {
                cache = suggestions;
                fileName = file;
                if (version) {
                    projectVersion = version;
                }
            },
            get: (file, checker, version) => {
                if (file !== fileName) {
                    return undefined;
                }
                if (version) {
                    return projectVersion === version ? cache : undefined;
                }
                forEach(cache, suggestion => {
                    // If the symbol/moduleSymbol was a merged symbol, it will have a new identity
                    // in the checker, even though the symbols to merge are the same (guaranteed by
                    // cache invalidation in synchronizeHostData).
                    if (suggestion.symbol.declarations?.length) {
                        suggestion.symbol = checker.getMergedSymbol(suggestion.origin.isDefaultExport
                            ? suggestion.symbol.declarations[0].localSymbol ?? suggestion.symbol.declarations[0].symbol
                            : suggestion.symbol.declarations[0].symbol);
                    }
                    if (suggestion.origin.moduleSymbol.declarations?.length) {
                        suggestion.origin.moduleSymbol = checker.getMergedSymbol(suggestion.origin.moduleSymbol.declarations[0].symbol);
                    }
                });
                return cache;
            },
        };
    }

    export function getCompletionsAtPosition(
        host: LanguageServiceHost,
        program: Program,
        log: Log,
        sourceFile: SourceFile,
        position: number,
        preferences: UserPreferences,
        triggerCharacter: CompletionsTriggerCharacter | undefined,
    ): CompletionInfo | undefined {
        const typeChecker = program.getTypeChecker();
        const compilerOptions = program.getCompilerOptions();

        const contextToken = findPrecedingToken(position, sourceFile);
        if (triggerCharacter && !isInString(sourceFile, position, contextToken) && !isValidTrigger(sourceFile, triggerCharacter, contextToken, position)) {
            return undefined;
        }

        const stringCompletions = StringCompletions.getStringLiteralCompletions(sourceFile, position, contextToken, typeChecker, compilerOptions, host, log, preferences);
        if (stringCompletions) {
            return stringCompletions;
        }

        if (contextToken && isBreakOrContinueStatement(contextToken.parent)
            && (contextToken.kind === SyntaxKind.BreakKeyword || contextToken.kind === SyntaxKind.ContinueKeyword || contextToken.kind === SyntaxKind.Identifier)) {
            return getLabelCompletionAtPosition(contextToken.parent);
        }

        const completionData = getCompletionData(program, log, sourceFile, isUncheckedFile(sourceFile, compilerOptions), position, preferences, /*detailsEntryId*/ undefined, host);
        if (!completionData) {
            return undefined;
        }

        switch (completionData.kind) {
            case CompletionDataKind.Data:
                return completionInfoFromData(sourceFile, typeChecker, compilerOptions, log, completionData, preferences);
            case CompletionDataKind.JsDocTagName:
                // If the current position is a jsDoc tag name, only tag names should be provided for completion
                return jsdocCompletionInfo(JsDoc.getJSDocTagNameCompletions());
            case CompletionDataKind.JsDocTag:
                // If the current position is a jsDoc tag, only tags should be provided for completion
                return jsdocCompletionInfo(JsDoc.getJSDocTagCompletions());
            case CompletionDataKind.JsDocParameterName:
                return jsdocCompletionInfo(JsDoc.getJSDocParameterNameCompletions(completionData.tag));
            default:
                return Debug.assertNever(completionData);
        }
    }

    function jsdocCompletionInfo(entries: CompletionEntry[]): CompletionInfo {
        return { isGlobalCompletion: false, isMemberCompletion: false, isNewIdentifierLocation: false, entries };
    }

    function completionInfoFromData(sourceFile: SourceFile, typeChecker: TypeChecker, compilerOptions: CompilerOptions, log: Log, completionData: CompletionData, preferences: UserPreferences): CompletionInfo | undefined {
        const {
            symbols,
            completionKind,
            isInSnippetScope,
            isNewIdentifierLocation,
            location,
            propertyAccessToConvert,
            keywordFilters,
            literals,
            symbolToOriginInfoMap,
            recommendedCompletion,
            isJsxInitializer,
            insideJsDocTagTypeExpression,
            symbolToSortTextMap,
        } = completionData;

        if (location && location.parent && isJsxClosingElement(location.parent)) {
            // In the TypeScript JSX element, if such element is not defined. When users query for completion at closing tag,
            // instead of simply giving unknown value, the completion will return the tag-name of an associated opening-element.
            // For example:
            //     var x = <div> </ /*1*/
            // The completion list at "1" will contain "div>" with type any
            // And at `<div> </ /*1*/ >` (with a closing `>`), the completion list will contain "div".
            const tagName = location.parent.parent.openingElement.tagName;
            const hasClosingAngleBracket = !!findChildOfKind(location.parent, SyntaxKind.GreaterThanToken, sourceFile);
            const entry: CompletionEntry = {
                name: tagName.getFullText(sourceFile) + (hasClosingAngleBracket ? "" : ">"),
                kind: ScriptElementKind.classElement,
                kindModifiers: undefined,
                sortText: SortText.LocationPriority,
            };
            return { isGlobalCompletion: false, isMemberCompletion: true, isNewIdentifierLocation: false, entries: [entry] };
        }

        const entries: CompletionEntry[] = [];

        if (isUncheckedFile(sourceFile, compilerOptions)) {
            const uniqueNames = getCompletionEntriesFromSymbols(
                symbols,
                entries,
                /* contextToken */ undefined,
                location,
                sourceFile,
                typeChecker,
                compilerOptions.target!,
                log,
                completionKind,
                preferences,
                propertyAccessToConvert,
                completionData.isJsxIdentifierExpected,
                isJsxInitializer,
                recommendedCompletion,
                symbolToOriginInfoMap,
                symbolToSortTextMap
            );
            getJSCompletionEntries(sourceFile, location!.pos, uniqueNames, compilerOptions.target!, entries); // TODO: GH#18217
        }
        else {
            if (!isNewIdentifierLocation && (!symbols || symbols.length === 0) && keywordFilters === KeywordCompletionFilters.None) {
                return undefined;
            }

            getCompletionEntriesFromSymbols(
                symbols,
                entries,
                /* contextToken */ undefined,
                location,
                sourceFile,
                typeChecker,
                compilerOptions.target!,
                log,
                completionKind,
                preferences,
                propertyAccessToConvert,
                completionData.isJsxIdentifierExpected,
                isJsxInitializer,
                recommendedCompletion,
                symbolToOriginInfoMap,
                symbolToSortTextMap
            );
        }

        if (keywordFilters !== KeywordCompletionFilters.None) {
            const entryNames = arrayToSet(entries, e => e.name);
            for (const keywordEntry of getKeywordCompletions(keywordFilters, !insideJsDocTagTypeExpression && isSourceFileJS(sourceFile))) {
                if (!entryNames.has(keywordEntry.name)) {
                    entries.push(keywordEntry);
                }
            }
        }

        for (const literal of literals) {
            entries.push(createCompletionEntryForLiteral(literal, preferences));
        }

        return { isGlobalCompletion: isInSnippetScope, isMemberCompletion: isMemberCompletionKind(completionKind), isNewIdentifierLocation, entries };
    }

    function isUncheckedFile(sourceFile: SourceFile, compilerOptions: CompilerOptions): boolean {
        return isSourceFileJS(sourceFile) && !isCheckJsEnabledForFile(sourceFile, compilerOptions);
    }

    function isMemberCompletionKind(kind: CompletionKind): boolean {
        switch (kind) {
            case CompletionKind.ObjectPropertyDeclaration:
            case CompletionKind.MemberLike:
            case CompletionKind.PropertyAccess:
                return true;
            default:
                return false;
        }
    }

    function getJSCompletionEntries(
        sourceFile: SourceFile,
        position: number,
        uniqueNames: UniqueNameSet,
        target: ScriptTarget,
        entries: Push<CompletionEntry>): void {
        getNameTable(sourceFile).forEach((pos, name) => {
            // Skip identifiers produced only from the current location
            if (pos === position) {
                return;
            }
            const realName = unescapeLeadingUnderscores(name);
            if (!uniqueNames.has(realName) && isIdentifierText(realName, target)) {
                uniqueNames.add(realName);
                entries.push({
                    name: realName,
                    kind: ScriptElementKind.warning,
                    kindModifiers: "",
                    sortText: SortText.JavascriptIdentifiers,
                    isFromUncheckedFile: true
                });
            }
        });
    }

    function completionNameForLiteral(literal: string | number | PseudoBigInt, preferences: UserPreferences): string {
        return typeof literal === "object" ? pseudoBigIntToString(literal) + "n" :
            isString(literal) ? quote(literal, preferences) : JSON.stringify(literal);
    }

    function createCompletionEntryForLiteral(literal: string | number | PseudoBigInt, preferences: UserPreferences): CompletionEntry {
        return { name: completionNameForLiteral(literal, preferences), kind: ScriptElementKind.string, kindModifiers: ScriptElementKindModifier.none, sortText: SortText.LocationPriority };
    }

    function createCompletionEntry(
        symbol: Symbol,
        sortText: SortText,
        contextToken: Node | undefined,
        location: Node | undefined,
        sourceFile: SourceFile,
        typeChecker: TypeChecker,
        name: string,
        needsConvertPropertyAccess: boolean,
        origin: SymbolOriginInfo | undefined,
        recommendedCompletion: Symbol | undefined,
        propertyAccessToConvert: PropertyAccessExpression | undefined,
        isJsxInitializer: IsJsxInitializer | undefined,
        preferences: UserPreferences,
    ): CompletionEntry | undefined {
        let insertText: string | undefined;
        let replacementSpan = getReplacementSpanForContextToken(contextToken);

        const insertQuestionDot = origin && originIsNullableMember(origin);
        const useBraces = origin && originIsSymbolMember(origin) || needsConvertPropertyAccess;
        if (origin && originIsThisType(origin)) {
            insertText = needsConvertPropertyAccess
                ? `this${insertQuestionDot ? "?." : ""}[${quotePropertyName(name, preferences)}]`
                : `this${insertQuestionDot ? "?." : "."}${name}`;
        }
        // We should only have needsConvertPropertyAccess if there's a property access to convert. But see #21790.
        // Somehow there was a global with a non-identifier name. Hopefully someone will complain about getting a "foo bar" global completion and provide a repro.
        else if ((useBraces || insertQuestionDot) && propertyAccessToConvert) {
            insertText = useBraces ? needsConvertPropertyAccess ? `[${quotePropertyName(name, preferences)}]` : `[${name}]` : name;
            if (insertQuestionDot || propertyAccessToConvert.questionDotToken) {
                insertText = `?.${insertText}`;
            }

            const dot = findChildOfKind(propertyAccessToConvert, SyntaxKind.DotToken, sourceFile) ||
                findChildOfKind(propertyAccessToConvert, SyntaxKind.QuestionDotToken, sourceFile);
            if (!dot) {
                return undefined;
            }
            // If the text after the '.' starts with this name, write over it. Else, add new text.
            const end = startsWith(name, propertyAccessToConvert.name.text) ? propertyAccessToConvert.name.end : dot.end;
            replacementSpan = createTextSpanFromBounds(dot.getStart(sourceFile), end);
        }

        if (isJsxInitializer) {
            if (insertText === undefined) insertText = name;
            insertText = `{${insertText}}`;
            if (typeof isJsxInitializer !== "boolean") {
                replacementSpan = createTextSpanFromNode(isJsxInitializer, sourceFile);
            }
        }
        if (origin && originIsPromise(origin) && propertyAccessToConvert) {
            if (insertText === undefined) insertText = name;
            const precedingToken = findPrecedingToken(propertyAccessToConvert.pos, sourceFile);
            let awaitText = "";
            if (precedingToken && positionIsASICandidate(precedingToken.end, precedingToken.parent, sourceFile)) {
                awaitText = ";";
            }

            awaitText += `(await ${propertyAccessToConvert.expression.getText()})`;
            insertText = needsConvertPropertyAccess ? `${awaitText}${insertText}` : `${awaitText}${insertQuestionDot ? "?." : "."}${insertText}`;
            replacementSpan = createTextSpanFromBounds(propertyAccessToConvert.getStart(sourceFile), propertyAccessToConvert.end);
        }

        if (insertText !== undefined && !preferences.includeCompletionsWithInsertText) {
            return undefined;
        }

        // TODO(drosen): Right now we just permit *all* semantic meanings when calling
        // 'getSymbolKind' which is permissible given that it is backwards compatible; but
        // really we should consider passing the meaning for the node so that we don't report
        // that a suggestion for a value is an interface.  We COULD also just do what
        // 'getSymbolModifiers' does, which is to use the first declaration.

        // Use a 'sortText' of 0' so that all symbol completion entries come before any other
        // entries (like JavaScript identifier entries).
        return {
            name,
            kind: SymbolDisplay.getSymbolKind(typeChecker, symbol, location!), // TODO: GH#18217
            kindModifiers: SymbolDisplay.getSymbolModifiers(symbol),
            sortText,
            source: getSourceFromOrigin(origin),
            hasAction: origin && originIsExport(origin) || undefined,
            isRecommended: isRecommendedCompletionMatch(symbol, recommendedCompletion, typeChecker) || undefined,
            insertText,
            replacementSpan,
        };
    }

    function quotePropertyName(name: string, preferences: UserPreferences): string {
        if (/^\d+$/.test(name)) {
            return name;
        }

        return quote(name, preferences);
    }

    function isRecommendedCompletionMatch(localSymbol: Symbol, recommendedCompletion: Symbol | undefined, checker: TypeChecker): boolean {
        return localSymbol === recommendedCompletion ||
            !!(localSymbol.flags & SymbolFlags.ExportValue) && checker.getExportSymbolOfSymbol(localSymbol) === recommendedCompletion;
    }

    function getSourceFromOrigin(origin: SymbolOriginInfo | undefined): string | undefined {
        if (originIsExport(origin)) {
            return stripQuotes(origin.moduleSymbol.name);
        }
        if (origin?.kind === SymbolOriginInfoKind.ThisType) {
            return CompletionSource.ThisProperty;
        }
    }

    export function getCompletionEntriesFromSymbols(
        symbols: readonly Symbol[],
        entries: Push<CompletionEntry>,
        contextToken: Node | undefined,
        location: Node | undefined,
        sourceFile: SourceFile,
        typeChecker: TypeChecker,
        target: ScriptTarget,
        log: Log,
        kind: CompletionKind,
        preferences: UserPreferences,
        propertyAccessToConvert?: PropertyAccessExpression,
        jsxIdentifierExpected?: boolean,
        isJsxInitializer?: IsJsxInitializer,
        recommendedCompletion?: Symbol,
        symbolToOriginInfoMap?: SymbolOriginInfoMap,
        symbolToSortTextMap?: SymbolSortTextMap,
    ): UniqueNameSet {
        const start = timestamp();
        // Tracks unique names.
        // Value is set to false for global variables or completions from external module exports, because we can have multiple of those;
        // true otherwise. Based on the order we add things we will always see locals first, then globals, then module exports.
        // So adding a completion for a local will prevent us from adding completions for external module exports sharing the same name.
        const uniques = createMap<boolean>();
        for (const symbol of symbols) {
            const origin = symbolToOriginInfoMap ? symbolToOriginInfoMap[getSymbolId(symbol)] : undefined;
            const info = getCompletionEntryDisplayNameForSymbol(symbol, target, origin, kind, !!jsxIdentifierExpected);
            if (!info) {
                continue;
            }
            const { name, needsConvertPropertyAccess } = info;
            if (uniques.get(name)) {
                continue;
            }

            const entry = createCompletionEntry(
                symbol,
                symbolToSortTextMap && symbolToSortTextMap[getSymbolId(symbol)] || SortText.LocationPriority,
                contextToken,
                location,
                sourceFile,
                typeChecker,
                name,
                needsConvertPropertyAccess,
                origin,
                recommendedCompletion,
                propertyAccessToConvert,
                isJsxInitializer,
                preferences
            );
            if (!entry) {
                continue;
            }

            /** True for locals; false for globals, module exports from other files, `this.` completions. */
            const shouldShadowLaterSymbols = !origin && !(symbol.parent === undefined && !some(symbol.declarations, d => d.getSourceFile() === location!.getSourceFile()));
            uniques.set(name, shouldShadowLaterSymbols);

            entries.push(entry);
        }

        log("getCompletionsAtPosition: getCompletionEntriesFromSymbols: " + (timestamp() - start));

        // Prevent consumers of this map from having to worry about
        // the boolean value. Externally, it should be seen as the
        // set of all names.
        return {
            has: name => uniques.has(name),
            add: name => uniques.set(name, true),
        };
    }

    function getLabelCompletionAtPosition(node: BreakOrContinueStatement): CompletionInfo | undefined {
        const entries = getLabelStatementCompletions(node);
        if (entries.length) {
            return { isGlobalCompletion: false, isMemberCompletion: false, isNewIdentifierLocation: false, entries };
        }
    }

    function getLabelStatementCompletions(node: Node): CompletionEntry[] {
        const entries: CompletionEntry[] = [];
        const uniques = createMap<true>();
        let current = node;

        while (current) {
            if (isFunctionLike(current)) {
                break;
            }
            if (isLabeledStatement(current)) {
                const name = current.label.text;
                if (!uniques.has(name)) {
                    uniques.set(name, true);
                    entries.push({
                        name,
                        kindModifiers: ScriptElementKindModifier.none,
                        kind: ScriptElementKind.label,
                        sortText: SortText.LocationPriority
                    });
                }
            }
            current = current.parent;
        }
        return entries;
    }

    interface SymbolCompletion {
        type: "symbol";
        symbol: Symbol;
        location: Node | undefined;
        symbolToOriginInfoMap: SymbolOriginInfoMap;
        previousToken: Node | undefined;
        readonly isJsxInitializer: IsJsxInitializer;
        readonly isTypeOnlyLocation: boolean;
    }
    function getSymbolCompletionFromEntryId(
        program: Program,
        log: Log,
        sourceFile: SourceFile,
        position: number,
        entryId: CompletionEntryIdentifier,
        host: LanguageServiceHost,
        preferences: UserPreferences,
    ): SymbolCompletion | { type: "request", request: Request } | { type: "literal", literal: string | number | PseudoBigInt } | { type: "none" } {
        const compilerOptions = program.getCompilerOptions();
        const completionData = getCompletionData(program, log, sourceFile, isUncheckedFile(sourceFile, compilerOptions), position, { includeCompletionsForModuleExports: true, includeCompletionsWithInsertText: true }, entryId, host);
        if (!completionData) {
            return { type: "none" };
        }
        if (completionData.kind !== CompletionDataKind.Data) {
            return { type: "request", request: completionData };
        }

        const { symbols, literals, location, completionKind, symbolToOriginInfoMap, previousToken, isJsxInitializer, isTypeOnlyLocation } = completionData;

        const literal = find(literals, l => completionNameForLiteral(l, preferences) === entryId.name);
        if (literal !== undefined) return { type: "literal", literal };

        // Find the symbol with the matching entry name.
        // We don't need to perform character checks here because we're only comparing the
        // name against 'entryName' (which is known to be good), not building a new
        // completion entry.
        return firstDefined(symbols, (symbol): SymbolCompletion | undefined => {
            const origin = symbolToOriginInfoMap[getSymbolId(symbol)];
            const info = getCompletionEntryDisplayNameForSymbol(symbol, compilerOptions.target!, origin, completionKind, completionData.isJsxIdentifierExpected);
            return info && info.name === entryId.name && getSourceFromOrigin(origin) === entryId.source
                ? { type: "symbol" as const, symbol, location, symbolToOriginInfoMap, previousToken, isJsxInitializer, isTypeOnlyLocation }
                : undefined;
        }) || { type: "none" };
    }

    export interface CompletionEntryIdentifier {
        name: string;
        source?: string;
    }

    export function getCompletionEntryDetails(
        program: Program,
        log: Log,
        sourceFile: SourceFile,
        position: number,
        entryId: CompletionEntryIdentifier,
        host: LanguageServiceHost,
        formatContext: formatting.FormatContext,
        preferences: UserPreferences,
        cancellationToken: CancellationToken,
    ): CompletionEntryDetails | undefined {
        const typeChecker = program.getTypeChecker();
        const compilerOptions = program.getCompilerOptions();
        const { name } = entryId;

        const contextToken = findPrecedingToken(position, sourceFile);
        if (isInString(sourceFile, position, contextToken)) {
            return StringCompletions.getStringLiteralCompletionDetails(name, sourceFile, position, contextToken, typeChecker, compilerOptions, host, cancellationToken);
        }

        // Compute all the completion symbols again.
        const symbolCompletion = getSymbolCompletionFromEntryId(program, log, sourceFile, position, entryId, host, preferences);
        switch (symbolCompletion.type) {
            case "request": {
                const { request } = symbolCompletion;
                switch (request.kind) {
                    case CompletionDataKind.JsDocTagName:
                        return JsDoc.getJSDocTagNameCompletionDetails(name);
                    case CompletionDataKind.JsDocTag:
                        return JsDoc.getJSDocTagCompletionDetails(name);
                    case CompletionDataKind.JsDocParameterName:
                        return JsDoc.getJSDocParameterNameCompletionDetails(name);
                    default:
                        return Debug.assertNever(request);
                }
            }
            case "symbol": {
                const { symbol, location, symbolToOriginInfoMap, previousToken } = symbolCompletion;
                const { codeActions, sourceDisplay } = getCompletionEntryCodeActionsAndSourceDisplay(symbolToOriginInfoMap, symbol, program, typeChecker, host, compilerOptions, sourceFile, position, previousToken, formatContext, preferences);
                return createCompletionDetailsForSymbol(symbol, typeChecker, sourceFile, location!, cancellationToken, codeActions, sourceDisplay); // TODO: GH#18217
            }
            case "literal": {
                const { literal } = symbolCompletion;
                return createSimpleDetails(completionNameForLiteral(literal, preferences), ScriptElementKind.string, typeof literal === "string" ? SymbolDisplayPartKind.stringLiteral : SymbolDisplayPartKind.numericLiteral);
            }
            case "none":
                // Didn't find a symbol with this name.  See if we can find a keyword instead.
                return allKeywordsCompletions().some(c => c.name === name) ? createSimpleDetails(name, ScriptElementKind.keyword, SymbolDisplayPartKind.keyword) : undefined;
            default:
                Debug.assertNever(symbolCompletion);
        }
    }

    function createSimpleDetails(name: string, kind: ScriptElementKind, kind2: SymbolDisplayPartKind): CompletionEntryDetails {
        return createCompletionDetails(name, ScriptElementKindModifier.none, kind, [displayPart(name, kind2)]);
    }

    export function createCompletionDetailsForSymbol(symbol: Symbol, checker: TypeChecker, sourceFile: SourceFile, location: Node, cancellationToken: CancellationToken, codeActions?: CodeAction[], sourceDisplay?: SymbolDisplayPart[]): CompletionEntryDetails {
        const { displayParts, documentation, symbolKind, tags } =
            checker.runWithCancellationToken(cancellationToken, checker =>
                SymbolDisplay.getSymbolDisplayPartsDocumentationAndSymbolKind(checker, symbol, sourceFile, location, location, SemanticMeaning.All)
            );
        return createCompletionDetails(symbol.name, SymbolDisplay.getSymbolModifiers(symbol), symbolKind, displayParts, documentation, tags, codeActions, sourceDisplay);
    }

    export function createCompletionDetails(name: string, kindModifiers: string, kind: ScriptElementKind, displayParts: SymbolDisplayPart[], documentation?: SymbolDisplayPart[], tags?: JSDocTagInfo[], codeActions?: CodeAction[], source?: SymbolDisplayPart[]): CompletionEntryDetails {
        return { name, kindModifiers, kind, displayParts, documentation, tags, codeActions, source };
    }

    interface CodeActionsAndSourceDisplay {
        readonly codeActions: CodeAction[] | undefined;
        readonly sourceDisplay: SymbolDisplayPart[] | undefined;
    }
    function getCompletionEntryCodeActionsAndSourceDisplay(
        symbolToOriginInfoMap: SymbolOriginInfoMap,
        symbol: Symbol,
        program: Program,
        checker: TypeChecker,
        host: LanguageServiceHost,
        compilerOptions: CompilerOptions,
        sourceFile: SourceFile,
        position: number,
        previousToken: Node | undefined,
        formatContext: formatting.FormatContext,
        preferences: UserPreferences,
    ): CodeActionsAndSourceDisplay {
        const symbolOriginInfo = symbolToOriginInfoMap[getSymbolId(symbol)];
        if (!symbolOriginInfo || !originIsExport(symbolOriginInfo)) {
            return { codeActions: undefined, sourceDisplay: undefined };
        }

        const { moduleSymbol } = symbolOriginInfo;
        const exportedSymbol = checker.getMergedSymbol(skipAlias(symbol.exportSymbol || symbol, checker));
        const { moduleSpecifier, codeAction } = codefix.getImportCompletionAction(
            exportedSymbol,
            moduleSymbol,
            sourceFile,
            getNameForExportedSymbol(symbol, compilerOptions.target!),
            host,
            program,
            formatContext,
            previousToken && isIdentifier(previousToken) ? previousToken.getStart(sourceFile) : position,
            preferences);
        return { sourceDisplay: [textPart(moduleSpecifier)], codeActions: [codeAction] };
    }

    export function getCompletionEntrySymbol(
        program: Program,
        log: Log,
        sourceFile: SourceFile,
        position: number,
        entryId: CompletionEntryIdentifier,
        host: LanguageServiceHost,
        preferences: UserPreferences,
    ): Symbol | undefined {
        const completion = getSymbolCompletionFromEntryId(program, log, sourceFile, position, entryId, host, preferences);
        return completion.type === "symbol" ? completion.symbol : undefined;
    }

    const enum CompletionDataKind { Data, JsDocTagName, JsDocTag, JsDocParameterName }
    /** true: after the `=` sign but no identifier has been typed yet. Else is the Identifier after the initializer. */
    type IsJsxInitializer = boolean | Identifier;
    interface CompletionData {
        readonly kind: CompletionDataKind.Data;
        readonly symbols: readonly Symbol[];
        readonly completionKind: CompletionKind;
        readonly isInSnippetScope: boolean;
        /** Note that the presence of this alone doesn't mean that we need a conversion. Only do that if the completion is not an ordinary identifier. */
        readonly propertyAccessToConvert: PropertyAccessExpression | undefined;
        readonly isNewIdentifierLocation: boolean;
        readonly location: Node | undefined;
        readonly keywordFilters: KeywordCompletionFilters;
        readonly literals: readonly (string | number | PseudoBigInt)[];
        readonly symbolToOriginInfoMap: SymbolOriginInfoMap;
        readonly recommendedCompletion: Symbol | undefined;
        readonly previousToken: Node | undefined;
        readonly isJsxInitializer: IsJsxInitializer;
        readonly insideJsDocTagTypeExpression: boolean;
        readonly symbolToSortTextMap: SymbolSortTextMap;
        readonly isTypeOnlyLocation: boolean;
        /** In JSX tag name and attribute names, identifiers like "my-tag" or "aria-name" is valid identifier. */
        readonly isJsxIdentifierExpected: boolean;
    }
    type Request = { readonly kind: CompletionDataKind.JsDocTagName | CompletionDataKind.JsDocTag } | { readonly kind: CompletionDataKind.JsDocParameterName, tag: JSDocParameterTag };

    export const enum CompletionKind {
        ObjectPropertyDeclaration,
        Global,
        PropertyAccess,
        MemberLike,
        String,
        None,
    }

    function getRecommendedCompletion(previousToken: Node, contextualType: Type, checker: TypeChecker): Symbol | undefined {
        // For a union, return the first one with a recommended completion.
        return firstDefined(contextualType && (contextualType.isUnion() ? contextualType.types : [contextualType]), type => {
            const symbol = type && type.symbol;
            // Don't include make a recommended completion for an abstract class
            return symbol && (symbol.flags & (SymbolFlags.EnumMember | SymbolFlags.Enum | SymbolFlags.Class) && !isAbstractConstructorSymbol(symbol))
                ? getFirstSymbolInChain(symbol, previousToken, checker)
                : undefined;
        });
    }

    function getContextualType(previousToken: Node, position: number, sourceFile: SourceFile, checker: TypeChecker): Type | undefined {
        const { parent } = previousToken;
        switch (previousToken.kind) {
            case SyntaxKind.Identifier:
                return getContextualTypeFromParent(previousToken as Identifier, checker);
            case SyntaxKind.EqualsToken:
                switch (parent.kind) {
                    case SyntaxKind.VariableDeclaration:
                        return checker.getContextualType((parent as VariableDeclaration).initializer!); // TODO: GH#18217
                    case SyntaxKind.BinaryExpression:
                        return checker.getTypeAtLocation((parent as BinaryExpression).left);
                    case SyntaxKind.JsxAttribute:
                        return checker.getContextualTypeForJsxAttribute(parent as JsxAttribute);
                    default:
                        return undefined;
                }
            case SyntaxKind.NewKeyword:
                return checker.getContextualType(parent as Expression);
            case SyntaxKind.CaseKeyword:
                return getSwitchedType(cast(parent, isCaseClause), checker);
            case SyntaxKind.OpenBraceToken:
                return isJsxExpression(parent) && parent.parent.kind !== SyntaxKind.JsxElement ? checker.getContextualTypeForJsxAttribute(parent.parent) : undefined;
            default:
                const argInfo = SignatureHelp.getArgumentInfoForCompletions(previousToken, position, sourceFile);
                return argInfo ?
                    // At `,`, treat this as the next argument after the comma.
                    checker.getContextualTypeForArgumentAtIndex(argInfo.invocation, argInfo.argumentIndex + (previousToken.kind === SyntaxKind.CommaToken ? 1 : 0)) :
                    isEqualityOperatorKind(previousToken.kind) && isBinaryExpression(parent) && isEqualityOperatorKind(parent.operatorToken.kind) ?
                        // completion at `x ===/**/` should be for the right side
                        checker.getTypeAtLocation(parent.left) :
                        checker.getContextualType(previousToken as Expression);
        }
    }

    function getFirstSymbolInChain(symbol: Symbol, enclosingDeclaration: Node, checker: TypeChecker): Symbol | undefined {
        const chain = checker.getAccessibleSymbolChain(symbol, enclosingDeclaration, /*meaning*/ SymbolFlags.All, /*useOnlyExternalAliasing*/ false);
        if (chain) return first(chain);
        return symbol.parent && (isModuleSymbol(symbol.parent) ? symbol : getFirstSymbolInChain(symbol.parent, enclosingDeclaration, checker));
    }

    function isModuleSymbol(symbol: Symbol): boolean {
        return symbol.declarations.some(d => d.kind === SyntaxKind.SourceFile);
    }

    function getCompletionData(
        program: Program,
        log: (message: string) => void,
        sourceFile: SourceFile,
        isUncheckedFile: boolean,
        position: number,
        preferences: Pick<UserPreferences, "includeCompletionsForModuleExports" | "includeCompletionsWithInsertText" | "includeAutomaticOptionalChainCompletions">,
        detailsEntryId: CompletionEntryIdentifier | undefined,
        host: LanguageServiceHost,
    ): CompletionData | Request | undefined {
        const typeChecker = program.getTypeChecker();

        let start = timestamp();
        let currentToken = getTokenAtPosition(sourceFile, position); // TODO: GH#15853
        // We will check for jsdoc comments with insideComment and getJsDocTagAtPosition. (TODO: that seems rather inefficient to check the same thing so many times.)

        log("getCompletionData: Get current token: " + (timestamp() - start));

        start = timestamp();
        const insideComment = isInComment(sourceFile, position, currentToken);
        log("getCompletionData: Is inside comment: " + (timestamp() - start));

        let insideJsDocTagTypeExpression = false;
        let isInSnippetScope = false;
        if (insideComment) {
            if (hasDocComment(sourceFile, position)) {
                if (sourceFile.text.charCodeAt(position - 1) === CharacterCodes.at) {
                    // The current position is next to the '@' sign, when no tag name being provided yet.
                    // Provide a full list of tag names
                    return { kind: CompletionDataKind.JsDocTagName };
                }
                else {
                    // When completion is requested without "@", we will have check to make sure that
                    // there are no comments prefix the request position. We will only allow "*" and space.
                    // e.g
                    //   /** |c| /*
                    //
                    //   /**
                    //     |c|
                    //    */
                    //
                    //   /**
                    //    * |c|
                    //    */
                    //
                    //   /**
                    //    *         |c|
                    //    */
                    const lineStart = getLineStartPositionForPosition(position, sourceFile);
                    if (!/[^\*|\s(/)]/.test(sourceFile.text.substring(lineStart, position))) {
                        return { kind: CompletionDataKind.JsDocTag };
                    }
                }
            }

            // Completion should work inside certain JsDoc tags. For example:
            //     /** @type {number | string} */
            // Completion should work in the brackets
            const tag = getJsDocTagAtPosition(currentToken, position);
            if (tag) {
                if (tag.tagName.pos <= position && position <= tag.tagName.end) {
                    return { kind: CompletionDataKind.JsDocTagName };
                }
                if (isTagWithTypeExpression(tag) && tag.typeExpression && tag.typeExpression.kind === SyntaxKind.JSDocTypeExpression) {
                    currentToken = getTokenAtPosition(sourceFile, position);
                    if (!currentToken ||
                        (!isDeclarationName(currentToken) &&
                            (currentToken.parent.kind !== SyntaxKind.JSDocPropertyTag ||
                                (<JSDocPropertyTag>currentToken.parent).name !== currentToken))) {
                        // Use as type location if inside tag's type expression
                        insideJsDocTagTypeExpression = isCurrentlyEditingNode(tag.typeExpression);
                    }
                }
                if (!insideJsDocTagTypeExpression && isJSDocParameterTag(tag) && (nodeIsMissing(tag.name) || tag.name.pos <= position && position <= tag.name.end)) {
                    return { kind: CompletionDataKind.JsDocParameterName, tag };
                }
            }

            if (!insideJsDocTagTypeExpression) {
                // Proceed if the current position is in jsDoc tag expression; otherwise it is a normal
                // comment or the plain text part of a jsDoc comment, so no completion should be available
                log("Returning an empty list because completion was inside a regular comment or plain text part of a JsDoc comment.");
                return undefined;
            }
        }

        start = timestamp();
        const previousToken = findPrecedingToken(position, sourceFile, /*startNode*/ undefined)!; // TODO: GH#18217
        log("getCompletionData: Get previous token 1: " + (timestamp() - start));

        // The decision to provide completion depends on the contextToken, which is determined through the previousToken.
        // Note: 'previousToken' (and thus 'contextToken') can be undefined if we are the beginning of the file
        let contextToken = previousToken;

        // Check if the caret is at the end of an identifier; this is a partial identifier that we want to complete: e.g. a.toS|
        // Skip this partial identifier and adjust the contextToken to the token that precedes it.
        if (contextToken && position <= contextToken.end && (isIdentifierOrPrivateIdentifier(contextToken) || isKeyword(contextToken.kind))) {
            const start = timestamp();
            contextToken = findPrecedingToken(contextToken.getFullStart(), sourceFile, /*startNode*/ undefined)!; // TODO: GH#18217
            log("getCompletionData: Get previous token 2: " + (timestamp() - start));
        }

        // Find the node where completion is requested on.
        // Also determine whether we are trying to complete with members of that node
        // or attributes of a JSX tag.
        let node = currentToken;
        let propertyAccessToConvert: PropertyAccessExpression | undefined;
        let isRightOfDot = false;
        let isRightOfQuestionDot = false;
        let isRightOfOpenTag = false;
        let isStartingCloseTag = false;
        let isJsxInitializer: IsJsxInitializer = false;
        let isJsxIdentifierExpected = false;

        let location = getTouchingPropertyName(sourceFile, position);
        if (contextToken) {
            // Bail out if this is a known invalid completion location
            if (isCompletionListBlocker(contextToken)) {
                log("Returning an empty list because completion was requested in an invalid position.");
                return undefined;
            }

            let parent = contextToken.parent;
            if (contextToken.kind === SyntaxKind.DotToken || contextToken.kind === SyntaxKind.QuestionDotToken) {
                isRightOfDot = contextToken.kind === SyntaxKind.DotToken;
                isRightOfQuestionDot = contextToken.kind === SyntaxKind.QuestionDotToken;
                switch (parent.kind) {
                    case SyntaxKind.PropertyAccessExpression:
                        propertyAccessToConvert = parent as PropertyAccessExpression;
                        node = propertyAccessToConvert.expression;
                        if (node.end === contextToken.pos &&
                            isCallExpression(node) &&
                            node.getChildCount(sourceFile) &&
                            last(node.getChildren(sourceFile)).kind !== SyntaxKind.CloseParenToken) {
                            // This is likely dot from incorrectly parsed call expression and user is starting to write spread
                            // eg: Math.min(./**/)
                            return undefined;
                        }
                        break;
                    case SyntaxKind.QualifiedName:
                        node = (parent as QualifiedName).left;
                        break;
                    case SyntaxKind.ModuleDeclaration:
                        node = (parent as ModuleDeclaration).name;
                        break;
                    case SyntaxKind.ImportType:
                    case SyntaxKind.MetaProperty:
                        node = parent;
                        break;
                    default:
                        // There is nothing that precedes the dot, so this likely just a stray character
                        // or leading into a '...' token. Just bail out instead.
                        return undefined;
                }
            }
            else if (sourceFile.languageVariant === LanguageVariant.JSX) {
                // <UI.Test /* completion position */ />
                // If the tagname is a property access expression, we will then walk up to the top most of property access expression.
                // Then, try to get a JSX container and its associated attributes type.
                if (parent && parent.kind === SyntaxKind.PropertyAccessExpression) {
                    contextToken = parent;
                    parent = parent.parent;
                }

                // Fix location
                if (currentToken.parent === location) {
                    switch (currentToken.kind) {
                        case SyntaxKind.GreaterThanToken:
                            if (currentToken.parent.kind === SyntaxKind.JsxElement || currentToken.parent.kind === SyntaxKind.JsxOpeningElement) {
                                location = currentToken;
                            }
                            break;

                        case SyntaxKind.SlashToken:
                            if (currentToken.parent.kind === SyntaxKind.JsxSelfClosingElement) {
                                location = currentToken;
                            }
                            break;
                    }
                }

                switch (parent.kind) {
                    case SyntaxKind.JsxClosingElement:
                        if (contextToken.kind === SyntaxKind.SlashToken) {
                            isStartingCloseTag = true;
                            location = contextToken;
                        }
                        break;

                    case SyntaxKind.BinaryExpression:
                        if (!binaryExpressionMayBeOpenTag(parent as BinaryExpression)) {
                            break;
                        }
                    // falls through

                    case SyntaxKind.JsxSelfClosingElement:
                    case SyntaxKind.JsxElement:
                    case SyntaxKind.JsxOpeningElement:
                        isJsxIdentifierExpected = true;
                        if (contextToken.kind === SyntaxKind.LessThanToken) {
                            isRightOfOpenTag = true;
                            location = contextToken;
                        }
                        break;

                    case SyntaxKind.JsxAttribute:
                        switch (previousToken.kind) {
                            case SyntaxKind.EqualsToken:
                                isJsxInitializer = true;
                                break;
                            case SyntaxKind.Identifier:
                                isJsxIdentifierExpected = true;
                                // For `<div x=[|f/**/|]`, `parent` will be `x` and `previousToken.parent` will be `f` (which is its own JsxAttribute)
                                // Note for `<div someBool f>` we don't want to treat this as a jsx inializer, instead it's the attribute name.
                                if (parent !== previousToken.parent &&
                                    !(parent as JsxAttribute).initializer &&
                                    findChildOfKind(parent, SyntaxKind.EqualsToken, sourceFile)) {
                                    isJsxInitializer = previousToken as Identifier;
                                }
                        }
                        break;
                }
            }
        }

        const semanticStart = timestamp();
        let completionKind = CompletionKind.None;
        let isNewIdentifierLocation = false;
        let keywordFilters = KeywordCompletionFilters.None;
        // This also gets mutated in nested-functions after the return
        let symbols: Symbol[] = [];
        const symbolToOriginInfoMap: SymbolOriginInfoMap = [];
        const symbolToSortTextMap: SymbolSortTextMap = [];
        const importSuggestionsCache = host.getImportSuggestionsCache && host.getImportSuggestionsCache();
        const isTypeOnly = isTypeOnlyCompletion();

        if (isRightOfDot || isRightOfQuestionDot) {
            getTypeScriptMemberSymbols();
        }
        else if (isRightOfOpenTag) {
            const tagSymbols = typeChecker.getJsxIntrinsicTagNamesAt(location);
            Debug.assertEachIsDefined(tagSymbols, "getJsxIntrinsicTagNames() should all be defined");
            tryGetGlobalSymbols();
            symbols = tagSymbols.concat(symbols);
            completionKind = CompletionKind.MemberLike;
            keywordFilters = KeywordCompletionFilters.None;
        }
        else if (isStartingCloseTag) {
            const tagName = (<JsxElement>contextToken.parent.parent).openingElement.tagName;
            const tagSymbol = typeChecker.getSymbolAtLocation(tagName);
            if (tagSymbol) {
                symbols = [tagSymbol];
            }
            completionKind = CompletionKind.MemberLike;
            keywordFilters = KeywordCompletionFilters.None;
        }
        else {
            // For JavaScript or TypeScript, if we're not after a dot, then just try to get the
            // global symbols in scope.  These results should be valid for either language as
            // the set of symbols that can be referenced from this location.
            if (!tryGetGlobalSymbols()) {
                return undefined;
            }
        }

        log("getCompletionData: Semantic work: " + (timestamp() - semanticStart));
        const contextualType = previousToken && getContextualType(previousToken, position, sourceFile, typeChecker);
        const literals = mapDefined(contextualType && (contextualType.isUnion() ? contextualType.types : [contextualType]), t => t.isLiteral() ? t.value : undefined);

        const recommendedCompletion = previousToken && contextualType && getRecommendedCompletion(previousToken, contextualType, typeChecker);
        return {
            kind: CompletionDataKind.Data,
            symbols,
            completionKind,
            isInSnippetScope,
            propertyAccessToConvert,
            isNewIdentifierLocation,
            location,
            keywordFilters,
            literals,
            symbolToOriginInfoMap,
            recommendedCompletion,
            previousToken,
            isJsxInitializer,
            insideJsDocTagTypeExpression,
            symbolToSortTextMap,
            isTypeOnlyLocation: isTypeOnly,
            isJsxIdentifierExpected,
        };

        type JSDocTagWithTypeExpression = JSDocParameterTag | JSDocPropertyTag | JSDocReturnTag | JSDocTypeTag | JSDocTypedefTag;

        function isTagWithTypeExpression(tag: JSDocTag): tag is JSDocTagWithTypeExpression {
            switch (tag.kind) {
                case SyntaxKind.JSDocParameterTag:
                case SyntaxKind.JSDocPropertyTag:
                case SyntaxKind.JSDocReturnTag:
                case SyntaxKind.JSDocTypeTag:
                case SyntaxKind.JSDocTypedefTag:
                    return true;
                default:
                    return false;
            }
        }

        function getTypeScriptMemberSymbols(): void {
            // Right of dot member completion list
            completionKind = CompletionKind.PropertyAccess;

            // Since this is qualified name check it's a type node location
            const isImportType = isLiteralImportTypeNode(node);
            const isTypeLocation = insideJsDocTagTypeExpression
                || (isImportType && !(node as ImportTypeNode).isTypeOf)
                || isPartOfTypeNode(node.parent)
                || isPossiblyTypeArgumentPosition(contextToken, sourceFile, typeChecker);
            const isRhsOfImportDeclaration = isInRightSideOfInternalImportEqualsDeclaration(node);
            if (isEntityName(node) || isImportType) {
                const isNamespaceName = isModuleDeclaration(node.parent);
                if (isNamespaceName) isNewIdentifierLocation = true;
                let symbol = typeChecker.getSymbolAtLocation(node);
                if (symbol) {
                    symbol = skipAlias(symbol, typeChecker);

                    if (symbol.flags & (SymbolFlags.Module | SymbolFlags.Enum)) {
                        // Extract module or enum members
                        const exportedSymbols = typeChecker.getExportsOfModule(symbol);
                        Debug.assertEachIsDefined(exportedSymbols, "getExportsOfModule() should all be defined");
                        const isValidValueAccess = (symbol: Symbol) => typeChecker.isValidPropertyAccess(isImportType ? <ImportTypeNode>node : <PropertyAccessExpression>(node.parent), symbol.name);
                        const isValidTypeAccess = (symbol: Symbol) => symbolCanBeReferencedAtTypeLocation(symbol);
                        const isValidAccess: (symbol: Symbol) => boolean =
                            isNamespaceName
                                // At `namespace N.M/**/`, if this is the only declaration of `M`, don't include `M` as a completion.
                                ? symbol => !!(symbol.flags & SymbolFlags.Namespace) && !symbol.declarations.every(d => d.parent === node.parent)
                                : isRhsOfImportDeclaration ?
                                    // Any kind is allowed when dotting off namespace in internal import equals declaration
                                    symbol => isValidTypeAccess(symbol) || isValidValueAccess(symbol) :
                                    isTypeLocation ? isValidTypeAccess : isValidValueAccess;
                        for (const exportedSymbol of exportedSymbols) {
                            if (isValidAccess(exportedSymbol)) {
                                symbols.push(exportedSymbol);
                            }
                        }

                        // If the module is merged with a value, we must get the type of the class and add its propertes (for inherited static methods).
                        if (!isTypeLocation &&
                            symbol.declarations &&
                            symbol.declarations.some(d => d.kind !== SyntaxKind.SourceFile && d.kind !== SyntaxKind.ModuleDeclaration && d.kind !== SyntaxKind.EnumDeclaration)) {
                            let type = typeChecker.getTypeOfSymbolAtLocation(symbol, node).getNonOptionalType();
                            let insertQuestionDot = false;
                            if (type.isNullableType()) {
                                const canCorrectToQuestionDot =
                                    isRightOfDot &&
                                    !isRightOfQuestionDot &&
                                    preferences.includeAutomaticOptionalChainCompletions !== false;

                                if (canCorrectToQuestionDot || isRightOfQuestionDot) {
                                    type = type.getNonNullableType();
                                    if (canCorrectToQuestionDot) {
                                        insertQuestionDot = true;
                                    }
                                }
                            }
                            addTypeProperties(type, !!(node.flags & NodeFlags.AwaitContext), insertQuestionDot);
                        }

                        return;
                    }
                }
            }

            if (isMetaProperty(node) && (node.keywordToken === SyntaxKind.NewKeyword || node.keywordToken === SyntaxKind.ImportKeyword) && contextToken === node.getChildAt(1)) {
                const completion = (node.keywordToken === SyntaxKind.NewKeyword) ? "target" : "meta";
                symbols.push(typeChecker.createSymbol(SymbolFlags.Property, escapeLeadingUnderscores(completion)));
                return;
            }

            if (!isTypeLocation) {
                let type = typeChecker.getTypeAtLocation(node).getNonOptionalType();
                let insertQuestionDot = false;
                if (type.isNullableType()) {
                    const canCorrectToQuestionDot =
                        isRightOfDot &&
                        !isRightOfQuestionDot &&
                        preferences.includeAutomaticOptionalChainCompletions !== false;

                    if (canCorrectToQuestionDot || isRightOfQuestionDot) {
                        type = type.getNonNullableType();
                        if (canCorrectToQuestionDot) {
                            insertQuestionDot = true;
                        }
                    }
                }
                addTypeProperties(type, !!(node.flags & NodeFlags.AwaitContext), insertQuestionDot);
            }
        }

        function addTypeProperties(type: Type, insertAwait: boolean, insertQuestionDot: boolean): void {
            isNewIdentifierLocation = !!type.getStringIndexType();
            if (isRightOfQuestionDot && some(type.getCallSignatures())) {
                isNewIdentifierLocation = true;
            }

            const propertyAccess = node.kind === SyntaxKind.ImportType ? <ImportTypeNode>node : <PropertyAccessExpression | QualifiedName>node.parent;
            if (isUncheckedFile) {
                // In javascript files, for union types, we don't just get the members that
                // the individual types have in common, we also include all the members that
                // each individual type has. This is because we're going to add all identifiers
                // anyways. So we might as well elevate the members that were at least part
                // of the individual types to a higher status since we know what they are.
                symbols.push(...getPropertiesForCompletion(type, typeChecker));
            }
            else {
                for (const symbol of type.getApparentProperties()) {
                    if (typeChecker.isValidPropertyAccessForCompletions(propertyAccess, type, symbol)) {
                        addPropertySymbol(symbol, /*insertAwait*/ false, insertQuestionDot);
                    }
                }
            }

            if (insertAwait && preferences.includeCompletionsWithInsertText) {
                const promiseType = typeChecker.getPromisedTypeOfPromise(type);
                if (promiseType) {
                    for (const symbol of promiseType.getApparentProperties()) {
                        if (typeChecker.isValidPropertyAccessForCompletions(propertyAccess, promiseType, symbol)) {
                            addPropertySymbol(symbol, /* insertAwait */ true, insertQuestionDot);
                        }
                    }
                }
            }
        }

        function addPropertySymbol(symbol: Symbol, insertAwait: boolean, insertQuestionDot: boolean) {
            // For a computed property with an accessible name like `Symbol.iterator`,
            // we'll add a completion for the *name* `Symbol` instead of for the property.
            // If this is e.g. [Symbol.iterator], add a completion for `Symbol`.
            const computedPropertyName = firstDefined(symbol.declarations, decl => tryCast(getNameOfDeclaration(decl), isComputedPropertyName));
            if (computedPropertyName) {
                const leftMostName = getLeftMostName(computedPropertyName.expression); // The completion is for `Symbol`, not `iterator`.
                const nameSymbol = leftMostName && typeChecker.getSymbolAtLocation(leftMostName);
                // If this is nested like for `namespace N { export const sym = Symbol(); }`, we'll add the completion for `N`.
                const firstAccessibleSymbol = nameSymbol && getFirstSymbolInChain(nameSymbol, contextToken, typeChecker);
                if (firstAccessibleSymbol && !symbolToOriginInfoMap[getSymbolId(firstAccessibleSymbol)]) {
                    symbols.push(firstAccessibleSymbol);
                    const moduleSymbol = firstAccessibleSymbol.parent;
                    symbolToOriginInfoMap[getSymbolId(firstAccessibleSymbol)] =
                        !moduleSymbol || !isExternalModuleSymbol(moduleSymbol)
                            ? { kind: getNullableSymbolOriginInfoKind(SymbolOriginInfoKind.SymbolMemberNoExport) }
                            : { kind: getNullableSymbolOriginInfoKind(SymbolOriginInfoKind.SymbolMemberExport), moduleSymbol, isDefaultExport: false };
                }
                else if (preferences.includeCompletionsWithInsertText) {
                    addSymbolOriginInfo(symbol);
                    symbols.push(symbol);
                }
            }
            else {
                addSymbolOriginInfo(symbol);
                symbols.push(symbol);
            }

            function addSymbolOriginInfo(symbol: Symbol) {
                if (preferences.includeCompletionsWithInsertText) {
                    if (insertAwait && !symbolToOriginInfoMap[getSymbolId(symbol)]) {
                        symbolToOriginInfoMap[getSymbolId(symbol)] = { kind: getNullableSymbolOriginInfoKind(SymbolOriginInfoKind.Promise) };
                    }
                    else if (insertQuestionDot) {
                        symbolToOriginInfoMap[getSymbolId(symbol)] = { kind: SymbolOriginInfoKind.Nullable };
                    }
                }
            }

            function getNullableSymbolOriginInfoKind(kind: SymbolOriginInfoKind) {
                return insertQuestionDot ? kind | SymbolOriginInfoKind.Nullable : kind;
            }
        }

        /** Given 'a.b.c', returns 'a'. */
        function getLeftMostName(e: Expression): Identifier | undefined {
            return isIdentifier(e) ? e : isPropertyAccessExpression(e) ? getLeftMostName(e.expression) : undefined;
        }

        function tryGetGlobalSymbols(): boolean {
            const result: GlobalsSearch = tryGetObjectLikeCompletionSymbols()
                || tryGetImportOrExportClauseCompletionSymbols()
                || tryGetLocalNamedExportCompletionSymbols()
                || tryGetConstructorCompletion()
                || tryGetClassLikeCompletionSymbols()
                || tryGetJsxCompletionSymbols()
                || (getGlobalCompletions(), GlobalsSearch.Success);
            return result === GlobalsSearch.Success;
        }

        function tryGetConstructorCompletion(): GlobalsSearch {
            if (!tryGetConstructorLikeCompletionContainer(contextToken)) return GlobalsSearch.Continue;
            // no members, only keywords
            completionKind = CompletionKind.None;
            // Declaring new property/method/accessor
            isNewIdentifierLocation = true;
            // Has keywords for constructor parameter
            keywordFilters = KeywordCompletionFilters.ConstructorParameterKeywords;
            return GlobalsSearch.Success;
        }

        function tryGetJsxCompletionSymbols(): GlobalsSearch {
            const jsxContainer = tryGetContainingJsxElement(contextToken);
            // Cursor is inside a JSX self-closing element or opening element
            const attrsType = jsxContainer && typeChecker.getContextualType(jsxContainer.attributes);
            if (!attrsType) return GlobalsSearch.Continue;
            const completionsType = jsxContainer && typeChecker.getContextualType(jsxContainer.attributes, ContextFlags.Completions);
            symbols = filterJsxAttributes(getPropertiesForObjectExpression(attrsType, completionsType, jsxContainer!.attributes, typeChecker), jsxContainer!.attributes.properties);
            setSortTextToOptionalMember();
            completionKind = CompletionKind.MemberLike;
            isNewIdentifierLocation = false;
            return GlobalsSearch.Success;
        }

        function getGlobalCompletions(): void {
            keywordFilters = tryGetFunctionLikeBodyCompletionContainer(contextToken) ? KeywordCompletionFilters.FunctionLikeBodyKeywords : KeywordCompletionFilters.All;

            // Get all entities in the current scope.
            completionKind = CompletionKind.Global;
            isNewIdentifierLocation = isNewIdentifierDefinitionLocation(contextToken);

            if (previousToken !== contextToken) {
                Debug.assert(!!previousToken, "Expected 'contextToken' to be defined when different from 'previousToken'.");
            }
            // We need to find the node that will give us an appropriate scope to begin
            // aggregating completion candidates. This is achieved in 'getScopeNode'
            // by finding the first node that encompasses a position, accounting for whether a node
            // is "complete" to decide whether a position belongs to the node.
            //
            // However, at the end of an identifier, we are interested in the scope of the identifier
            // itself, but fall outside of the identifier. For instance:
            //
            //      xyz => x$
            //
            // the cursor is outside of both the 'x' and the arrow function 'xyz => x',
            // so 'xyz' is not returned in our results.
            //
            // We define 'adjustedPosition' so that we may appropriately account for
            // being at the end of an identifier. The intention is that if requesting completion
            // at the end of an identifier, it should be effectively equivalent to requesting completion
            // anywhere inside/at the beginning of the identifier. So in the previous case, the
            // 'adjustedPosition' will work as if requesting completion in the following:
            //
            //      xyz => $x
            //
            // If previousToken !== contextToken, then
            //   - 'contextToken' was adjusted to the token prior to 'previousToken'
            //      because we were at the end of an identifier.
            //   - 'previousToken' is defined.
            const adjustedPosition = previousToken !== contextToken ?
                previousToken.getStart() :
                position;

            const scopeNode = getScopeNode(contextToken, adjustedPosition, sourceFile) || sourceFile;
            isInSnippetScope = isSnippetScope(scopeNode);

            const symbolMeanings = (isTypeOnly ? SymbolFlags.None : SymbolFlags.Value) | SymbolFlags.Type | SymbolFlags.Namespace | SymbolFlags.Alias;

            symbols = typeChecker.getSymbolsInScope(scopeNode, symbolMeanings);
            Debug.assertEachIsDefined(symbols, "getSymbolsInScope() should all be defined");
            for (const symbol of symbols) {
                if (!typeChecker.isArgumentsSymbol(symbol) &&
                    !some(symbol.declarations, d => d.getSourceFile() === sourceFile)) {
                    symbolToSortTextMap[getSymbolId(symbol)] = SortText.GlobalsOrKeywords;
                }
            }

            // Need to insert 'this.' before properties of `this` type, so only do that if `includeInsertTextCompletions`
            if (preferences.includeCompletionsWithInsertText && scopeNode.kind !== SyntaxKind.SourceFile) {
                const thisType = typeChecker.tryGetThisTypeAt(scopeNode, /*includeGlobalThis*/ false);
                if (thisType && !isProbablyGlobalType(thisType, sourceFile, typeChecker)) {
                    for (const symbol of getPropertiesForCompletion(thisType, typeChecker)) {
                        symbolToOriginInfoMap[getSymbolId(symbol)] = { kind: SymbolOriginInfoKind.ThisType };
                        symbols.push(symbol);
                        symbolToSortTextMap[getSymbolId(symbol)] = SortText.SuggestedClassMembers;
                    }
                }
            }

            if (shouldOfferImportCompletions()) {
                const lowerCaseTokenText = previousToken && isIdentifier(previousToken) ? previousToken.text.toLowerCase() : "";
                const autoImportSuggestions = getSymbolsFromOtherSourceFileExports(program.getCompilerOptions().target!, host);
                if (!detailsEntryId && importSuggestionsCache) {
                    importSuggestionsCache.set(sourceFile.fileName, autoImportSuggestions, host.getProjectVersion && host.getProjectVersion());
                }
                autoImportSuggestions.forEach(({ symbol, symbolName, skipFilter, origin }) => {
                    if (detailsEntryId) {
                        if (detailsEntryId.source && stripQuotes(origin.moduleSymbol.name) !== detailsEntryId.source) {
                            return;
                        }
                    }
                    else if (!skipFilter && !stringContainsCharactersInOrder(symbolName.toLowerCase(), lowerCaseTokenText)) {
                        return;
                    }

                    const symbolId = getSymbolId(symbol);
                    symbols.push(symbol);
                    symbolToOriginInfoMap[symbolId] = origin;
                    symbolToSortTextMap[symbolId] = SortText.AutoImportSuggestions;
                });
            }
            filterGlobalCompletion(symbols);
        }

        function shouldOfferImportCompletions(): boolean {
            // If not already a module, must have modules enabled.
            if (!preferences.includeCompletionsForModuleExports) return false;
            // If already using ES6 modules, OK to continue using them.
            if (sourceFile.externalModuleIndicator || sourceFile.commonJsModuleIndicator) return true;
            // If module transpilation is enabled or we're targeting es6 or above, or not emitting, OK.
            if (compilerOptionsIndicateEs6Modules(program.getCompilerOptions())) return true;
            // If some file is using ES6 modules, assume that it's OK to add more.
            return programContainsModules(program);
        }

        function isSnippetScope(scopeNode: Node): boolean {
            switch (scopeNode.kind) {
                case SyntaxKind.SourceFile:
                case SyntaxKind.TemplateExpression:
                case SyntaxKind.JsxExpression:
                case SyntaxKind.Block:
                    return true;
                default:
                    return isStatement(scopeNode);
            }
        }

        function filterGlobalCompletion(symbols: Symbol[]): void {
            const isTypeOnly = isTypeOnlyCompletion();
            if (isTypeOnly) {
                keywordFilters = isTypeAssertion()
                    ? KeywordCompletionFilters.TypeAssertionKeywords
                    : KeywordCompletionFilters.TypeKeywords;
            }

            filterMutate(symbols, symbol => {
                if (!isSourceFile(location)) {
                    // export = /**/ here we want to get all meanings, so any symbol is ok
                    if (isExportAssignment(location.parent)) {
                        return true;
                    }

                    symbol = skipAlias(symbol, typeChecker);

                    // import m = /**/ <-- It can only access namespace (if typing import = x. this would get member symbols and not namespace)
                    if (isInRightSideOfInternalImportEqualsDeclaration(location)) {
                        return !!(symbol.flags & SymbolFlags.Namespace);
                    }

                    if (isTypeOnly) {
                        // It's a type, but you can reach it by namespace.type as well
                        return symbolCanBeReferencedAtTypeLocation(symbol);
                    }
                }

                // expressions are value space (which includes the value namespaces)
                return !!(getCombinedLocalAndExportSymbolFlags(symbol) & SymbolFlags.Value);
            });
        }

        function isTypeAssertion(): boolean {
            return isAssertionExpression(contextToken.parent);
        }

        function isTypeOnlyCompletion(): boolean {
            return insideJsDocTagTypeExpression
                || !isContextTokenValueLocation(contextToken) &&
                (isPossiblyTypeArgumentPosition(contextToken, sourceFile, typeChecker)
                    || isPartOfTypeNode(location)
                    || isContextTokenTypeLocation(contextToken));
        }

        function isContextTokenValueLocation(contextToken: Node) {
            return contextToken &&
                contextToken.kind === SyntaxKind.TypeOfKeyword &&
                (contextToken.parent.kind === SyntaxKind.TypeQuery || isTypeOfExpression(contextToken.parent));
        }

        function isContextTokenTypeLocation(contextToken: Node): boolean {
            if (contextToken) {
                const parentKind = contextToken.parent.kind;
                switch (contextToken.kind) {
                    case SyntaxKind.ColonToken:
                        return parentKind === SyntaxKind.PropertyDeclaration ||
                            parentKind === SyntaxKind.PropertySignature ||
                            parentKind === SyntaxKind.Parameter ||
                            parentKind === SyntaxKind.VariableDeclaration ||
                            isFunctionLikeKind(parentKind);

                    case SyntaxKind.EqualsToken:
                        return parentKind === SyntaxKind.TypeAliasDeclaration;

                    case SyntaxKind.AsKeyword:
                        return parentKind === SyntaxKind.AsExpression;

                    case SyntaxKind.LessThanToken:
                        return parentKind === SyntaxKind.TypeReference ||
                            parentKind === SyntaxKind.TypeAssertionExpression;

                    case SyntaxKind.ExtendsKeyword:
                        return parentKind === SyntaxKind.TypeParameter;
                }
            }
            return false;
        }

        /** True if symbol is a type or a module containing at least one type. */
        function symbolCanBeReferencedAtTypeLocation(symbol: Symbol, seenModules = createMap<true>()): boolean {
            const sym = skipAlias(symbol.exportSymbol || symbol, typeChecker);
            return !!(sym.flags & SymbolFlags.Type) ||
                !!(sym.flags & SymbolFlags.Module) &&
                addToSeen(seenModules, getSymbolId(sym)) &&
                typeChecker.getExportsOfModule(sym).some(e => symbolCanBeReferencedAtTypeLocation(e, seenModules));
        }

        /**
         * Gathers symbols that can be imported from other files, de-duplicating along the way. Symbols can be "duplicates"
         * if re-exported from another module, e.g. `export { foo } from "./a"`. That syntax creates a fresh symbol, but
         * it’s just an alias to the first, and both have the same name, so we generally want to filter those aliases out,
         * if and only if the the first can be imported (it may be excluded due to package.json filtering in
         * `codefix.forEachExternalModuleToImportFrom`).
         *
         * Example. Imagine a chain of node_modules re-exporting one original symbol:
         *
         * ```js
         *  node_modules/x/index.js         node_modules/y/index.js           node_modules/z/index.js
         * +-----------------------+      +--------------------------+      +--------------------------+
         * |                       |      |                          |      |                          |
         * | export const foo = 0; | <--- | export { foo } from 'x'; | <--- | export { foo } from 'y'; |
         * |                       |      |                          |      |                          |
         * +-----------------------+      +--------------------------+      +--------------------------+
         * ```
         *
         * Also imagine three buckets, which we’ll reference soon:
         *
         * ```md
         * |                  |      |                      |      |                   |
         * |   **Bucket A**   |      |    **Bucket B**      |      |    **Bucket C**   |
         * |    Symbols to    |      | Aliases to symbols   |      | Symbols to return |
         * |    definitely    |      | in Buckets A or C    |      | if nothing better |
         * |      return      |      | (don’t return these) |      |    comes along    |
         * |__________________|      |______________________|      |___________________|
         * ```
         *
         * We _probably_ want to show `foo` from 'x', but not from 'y' or 'z'. However, if 'x' is not in a package.json, it
         * will not appear in a `forEachExternalModuleToImportFrom` iteration. Furthermore, the order of iterations is not
         * guaranteed, as it is host-dependent. Therefore, when presented with the symbol `foo` from module 'y' alone, we
         * may not be sure whether or not it should go in the list. So, we’ll take the following steps:
         *
         * 1. Resolve alias `foo` from 'y' to the export declaration in 'x', get the symbol there, and see if that symbol is
         *    already in Bucket A (symbols we already know will be returned). If it is, put `foo` from 'y' in Bucket B
         *    (symbols that are aliases to symbols in Bucket A). If it’s not, put it in Bucket C.
         * 2. Next, imagine we see `foo` from module 'z'. Again, we resolve the alias to the nearest export, which is in 'y'.
         *    At this point, if that nearest export from 'y' is in _any_ of the three buckets, we know the symbol in 'z'
         *    should never be returned in the final list, so put it in Bucket B.
         * 3. Next, imagine we see `foo` from module 'x', the original. Syntactically, it doesn’t look like a re-export, so
         *    we can just check Bucket C to see if we put any aliases to the original in there. If they exist, throw them out.
         *    Put this symbol in Bucket A.
         * 4. After we’ve iterated through every symbol of every module, any symbol left in Bucket C means that step 3 didn’t
         *    occur for that symbol---that is, the original symbol is not in Bucket A, so we should include the alias. Move
         *    everything from Bucket C to Bucket A.
         */
        function getSymbolsFromOtherSourceFileExports(target: ScriptTarget, host: LanguageServiceHost): readonly AutoImportSuggestion[] {
            const cached = importSuggestionsCache && importSuggestionsCache.get(
                sourceFile.fileName,
                typeChecker,
                detailsEntryId && host.getProjectVersion ? host.getProjectVersion() : undefined);

            if (cached) {
                log("getSymbolsFromOtherSourceFileExports: Using cached list");
                return cached;
            }

            const startTime = timestamp();
            log(`getSymbolsFromOtherSourceFileExports: Recomputing list${detailsEntryId ? " for details entry" : ""}`);
            const seenResolvedModules = createMap<true>();
            const seenExports = createMap<true>();
            /** Bucket B */
            const aliasesToAlreadyIncludedSymbols = createMap<true>();
            /** Bucket C */
            const aliasesToReturnIfOriginalsAreMissing = createMap<{ alias: Symbol, moduleSymbol: Symbol }>();
            /** Bucket A */
            const results: AutoImportSuggestion[] = [];
            /** Ids present in `results` for faster lookup */
            const resultSymbolIds = createMap<true>();

            codefix.forEachExternalModuleToImportFrom(program, host, sourceFile, !detailsEntryId, moduleSymbol => {
                // Perf -- ignore other modules if this is a request for details
                if (detailsEntryId && detailsEntryId.source && stripQuotes(moduleSymbol.name) !== detailsEntryId.source) {
                    return;
                }

                const resolvedModuleSymbol = typeChecker.resolveExternalModuleSymbol(moduleSymbol);
                // resolvedModuleSymbol may be a namespace. A namespace may be `export =` by multiple module declarations, but only keep the first one.
                if (!addToSeen(seenResolvedModules, getSymbolId(resolvedModuleSymbol))) {
                    return;
                }

                // Don't add another completion for `export =` of a symbol that's already global.
                // So in `declare namespace foo {} declare module "foo" { export = foo; }`, there will just be the global completion for `foo`.
                if (resolvedModuleSymbol !== moduleSymbol && every(resolvedModuleSymbol.declarations, isNonGlobalDeclaration)) {
                    pushSymbol(resolvedModuleSymbol, moduleSymbol, /*skipFilter*/ true);
                }

                for (const symbol of typeChecker.getExportsAndPropertiesOfModule(moduleSymbol)) {
                    const symbolId = getSymbolId(symbol).toString();
                    // `getExportsAndPropertiesOfModule` can include duplicates
                    if (!addToSeen(seenExports, symbolId)) {
                        continue;
                    }
                    // If this is `export { _break as break };` (a keyword) -- skip this and prefer the keyword completion.
                    if (some(symbol.declarations, d => isExportSpecifier(d) && !!d.propertyName && isIdentifierANonContextualKeyword(d.name))) {
                        continue;
                    }

                    // If `symbol.parent !== moduleSymbol`, this is an `export * from "foo"` re-export. Those don't create new symbols.
                    const isExportStarFromReExport = typeChecker.getMergedSymbol(symbol.parent!) !== resolvedModuleSymbol;
                    // If `!!d.parent.parent.moduleSpecifier`, this is `export { foo } from "foo"` re-export, which creates a new symbol (thus isn't caught by the first check).
                    if (isExportStarFromReExport || some(symbol.declarations, d => isExportSpecifier(d) && !d.propertyName && !!d.parent.parent.moduleSpecifier)) {
                        // Walk the export chain back one module (step 1 or 2 in diagrammed example).
                        // Or, in the case of `export * from "foo"`, `symbol` already points to the original export, so just use that.
                        const nearestExportSymbol = isExportStarFromReExport ? symbol : getNearestExportSymbol(symbol);
                        if (!nearestExportSymbol) continue;
                        const nearestExportSymbolId = getSymbolId(nearestExportSymbol).toString();
                        const symbolHasBeenSeen = resultSymbolIds.has(nearestExportSymbolId) || aliasesToAlreadyIncludedSymbols.has(nearestExportSymbolId);
                        if (!symbolHasBeenSeen) {
                            aliasesToReturnIfOriginalsAreMissing.set(nearestExportSymbolId, { alias: symbol, moduleSymbol });
                            aliasesToAlreadyIncludedSymbols.set(symbolId, true);
                        }
                        else {
                            // Perf - we know this symbol is an alias to one that’s already covered in `symbols`, so store it here
                            // in case another symbol re-exports this one; that way we can short-circuit as soon as we see this symbol id.
                            addToSeen(aliasesToAlreadyIncludedSymbols, symbolId);
                        }
                    }
                    else {
                        // This is not a re-export, so see if we have any aliases pending and remove them (step 3 in diagrammed example)
                        aliasesToReturnIfOriginalsAreMissing.delete(symbolId);
                        pushSymbol(symbol, moduleSymbol);
                    }
                }
            });

            // By this point, any potential duplicates that were actually duplicates have been
            // removed, so the rest need to be added. (Step 4 in diagrammed example)
            aliasesToReturnIfOriginalsAreMissing.forEach(({ alias, moduleSymbol }) => pushSymbol(alias, moduleSymbol));
            log(`getSymbolsFromOtherSourceFileExports: ${timestamp() - startTime}`);
            return results;

            function pushSymbol(symbol: Symbol, moduleSymbol: Symbol, skipFilter = false) {
                const isDefaultExport = symbol.escapedName === InternalSymbolName.Default;
                if (isDefaultExport) {
                    symbol = getLocalSymbolForExportDefault(symbol) || symbol;
                }
                if (typeChecker.isUndefinedSymbol(symbol)) {
                    return;
                }
                addToSeen(resultSymbolIds, getSymbolId(symbol));
                const origin: SymbolOriginInfoExport = { kind: SymbolOriginInfoKind.Export, moduleSymbol, isDefaultExport };
                results.push({
                    symbol,
                    symbolName: getNameForExportedSymbol(symbol, target),
                    origin,
                    skipFilter,
                });
            }
        }

        function getNearestExportSymbol(fromSymbol: Symbol) {
            return findAlias(typeChecker, fromSymbol, alias => {
                return some(alias.declarations, d => isExportSpecifier(d) || !!d.localSymbol);
            });
        }

        /**
         * True if you could remove some characters in `a` to get `b`.
         * E.g., true for "abcdef" and "bdf".
         * But not true for "abcdef" and "dbf".
         */
        function stringContainsCharactersInOrder(str: string, characters: string): boolean {
            if (characters.length === 0) {
                return true;
            }

            let characterIndex = 0;
            for (let strIndex = 0; strIndex < str.length; strIndex++) {
                if (str.charCodeAt(strIndex) === characters.charCodeAt(characterIndex)) {
                    characterIndex++;
                    if (characterIndex === characters.length) {
                        return true;
                    }
                }
            }

            // Did not find all characters
            return false;
        }

        /**
         * Finds the first node that "embraces" the position, so that one may
         * accurately aggregate locals from the closest containing scope.
         */
        function getScopeNode(initialToken: Node | undefined, position: number, sourceFile: SourceFile) {
            let scope: Node | undefined = initialToken;
            while (scope && !positionBelongsToNode(scope, position, sourceFile)) {
                scope = scope.parent;
            }
            return scope;
        }

        function isCompletionListBlocker(contextToken: Node): boolean {
            const start = timestamp();
            const result = isInStringOrRegularExpressionOrTemplateLiteral(contextToken) ||
                isSolelyIdentifierDefinitionLocation(contextToken) ||
                isDotOfNumericLiteral(contextToken) ||
                isInJsxText(contextToken);
            log("getCompletionsAtPosition: isCompletionListBlocker: " + (timestamp() - start));
            return result;
        }

        function isInJsxText(contextToken: Node): boolean {
            if (contextToken.kind === SyntaxKind.JsxText) {
                return true;
            }

            if (contextToken.kind === SyntaxKind.GreaterThanToken && contextToken.parent) {
                if (contextToken.parent.kind === SyntaxKind.JsxOpeningElement) {
                    // Two possibilities:
                    //   1. <div>/**/
                    //      - contextToken: GreaterThanToken (before cursor)
                    //      - location: JSXElement
                    //      - different parents (JSXOpeningElement, JSXElement)
                    //   2. <Component<string> /**/>
                    //      - contextToken: GreaterThanToken (before cursor)
                    //      - location: GreaterThanToken (after cursor)
                    //      - same parent (JSXOpeningElement)
                    return location.parent.kind !== SyntaxKind.JsxOpeningElement;
                }

                if (contextToken.parent.kind === SyntaxKind.JsxClosingElement || contextToken.parent.kind === SyntaxKind.JsxSelfClosingElement) {
                    return !!contextToken.parent.parent && contextToken.parent.parent.kind === SyntaxKind.JsxElement;
                }
            }
            return false;
        }

        function isNewIdentifierDefinitionLocation(previousToken: Node | undefined): boolean {
            if (previousToken) {
                const containingNodeKind = previousToken.parent.kind;
                // Previous token may have been a keyword that was converted to an identifier.
                switch (keywordForNode(previousToken)) {
                    case SyntaxKind.CommaToken:
                        return containingNodeKind === SyntaxKind.CallExpression               // func( a, |
                            || containingNodeKind === SyntaxKind.Constructor                  // constructor( a, |   /* public, protected, private keywords are allowed here, so show completion */
                            || containingNodeKind === SyntaxKind.NewExpression                // new C(a, |
                            || containingNodeKind === SyntaxKind.ArrayLiteralExpression       // [a, |
                            || containingNodeKind === SyntaxKind.BinaryExpression             // const x = (a, |
                            || containingNodeKind === SyntaxKind.FunctionType;                // var x: (s: string, list|

                    case SyntaxKind.OpenParenToken:
                        return containingNodeKind === SyntaxKind.CallExpression               // func( |
                            || containingNodeKind === SyntaxKind.Constructor                  // constructor( |
                            || containingNodeKind === SyntaxKind.NewExpression                // new C(a|
                            || containingNodeKind === SyntaxKind.ParenthesizedExpression      // const x = (a|
                            || containingNodeKind === SyntaxKind.ParenthesizedType;           // function F(pred: (a| /* this can become an arrow function, where 'a' is the argument */

                    case SyntaxKind.OpenBracketToken:
                        return containingNodeKind === SyntaxKind.ArrayLiteralExpression       // [ |
                            || containingNodeKind === SyntaxKind.IndexSignature               // [ | : string ]
                            || containingNodeKind === SyntaxKind.ComputedPropertyName;         // [ |    /* this can become an index signature */

                    case SyntaxKind.ModuleKeyword:                                            // module |
                    case SyntaxKind.NamespaceKeyword:                                         // namespace |
                        return true;

                    case SyntaxKind.DotToken:
                        return containingNodeKind === SyntaxKind.ModuleDeclaration;           // module A.|

                    case SyntaxKind.OpenBraceToken:
                        return containingNodeKind === SyntaxKind.ClassDeclaration;            // class A{ |

                    case SyntaxKind.EqualsToken:
                        return containingNodeKind === SyntaxKind.VariableDeclaration          // const x = a|
                            || containingNodeKind === SyntaxKind.BinaryExpression;            // x = a|

                    case SyntaxKind.TemplateHead:
                        return containingNodeKind === SyntaxKind.TemplateExpression;          // `aa ${|

                    case SyntaxKind.TemplateMiddle:
                        return containingNodeKind === SyntaxKind.TemplateSpan;                // `aa ${10} dd ${|

                    case SyntaxKind.PublicKeyword:
                    case SyntaxKind.PrivateKeyword:
                    case SyntaxKind.ProtectedKeyword:
                        return containingNodeKind === SyntaxKind.PropertyDeclaration;         // class A{ public |
                }
            }

            return false;
        }

        function isInStringOrRegularExpressionOrTemplateLiteral(contextToken: Node): boolean {
            // To be "in" one of these literals, the position has to be:
            //   1. entirely within the token text.
            //   2. at the end position of an unterminated token.
            //   3. at the end of a regular expression (due to trailing flags like '/foo/g').
            return (isRegularExpressionLiteral(contextToken) || isStringTextContainingNode(contextToken)) && (
                rangeContainsPositionExclusive(createTextRangeFromSpan(createTextSpanFromNode(contextToken)), position) ||
                position === contextToken.end && (!!contextToken.isUnterminated || isRegularExpressionLiteral(contextToken)));
        }

        /**
         * Aggregates relevant symbols for completion in object literals and object binding patterns.
         * Relevant symbols are stored in the captured 'symbols' variable.
         *
         * @returns true if 'symbols' was successfully populated; false otherwise.
         */
        function tryGetObjectLikeCompletionSymbols(): GlobalsSearch | undefined {
            const objectLikeContainer = tryGetObjectLikeCompletionContainer(contextToken);
            if (!objectLikeContainer) return GlobalsSearch.Continue;

            // We're looking up possible property names from contextual/inferred/declared type.
            completionKind = CompletionKind.ObjectPropertyDeclaration;

            let typeMembers: Symbol[] | undefined;
            let existingMembers: readonly Declaration[] | undefined;

            if (objectLikeContainer.kind === SyntaxKind.ObjectLiteralExpression) {
                const instantiatedType = typeChecker.getContextualType(objectLikeContainer);
                const completionsType = instantiatedType && typeChecker.getContextualType(objectLikeContainer, ContextFlags.Completions);
                if (!instantiatedType || !completionsType) return GlobalsSearch.Fail;
                isNewIdentifierLocation = hasIndexSignature(instantiatedType || completionsType);
                typeMembers = getPropertiesForObjectExpression(instantiatedType, completionsType, objectLikeContainer, typeChecker);
                existingMembers = objectLikeContainer.properties;
            }
            else {
                Debug.assert(objectLikeContainer.kind === SyntaxKind.ObjectBindingPattern);
                // We are *only* completing on properties from the type being destructured.
                isNewIdentifierLocation = false;

                const rootDeclaration = getRootDeclaration(objectLikeContainer.parent);
                if (!isVariableLike(rootDeclaration)) return Debug.fail("Root declaration is not variable-like.");

                // We don't want to complete using the type acquired by the shape
                // of the binding pattern; we are only interested in types acquired
                // through type declaration or inference.
                // Also proceed if rootDeclaration is a parameter and if its containing function expression/arrow function is contextually typed -
                // type of parameter will flow in from the contextual type of the function
                let canGetType = hasInitializer(rootDeclaration) || hasType(rootDeclaration) || rootDeclaration.parent.parent.kind === SyntaxKind.ForOfStatement;
                if (!canGetType && rootDeclaration.kind === SyntaxKind.Parameter) {
                    if (isExpression(rootDeclaration.parent)) {
                        canGetType = !!typeChecker.getContextualType(<Expression>rootDeclaration.parent);
                    }
                    else if (rootDeclaration.parent.kind === SyntaxKind.MethodDeclaration || rootDeclaration.parent.kind === SyntaxKind.SetAccessor) {
                        canGetType = isExpression(rootDeclaration.parent.parent) && !!typeChecker.getContextualType(<Expression>rootDeclaration.parent.parent);
                    }
                }
                if (canGetType) {
                    const typeForObject = typeChecker.getTypeAtLocation(objectLikeContainer);
                    if (!typeForObject) return GlobalsSearch.Fail;
                    // In a binding pattern, get only known properties (unless in the same scope).
                    // Everywhere else we will get all possible properties.
                    const containerClass = getContainingClass(objectLikeContainer);
                    typeMembers = typeChecker.getPropertiesOfType(typeForObject).filter(symbol =>
                        // either public
                        !(getDeclarationModifierFlagsFromSymbol(symbol) & ModifierFlags.NonPublicAccessibilityModifier)
                        // or we're in it
                        || containerClass && contains(typeForObject.symbol.declarations, containerClass));
                    existingMembers = objectLikeContainer.elements;
                }
            }

            if (typeMembers && typeMembers.length > 0) {
                // Add filtered items to the completion list
                symbols = filterObjectMembersList(typeMembers, Debug.checkDefined(existingMembers));
            }
            setSortTextToOptionalMember();

            return GlobalsSearch.Success;
        }

        /**
         * Aggregates relevant symbols for completion in import clauses and export clauses
         * whose declarations have a module specifier; for instance, symbols will be aggregated for
         *
         *      import { | } from "moduleName";
         *      export { a as foo, | } from "moduleName";
         *
         * but not for
         *
         *      export { | };
         *
         * Relevant symbols are stored in the captured 'symbols' variable.
         */
        function tryGetImportOrExportClauseCompletionSymbols(): GlobalsSearch {
            // `import { |` or `import { a as 0, | }`
            const namedImportsOrExports = contextToken && (contextToken.kind === SyntaxKind.OpenBraceToken || contextToken.kind === SyntaxKind.CommaToken)
                ? tryCast(contextToken.parent, isNamedImportsOrExports) : undefined;
            if (!namedImportsOrExports) return GlobalsSearch.Continue;

            // try to show exported member for imported/re-exported module
            const { moduleSpecifier } = namedImportsOrExports.kind === SyntaxKind.NamedImports ? namedImportsOrExports.parent.parent : namedImportsOrExports.parent;
            if (!moduleSpecifier) return namedImportsOrExports.kind === SyntaxKind.NamedImports ? GlobalsSearch.Fail : GlobalsSearch.Continue;
            const moduleSpecifierSymbol = typeChecker.getSymbolAtLocation(moduleSpecifier); // TODO: GH#18217
            if (!moduleSpecifierSymbol) return GlobalsSearch.Fail;

            completionKind = CompletionKind.MemberLike;
            isNewIdentifierLocation = false;
            const exports = typeChecker.getExportsAndPropertiesOfModule(moduleSpecifierSymbol);
            const existing = arrayToSet<ImportOrExportSpecifier>(namedImportsOrExports.elements, n => isCurrentlyEditingNode(n) ? undefined : (n.propertyName || n.name).escapedText);
            symbols = exports.filter(e => e.escapedName !== InternalSymbolName.Default && !existing.get(e.escapedName));
            return GlobalsSearch.Success;
        }

        /**
         * Adds local declarations for completions in named exports:
         *
         *   export { | };
         *
         * Does not check for the absence of a module specifier (`export {} from "./other"`)
         * because `tryGetImportOrExportClauseCompletionSymbols` runs first and handles that,
         * preventing this function from running.
         */
        function tryGetLocalNamedExportCompletionSymbols(): GlobalsSearch {
            const namedExports = contextToken && (contextToken.kind === SyntaxKind.OpenBraceToken || contextToken.kind === SyntaxKind.CommaToken)
                ? tryCast(contextToken.parent, isNamedExports)
                : undefined;

            if (!namedExports) {
                return GlobalsSearch.Continue;
            }

            const localsContainer = findAncestor(namedExports, or(isSourceFile, isModuleDeclaration))!;
            completionKind = CompletionKind.None;
            isNewIdentifierLocation = false;
            localsContainer.locals?.forEach((symbol, name) => {
                symbols.push(symbol);
                if (localsContainer.symbol?.exports?.has(name)) {
                    symbolToSortTextMap[getSymbolId(symbol)] = SortText.OptionalMember;
                }
            });
            return GlobalsSearch.Success;
        }

        /**
         * Aggregates relevant symbols for completion in class declaration
         * Relevant symbols are stored in the captured 'symbols' variable.
         */
        function tryGetClassLikeCompletionSymbols(): GlobalsSearch {
            const decl = tryGetObjectTypeDeclarationCompletionContainer(sourceFile, contextToken, location, position);
            if (!decl) return GlobalsSearch.Continue;

            // We're looking up possible property names from parent type.
            completionKind = CompletionKind.MemberLike;
            // Declaring new property/method/accessor
            isNewIdentifierLocation = true;
            keywordFilters = contextToken.kind === SyntaxKind.AsteriskToken ? KeywordCompletionFilters.None :
                isClassLike(decl) ? KeywordCompletionFilters.ClassElementKeywords : KeywordCompletionFilters.InterfaceElementKeywords;

            // If you're in an interface you don't want to repeat things from super-interface. So just stop here.
            if (!isClassLike(decl)) return GlobalsSearch.Success;

            const classElement = contextToken.kind === SyntaxKind.SemicolonToken ? contextToken.parent.parent : contextToken.parent;
            let classElementModifierFlags = isClassElement(classElement) ? getEffectiveModifierFlags(classElement) : ModifierFlags.None;
            // If this is context token is not something we are editing now, consider if this would lead to be modifier
            if (contextToken.kind === SyntaxKind.Identifier && !isCurrentlyEditingNode(contextToken)) {
                switch (contextToken.getText()) {
                    case "private":
                        classElementModifierFlags = classElementModifierFlags | ModifierFlags.Private;
                        break;
                    case "static":
                        classElementModifierFlags = classElementModifierFlags | ModifierFlags.Static;
                        break;
                }
            }

            // No member list for private methods
            if (!(classElementModifierFlags & ModifierFlags.Private)) {
                // List of property symbols of base type that are not private and already implemented
                const baseSymbols = flatMap(getAllSuperTypeNodes(decl), baseTypeNode => {
                    const type = typeChecker.getTypeAtLocation(baseTypeNode);
                    return type && typeChecker.getPropertiesOfType(classElementModifierFlags & ModifierFlags.Static ? typeChecker.getTypeOfSymbolAtLocation(type.symbol, decl) : type);
                });
                symbols = filterClassMembersList(baseSymbols, decl.members, classElementModifierFlags);
            }

            return GlobalsSearch.Success;
        }

        /**
         * Returns the immediate owning object literal or binding pattern of a context token,
         * on the condition that one exists and that the context implies completion should be given.
         */
        function tryGetObjectLikeCompletionContainer(contextToken: Node): ObjectLiteralExpression | ObjectBindingPattern | undefined {
            if (contextToken) {
                const { parent } = contextToken;
                switch (contextToken.kind) {
                    case SyntaxKind.OpenBraceToken:  // const x = { |
                    case SyntaxKind.CommaToken:      // const x = { a: 0, |
                        if (isObjectLiteralExpression(parent) || isObjectBindingPattern(parent)) {
                            return parent;
                        }
                        break;
                    case SyntaxKind.AsteriskToken:
                        return isMethodDeclaration(parent) ? tryCast(parent.parent, isObjectLiteralExpression) : undefined;
                    case SyntaxKind.Identifier:
                        return (contextToken as Identifier).text === "async" && isShorthandPropertyAssignment(contextToken.parent)
                            ? contextToken.parent.parent : undefined;
                }
            }

            return undefined;
        }

        function isConstructorParameterCompletion(node: Node): boolean {
            return !!node.parent && isParameter(node.parent) && isConstructorDeclaration(node.parent.parent)
                && (isParameterPropertyModifier(node.kind) || isDeclarationName(node));
        }

        /**
         * Returns the immediate owning class declaration of a context token,
         * on the condition that one exists and that the context implies completion should be given.
         */
        function tryGetConstructorLikeCompletionContainer(contextToken: Node): ConstructorDeclaration | undefined {
            if (contextToken) {
                const parent = contextToken.parent;
                switch (contextToken.kind) {
                    case SyntaxKind.OpenParenToken:
                    case SyntaxKind.CommaToken:
                        return isConstructorDeclaration(contextToken.parent) ? contextToken.parent : undefined;

                    default:
                        if (isConstructorParameterCompletion(contextToken)) {
                            return parent.parent as ConstructorDeclaration;
                        }
                }
            }
            return undefined;
        }

        function tryGetFunctionLikeBodyCompletionContainer(contextToken: Node): FunctionLikeDeclaration | undefined {
            if (contextToken) {
                let prev: Node;
                const container = findAncestor(contextToken.parent, (node: Node) => {
                    if (isClassLike(node)) {
                        return "quit";
                    }
                    if (isFunctionLikeDeclaration(node) && prev === node.body) {
                        return true;
                    }
                    prev = node;
                    return false;
                });
                return container && container as FunctionLikeDeclaration;
            }
        }

        function tryGetContainingJsxElement(contextToken: Node): JsxOpeningLikeElement | undefined {
            if (contextToken) {
                const parent = contextToken.parent;
                switch (contextToken.kind) {
                    case SyntaxKind.GreaterThanToken: // End of a type argument list
                    case SyntaxKind.LessThanSlashToken:
                    case SyntaxKind.SlashToken:
                    case SyntaxKind.Identifier:
                    case SyntaxKind.PropertyAccessExpression:
                    case SyntaxKind.JsxAttributes:
                    case SyntaxKind.JsxAttribute:
                    case SyntaxKind.JsxSpreadAttribute:
                        if (parent && (parent.kind === SyntaxKind.JsxSelfClosingElement || parent.kind === SyntaxKind.JsxOpeningElement)) {
                            if (contextToken.kind === SyntaxKind.GreaterThanToken) {
                                const precedingToken = findPrecedingToken(contextToken.pos, sourceFile, /*startNode*/ undefined);
                                if (!(parent as JsxOpeningLikeElement).typeArguments || (precedingToken && precedingToken.kind === SyntaxKind.SlashToken)) break;
                            }
                            return <JsxOpeningLikeElement>parent;
                        }
                        else if (parent.kind === SyntaxKind.JsxAttribute) {
                            // Currently we parse JsxOpeningLikeElement as:
                            //      JsxOpeningLikeElement
                            //          attributes: JsxAttributes
                            //             properties: NodeArray<JsxAttributeLike>
                            return parent.parent.parent as JsxOpeningLikeElement;
                        }
                        break;

                    // The context token is the closing } or " of an attribute, which means
                    // its parent is a JsxExpression, whose parent is a JsxAttribute,
                    // whose parent is a JsxOpeningLikeElement
                    case SyntaxKind.StringLiteral:
                        if (parent && ((parent.kind === SyntaxKind.JsxAttribute) || (parent.kind === SyntaxKind.JsxSpreadAttribute))) {
                            // Currently we parse JsxOpeningLikeElement as:
                            //      JsxOpeningLikeElement
                            //          attributes: JsxAttributes
                            //             properties: NodeArray<JsxAttributeLike>
                            return parent.parent.parent as JsxOpeningLikeElement;
                        }

                        break;

                    case SyntaxKind.CloseBraceToken:
                        if (parent &&
                            parent.kind === SyntaxKind.JsxExpression &&
                            parent.parent && parent.parent.kind === SyntaxKind.JsxAttribute) {
                            // Currently we parse JsxOpeningLikeElement as:
                            //      JsxOpeningLikeElement
                            //          attributes: JsxAttributes
                            //             properties: NodeArray<JsxAttributeLike>
                            //                  each JsxAttribute can have initializer as JsxExpression
                            return parent.parent.parent.parent as JsxOpeningLikeElement;
                        }

                        if (parent && parent.kind === SyntaxKind.JsxSpreadAttribute) {
                            // Currently we parse JsxOpeningLikeElement as:
                            //      JsxOpeningLikeElement
                            //          attributes: JsxAttributes
                            //             properties: NodeArray<JsxAttributeLike>
                            return parent.parent.parent as JsxOpeningLikeElement;
                        }

                        break;
                }
            }
            return undefined;
        }

        /**
         * @returns true if we are certain that the currently edited location must define a new location; false otherwise.
         */
        function isSolelyIdentifierDefinitionLocation(contextToken: Node): boolean {
            const parent = contextToken.parent;
            const containingNodeKind = parent.kind;
            switch (contextToken.kind) {
                case SyntaxKind.CommaToken:
                    return containingNodeKind === SyntaxKind.VariableDeclaration ||
                        isVariableDeclarationListButNotTypeArgument(contextToken) ||
                        containingNodeKind === SyntaxKind.VariableStatement ||
                        containingNodeKind === SyntaxKind.EnumDeclaration ||                        // enum a { foo, |
                        isFunctionLikeButNotConstructor(containingNodeKind) ||
                        containingNodeKind === SyntaxKind.InterfaceDeclaration ||                   // interface A<T, |
                        containingNodeKind === SyntaxKind.ArrayBindingPattern ||                    // var [x, y|
                        containingNodeKind === SyntaxKind.TypeAliasDeclaration ||                   // type Map, K, |
                        // class A<T, |
                        // var C = class D<T, |
                        (isClassLike(parent) &&
                            !!parent.typeParameters &&
                            parent.typeParameters.end >= contextToken.pos);

                case SyntaxKind.DotToken:
                    return containingNodeKind === SyntaxKind.ArrayBindingPattern;                   // var [.|

                case SyntaxKind.ColonToken:
                    return containingNodeKind === SyntaxKind.BindingElement;                        // var {x :html|

                case SyntaxKind.OpenBracketToken:
                    return containingNodeKind === SyntaxKind.ArrayBindingPattern;                   // var [x|

                case SyntaxKind.OpenParenToken:
                    return containingNodeKind === SyntaxKind.CatchClause ||
                        isFunctionLikeButNotConstructor(containingNodeKind);

                case SyntaxKind.OpenBraceToken:
                    return containingNodeKind === SyntaxKind.EnumDeclaration;                       // enum a { |

                case SyntaxKind.LessThanToken:
                    return containingNodeKind === SyntaxKind.ClassDeclaration ||                    // class A< |
                        containingNodeKind === SyntaxKind.ClassExpression ||                        // var C = class D< |
                        containingNodeKind === SyntaxKind.InterfaceDeclaration ||                   // interface A< |
                        containingNodeKind === SyntaxKind.TypeAliasDeclaration ||                   // type List< |
                        isFunctionLikeKind(containingNodeKind);

                case SyntaxKind.StaticKeyword:
                    return containingNodeKind === SyntaxKind.PropertyDeclaration && !isClassLike(parent.parent);

                case SyntaxKind.DotDotDotToken:
                    return containingNodeKind === SyntaxKind.Parameter ||
                        (!!parent.parent && parent.parent.kind === SyntaxKind.ArrayBindingPattern);  // var [...z|

                case SyntaxKind.PublicKeyword:
                case SyntaxKind.PrivateKeyword:
                case SyntaxKind.ProtectedKeyword:
                    return containingNodeKind === SyntaxKind.Parameter && !isConstructorDeclaration(parent.parent);

                case SyntaxKind.AsKeyword:
                    return containingNodeKind === SyntaxKind.ImportSpecifier ||
                        containingNodeKind === SyntaxKind.ExportSpecifier ||
                        containingNodeKind === SyntaxKind.NamespaceImport;

                case SyntaxKind.GetKeyword:
                case SyntaxKind.SetKeyword:
                    return !isFromObjectTypeDeclaration(contextToken);

                case SyntaxKind.ClassKeyword:
                case SyntaxKind.EnumKeyword:
                case SyntaxKind.InterfaceKeyword:
                case SyntaxKind.FunctionKeyword:
                case SyntaxKind.VarKeyword:
                case SyntaxKind.ImportKeyword:
                case SyntaxKind.LetKeyword:
                case SyntaxKind.ConstKeyword:
                case SyntaxKind.TypeKeyword:  // type htm|
                    return true;

                case SyntaxKind.AsteriskToken:
                    return isFunctionLike(contextToken.parent) && !isMethodDeclaration(contextToken.parent);
            }

            // If the previous token is keyword correspoding to class member completion keyword
            // there will be completion available here
            if (isClassMemberCompletionKeyword(keywordForNode(contextToken)) && isFromObjectTypeDeclaration(contextToken)) {
                return false;
            }

            if (isConstructorParameterCompletion(contextToken)) {
                // constructor parameter completion is available only if
                // - its modifier of the constructor parameter or
                // - its name of the parameter and not being edited
                // eg. constructor(a |<- this shouldnt show completion
                if (!isIdentifier(contextToken) ||
                    isParameterPropertyModifier(keywordForNode(contextToken)) ||
                    isCurrentlyEditingNode(contextToken)) {
                    return false;
                }
            }

            // Previous token may have been a keyword that was converted to an identifier.
            switch (keywordForNode(contextToken)) {
                case SyntaxKind.AbstractKeyword:
                case SyntaxKind.ClassKeyword:
                case SyntaxKind.ConstKeyword:
                case SyntaxKind.DeclareKeyword:
                case SyntaxKind.EnumKeyword:
                case SyntaxKind.FunctionKeyword:
                case SyntaxKind.InterfaceKeyword:
                case SyntaxKind.LetKeyword:
                case SyntaxKind.PrivateKeyword:
                case SyntaxKind.ProtectedKeyword:
                case SyntaxKind.PublicKeyword:
                case SyntaxKind.StaticKeyword:
                case SyntaxKind.VarKeyword:
                    return true;
                case SyntaxKind.AsyncKeyword:
                    return isPropertyDeclaration(contextToken.parent);
            }

            return isDeclarationName(contextToken)
                && !isJsxAttribute(contextToken.parent)
                // Don't block completions if we're in `class C /**/`, because we're *past* the end of the identifier and might want to complete `extends`.
                // If `contextToken !== previousToken`, this is `class C ex/**/`.
                && !(isClassLike(contextToken.parent) && (contextToken !== previousToken || position > previousToken.end));
        }

        function isFunctionLikeButNotConstructor(kind: SyntaxKind) {
            return isFunctionLikeKind(kind) && kind !== SyntaxKind.Constructor;
        }

        function isDotOfNumericLiteral(contextToken: Node): boolean {
            if (contextToken.kind === SyntaxKind.NumericLiteral) {
                const text = contextToken.getFullText();
                return text.charAt(text.length - 1) === ".";
            }

            return false;
        }

        function isVariableDeclarationListButNotTypeArgument(node: Node): boolean {
            return node.parent.kind === SyntaxKind.VariableDeclarationList
                && !isPossiblyTypeArgumentPosition(node, sourceFile, typeChecker);
        }

        /**
         * Filters out completion suggestions for named imports or exports.
         *
         * @returns Symbols to be suggested in an object binding pattern or object literal expression, barring those whose declarations
         *          do not occur at the current position and have not otherwise been typed.
         */
        function filterObjectMembersList(contextualMemberSymbols: Symbol[], existingMembers: readonly Declaration[]): Symbol[] {
            if (existingMembers.length === 0) {
                return contextualMemberSymbols;
            }

            const membersDeclaredBySpreadAssignment = createMap<true>();
            const existingMemberNames = createUnderscoreEscapedMap<boolean>();
            for (const m of existingMembers) {
                // Ignore omitted expressions for missing members
                if (m.kind !== SyntaxKind.PropertyAssignment &&
                    m.kind !== SyntaxKind.ShorthandPropertyAssignment &&
                    m.kind !== SyntaxKind.BindingElement &&
                    m.kind !== SyntaxKind.MethodDeclaration &&
                    m.kind !== SyntaxKind.GetAccessor &&
                    m.kind !== SyntaxKind.SetAccessor &&
                    m.kind !== SyntaxKind.SpreadAssignment) {
                    continue;
                }

                // If this is the current item we are editing right now, do not filter it out
                if (isCurrentlyEditingNode(m)) {
                    continue;
                }

                let existingName: __String | undefined;

                if (isSpreadAssignment(m)) {
                    setMembersDeclaredBySpreadAssignment(m, membersDeclaredBySpreadAssignment);
                }
                else if (isBindingElement(m) && m.propertyName) {
                    // include only identifiers in completion list
                    if (m.propertyName.kind === SyntaxKind.Identifier) {
                        existingName = m.propertyName.escapedText;
                    }
                }
                else {
                    // TODO: Account for computed property name
                    // NOTE: if one only performs this step when m.name is an identifier,
                    // things like '__proto__' are not filtered out.
                    const name = getNameOfDeclaration(m);
                    existingName = name && isPropertyNameLiteral(name) ? getEscapedTextOfIdentifierOrLiteral(name) : undefined;
                }

                existingMemberNames.set(existingName!, true); // TODO: GH#18217
            }

            const filteredSymbols = contextualMemberSymbols.filter(m => !existingMemberNames.get(m.escapedName));
            setSortTextToMemberDeclaredBySpreadAssignment(membersDeclaredBySpreadAssignment, filteredSymbols);

            return filteredSymbols;
        }

        function setMembersDeclaredBySpreadAssignment(declaration: SpreadAssignment | JsxSpreadAttribute, membersDeclaredBySpreadAssignment: Map<true>) {
            const expression = declaration.expression;
            const symbol = typeChecker.getSymbolAtLocation(expression);
            const type = symbol && typeChecker.getTypeOfSymbolAtLocation(symbol, expression);
            const properties = type && (<ObjectType>type).properties;
            if (properties) {
                properties.forEach(property => {
                    membersDeclaredBySpreadAssignment.set(property.name, true);
                });
            }
        }

        // Set SortText to OptionalMember if it is an optional member
        function setSortTextToOptionalMember() {
            symbols.forEach(m => {
                if (m.flags & SymbolFlags.Optional) {
                    symbolToSortTextMap[getSymbolId(m)] = symbolToSortTextMap[getSymbolId(m)] || SortText.OptionalMember;
                }
            });
        }

        // Set SortText to MemberDeclaredBySpreadAssignment if it is fulfilled by spread assignment
        function setSortTextToMemberDeclaredBySpreadAssignment(membersDeclaredBySpreadAssignment: Map<true>, contextualMemberSymbols: Symbol[]): void {
            if (membersDeclaredBySpreadAssignment.size === 0) {
                return;
            }
            for (const contextualMemberSymbol of contextualMemberSymbols) {
                if (membersDeclaredBySpreadAssignment.has(contextualMemberSymbol.name)) {
                    symbolToSortTextMap[getSymbolId(contextualMemberSymbol)] = SortText.MemberDeclaredBySpreadAssignment;
                }
            }
        }

        /**
         * Filters out completion suggestions for class elements.
         *
         * @returns Symbols to be suggested in an class element depending on existing memebers and symbol flags
         */
        function filterClassMembersList(baseSymbols: readonly Symbol[], existingMembers: readonly ClassElement[], currentClassElementModifierFlags: ModifierFlags): Symbol[] {
            const existingMemberNames = createUnderscoreEscapedMap<true>();
            for (const m of existingMembers) {
                // Ignore omitted expressions for missing members
                if (m.kind !== SyntaxKind.PropertyDeclaration &&
                    m.kind !== SyntaxKind.MethodDeclaration &&
                    m.kind !== SyntaxKind.GetAccessor &&
                    m.kind !== SyntaxKind.SetAccessor) {
                    continue;
                }

                // If this is the current item we are editing right now, do not filter it out
                if (isCurrentlyEditingNode(m)) {
                    continue;
                }

                // Dont filter member even if the name matches if it is declared private in the list
                if (hasEffectiveModifier(m, ModifierFlags.Private)) {
                    continue;
                }

                // do not filter it out if the static presence doesnt match
<<<<<<< HEAD
                if (hasSyntacticModifier(m, ModifierFlags.Static) !== !!(currentClassElementModifierFlags & ModifierFlags.Static)) {
=======
                if (hasEffectiveModifier(m, ModifierFlags.Static) !== !!(currentClassElementModifierFlags & ModifierFlags.Static)) {
>>>>>>> 1cbe7ef0
                    continue;
                }

                const existingName = getPropertyNameForPropertyNameNode(m.name!);
                if (existingName) {
                    existingMemberNames.set(existingName, true);
                }
            }

            return baseSymbols.filter(propertySymbol =>
                !existingMemberNames.has(propertySymbol.escapedName) &&
                !!propertySymbol.declarations &&
                !(getDeclarationModifierFlagsFromSymbol(propertySymbol) & ModifierFlags.Private) &&
                !isPrivateIdentifierPropertyDeclaration(propertySymbol.valueDeclaration));
        }

        /**
         * Filters out completion suggestions from 'symbols' according to existing JSX attributes.
         *
         * @returns Symbols to be suggested in a JSX element, barring those whose attributes
         *          do not occur at the current position and have not otherwise been typed.
         */
        function filterJsxAttributes(symbols: Symbol[], attributes: NodeArray<JsxAttribute | JsxSpreadAttribute>): Symbol[] {
            const seenNames = createUnderscoreEscapedMap<boolean>();
            const membersDeclaredBySpreadAssignment = createMap<true>();
            for (const attr of attributes) {
                // If this is the current item we are editing right now, do not filter it out
                if (isCurrentlyEditingNode(attr)) {
                    continue;
                }

                if (attr.kind === SyntaxKind.JsxAttribute) {
                    seenNames.set(attr.name.escapedText, true);
                }
                else if (isJsxSpreadAttribute(attr)) {
                    setMembersDeclaredBySpreadAssignment(attr, membersDeclaredBySpreadAssignment);
                }
            }
            const filteredSymbols = symbols.filter(a => !seenNames.get(a.escapedName));

            setSortTextToMemberDeclaredBySpreadAssignment(membersDeclaredBySpreadAssignment, filteredSymbols);

            return filteredSymbols;
        }

        function isCurrentlyEditingNode(node: Node): boolean {
            return node.getStart(sourceFile) <= position && position <= node.getEnd();
        }
    }

    interface CompletionEntryDisplayNameForSymbol {
        readonly name: string;
        readonly needsConvertPropertyAccess: boolean;
    }
    function getCompletionEntryDisplayNameForSymbol(
        symbol: Symbol,
        target: ScriptTarget,
        origin: SymbolOriginInfo | undefined,
        kind: CompletionKind,
        jsxIdentifierExpected: boolean,
    ): CompletionEntryDisplayNameForSymbol | undefined {
        const name = originIsExport(origin) ? getNameForExportedSymbol(symbol, target) : symbol.name;
        if (name === undefined
            // If the symbol is external module, don't show it in the completion list
            // (i.e declare module "http" { const x; } | // <= request completion here, "http" should not be there)
            || symbol.flags & SymbolFlags.Module && isSingleOrDoubleQuote(name.charCodeAt(0))
            // If the symbol is the internal name of an ES symbol, it is not a valid entry. Internal names for ES symbols start with "__@"
            || isKnownSymbol(symbol)) {
            return undefined;
        }

        const validNameResult: CompletionEntryDisplayNameForSymbol = { name, needsConvertPropertyAccess: false };
        if (isIdentifierText(name, target, jsxIdentifierExpected ? LanguageVariant.JSX : LanguageVariant.Standard) || symbol.valueDeclaration && isPrivateIdentifierPropertyDeclaration(symbol.valueDeclaration)) {
            return validNameResult;
        }
        switch (kind) {
            case CompletionKind.MemberLike:
                return undefined;
            case CompletionKind.ObjectPropertyDeclaration:
                // TODO: GH#18169
                return { name: JSON.stringify(name), needsConvertPropertyAccess: false };
            case CompletionKind.PropertyAccess:
            case CompletionKind.Global: // For a 'this.' completion it will be in a global context, but may have a non-identifier name.
                // Don't add a completion for a name starting with a space. See https://github.com/Microsoft/TypeScript/pull/20547
                return name.charCodeAt(0) === CharacterCodes.space ? undefined : { name, needsConvertPropertyAccess: true };
            case CompletionKind.None:
            case CompletionKind.String:
                return validNameResult;
            default:
                Debug.assertNever(kind);
        }
    }

    // A cache of completion entries for keywords, these do not change between sessions
    const _keywordCompletions: CompletionEntry[][] = [];
    const allKeywordsCompletions: () => readonly CompletionEntry[] = memoize(() => {
        const res: CompletionEntry[] = [];
        for (let i = SyntaxKind.FirstKeyword; i <= SyntaxKind.LastKeyword; i++) {
            res.push({
                name: tokenToString(i)!,
                kind: ScriptElementKind.keyword,
                kindModifiers: ScriptElementKindModifier.none,
                sortText: SortText.GlobalsOrKeywords
            });
        }
        return res;
    });

    function getKeywordCompletions(keywordFilter: KeywordCompletionFilters, filterOutTsOnlyKeywords: boolean): readonly CompletionEntry[] {
        if (!filterOutTsOnlyKeywords) return getTypescriptKeywordCompletions(keywordFilter);

        const index = keywordFilter + KeywordCompletionFilters.Last + 1;
        return _keywordCompletions[index] ||
            (_keywordCompletions[index] = getTypescriptKeywordCompletions(keywordFilter)
                .filter(entry => !isTypeScriptOnlyKeyword(stringToToken(entry.name)!))
            );
    }

    function getTypescriptKeywordCompletions(keywordFilter: KeywordCompletionFilters): readonly CompletionEntry[] {
        return _keywordCompletions[keywordFilter] || (_keywordCompletions[keywordFilter] = allKeywordsCompletions().filter(entry => {
            const kind = stringToToken(entry.name)!;
            switch (keywordFilter) {
                case KeywordCompletionFilters.None:
                    return false;
                case KeywordCompletionFilters.All:
                    return isFunctionLikeBodyKeyword(kind)
                        || kind === SyntaxKind.DeclareKeyword
                        || kind === SyntaxKind.ModuleKeyword
                        || kind === SyntaxKind.TypeKeyword
                        || kind === SyntaxKind.NamespaceKeyword
                        || kind === SyntaxKind.AsKeyword
                        || isTypeKeyword(kind) && kind !== SyntaxKind.UndefinedKeyword;
                case KeywordCompletionFilters.FunctionLikeBodyKeywords:
                    return isFunctionLikeBodyKeyword(kind);
                case KeywordCompletionFilters.ClassElementKeywords:
                    return isClassMemberCompletionKeyword(kind);
                case KeywordCompletionFilters.InterfaceElementKeywords:
                    return isInterfaceOrTypeLiteralCompletionKeyword(kind);
                case KeywordCompletionFilters.ConstructorParameterKeywords:
                    return isParameterPropertyModifier(kind);
                case KeywordCompletionFilters.TypeAssertionKeywords:
                    return isTypeKeyword(kind) || kind === SyntaxKind.ConstKeyword;
                case KeywordCompletionFilters.TypeKeywords:
                    return isTypeKeyword(kind);
                default:
                    return Debug.assertNever(keywordFilter);
            }
        }));
    }

    function isTypeScriptOnlyKeyword(kind: SyntaxKind) {
        switch (kind) {
            case SyntaxKind.AbstractKeyword:
            case SyntaxKind.AnyKeyword:
            case SyntaxKind.BigIntKeyword:
            case SyntaxKind.BooleanKeyword:
            case SyntaxKind.DeclareKeyword:
            case SyntaxKind.EnumKeyword:
            case SyntaxKind.GlobalKeyword:
            case SyntaxKind.ImplementsKeyword:
            case SyntaxKind.InferKeyword:
            case SyntaxKind.InterfaceKeyword:
            case SyntaxKind.IsKeyword:
            case SyntaxKind.KeyOfKeyword:
            case SyntaxKind.ModuleKeyword:
            case SyntaxKind.NamespaceKeyword:
            case SyntaxKind.NeverKeyword:
            case SyntaxKind.NumberKeyword:
            case SyntaxKind.ObjectKeyword:
            case SyntaxKind.PrivateKeyword:
            case SyntaxKind.ProtectedKeyword:
            case SyntaxKind.PublicKeyword:
            case SyntaxKind.ReadonlyKeyword:
            case SyntaxKind.StringKeyword:
            case SyntaxKind.SymbolKeyword:
            case SyntaxKind.TypeKeyword:
            case SyntaxKind.UniqueKeyword:
            case SyntaxKind.UnknownKeyword:
                return true;
            default:
                return false;
        }
    }

    function isInterfaceOrTypeLiteralCompletionKeyword(kind: SyntaxKind): boolean {
        return kind === SyntaxKind.ReadonlyKeyword;
    }

    function isClassMemberCompletionKeyword(kind: SyntaxKind) {
        switch (kind) {
            case SyntaxKind.AbstractKeyword:
            case SyntaxKind.ConstructorKeyword:
            case SyntaxKind.GetKeyword:
            case SyntaxKind.SetKeyword:
            case SyntaxKind.AsyncKeyword:
            case SyntaxKind.DeclareKeyword:
                return true;
            default:
                return isClassMemberModifier(kind);
        }
    }

    function isFunctionLikeBodyKeyword(kind: SyntaxKind) {
        return kind === SyntaxKind.AsyncKeyword
            || kind === SyntaxKind.AwaitKeyword
            || !isContextualKeyword(kind) && !isClassMemberCompletionKeyword(kind);
    }

    function keywordForNode(node: Node): SyntaxKind {
        return isIdentifier(node) ? node.originalKeywordKind || SyntaxKind.Unknown : node.kind;
    }

    /** Get the corresponding JSDocTag node if the position is in a jsDoc comment */
    function getJsDocTagAtPosition(node: Node, position: number): JSDocTag | undefined {
        const jsdoc = findAncestor(node, isJSDoc);
        return jsdoc && jsdoc.tags && (rangeContainsPosition(jsdoc, position) ? findLast(jsdoc.tags, tag => tag.pos < position) : undefined);
    }

    function getPropertiesForObjectExpression(contextualType: Type, completionsType: Type | undefined, obj: ObjectLiteralExpression | JsxAttributes, checker: TypeChecker): Symbol[] {
        const hasCompletionsType = completionsType && completionsType !== contextualType;
        const type = hasCompletionsType && !(completionsType!.flags & TypeFlags.AnyOrUnknown)
            ? checker.getUnionType([contextualType, completionsType!])
            : contextualType;

        const properties = type.isUnion()
            ? checker.getAllPossiblePropertiesOfTypes(type.types.filter(memberType =>
                // If we're providing completions for an object literal, skip primitive, array-like, or callable types since those shouldn't be implemented by object literals.
                !(memberType.flags & TypeFlags.Primitive ||
                    checker.isArrayLikeType(memberType) ||
                    typeHasCallOrConstructSignatures(memberType, checker) ||
                    checker.isTypeInvalidDueToUnionDiscriminant(memberType, obj))))
            : type.getApparentProperties();

        return hasCompletionsType ? properties.filter(hasDeclarationOtherThanSelf) : properties;

        // Filter out members whose only declaration is the object literal itself to avoid
        // self-fulfilling completions like:
        //
        // function f<T>(x: T) {}
        // f({ abc/**/: "" }) // `abc` is a member of `T` but only because it declares itself
        function hasDeclarationOtherThanSelf(member: Symbol) {
            return some(member.declarations, decl => decl.parent !== obj);
        }
    }

    /**
     * Gets all properties on a type, but if that type is a union of several types,
     * excludes array-like types or callable/constructable types.
     */
    function getPropertiesForCompletion(type: Type, checker: TypeChecker): Symbol[] {
        return type.isUnion()
            ? Debug.checkEachDefined(checker.getAllPossiblePropertiesOfTypes(type.types), "getAllPossiblePropertiesOfTypes() should all be defined")
            : Debug.checkEachDefined(type.getApparentProperties(), "getApparentProperties() should all be defined");
    }

    /**
     * Returns the immediate owning class declaration of a context token,
     * on the condition that one exists and that the context implies completion should be given.
     */
    function tryGetObjectTypeDeclarationCompletionContainer(sourceFile: SourceFile, contextToken: Node | undefined, location: Node, position: number): ObjectTypeDeclaration | undefined {
        // class c { method() { } | method2() { } }
        switch (location.kind) {
            case SyntaxKind.SyntaxList:
                return tryCast(location.parent, isObjectTypeDeclaration);
            case SyntaxKind.EndOfFileToken:
                const cls = tryCast(lastOrUndefined(cast(location.parent, isSourceFile).statements), isObjectTypeDeclaration);
                if (cls && !findChildOfKind(cls, SyntaxKind.CloseBraceToken, sourceFile)) {
                    return cls;
                }
                break;
           case SyntaxKind.Identifier: {
                // class c { public prop = c| }
                if (isPropertyDeclaration(location.parent) && location.parent.initializer === location) {
                    return undefined;
                }
                // class c extends React.Component { a: () => 1\n compon| }
                if (isFromObjectTypeDeclaration(location)) {
                    return findAncestor(location, isObjectTypeDeclaration);
                }
            }
        }

        if (!contextToken) return undefined;

        switch (contextToken.kind) {
            case SyntaxKind.EqualsToken: // class c { public prop = | /* global completions */ }
                return undefined;

            case SyntaxKind.SemicolonToken: // class c {getValue(): number; | }
            case SyntaxKind.CloseBraceToken: // class c { method() { } | }
                // class c { method() { } b| }
                return isFromObjectTypeDeclaration(location) && (location.parent as ClassElement | TypeElement).name === location
                    ? location.parent.parent as ObjectTypeDeclaration
                    : tryCast(location, isObjectTypeDeclaration);
            case SyntaxKind.OpenBraceToken: // class c { |
            case SyntaxKind.CommaToken: // class c {getValue(): number, | }
                return tryCast(contextToken.parent, isObjectTypeDeclaration);
            default:
                if (!isFromObjectTypeDeclaration(contextToken)) {
                    // class c extends React.Component { a: () => 1\n| }
                    if (getLineAndCharacterOfPosition(sourceFile, contextToken.getEnd()).line !== getLineAndCharacterOfPosition(sourceFile, position).line && isObjectTypeDeclaration(location)) {
                        return location;
                    }
                    return undefined;
                }
                const isValidKeyword = isClassLike(contextToken.parent.parent) ? isClassMemberCompletionKeyword : isInterfaceOrTypeLiteralCompletionKeyword;
                return (isValidKeyword(contextToken.kind) || contextToken.kind === SyntaxKind.AsteriskToken || isIdentifier(contextToken) && isValidKeyword(stringToToken(contextToken.text)!)) // TODO: GH#18217
                    ? contextToken.parent.parent as ObjectTypeDeclaration : undefined;
        }
    }

    // TODO: GH#19856 Would like to return `node is Node & { parent: (ClassElement | TypeElement) & { parent: ObjectTypeDeclaration } }` but then compilation takes > 10 minutes
    function isFromObjectTypeDeclaration(node: Node): boolean {
        return node.parent && isClassOrTypeElement(node.parent) && isObjectTypeDeclaration(node.parent.parent);
    }

    function isValidTrigger(sourceFile: SourceFile, triggerCharacter: CompletionsTriggerCharacter, contextToken: Node | undefined, position: number): boolean {
        switch (triggerCharacter) {
            case ".":
            case "@":
                return true;
            case '"':
            case "'":
            case "`":
                // Only automatically bring up completions if this is an opening quote.
                return !!contextToken && isStringLiteralOrTemplate(contextToken) && position === contextToken.getStart(sourceFile) + 1;
            case "#":
                return !!contextToken && isPrivateIdentifier(contextToken) && !!getContainingClass(contextToken);
            case "<":
                // Opening JSX tag
                return !!contextToken && contextToken.kind === SyntaxKind.LessThanToken && (!isBinaryExpression(contextToken.parent) || binaryExpressionMayBeOpenTag(contextToken.parent));
            case "/":
                return !!contextToken && (isStringLiteralLike(contextToken)
                    ? !!tryGetImportFromModuleSpecifier(contextToken)
                    : contextToken.kind === SyntaxKind.SlashToken && isJsxClosingElement(contextToken.parent));
            default:
                return Debug.assertNever(triggerCharacter);
        }
    }

    function binaryExpressionMayBeOpenTag({ left }: BinaryExpression): boolean {
        return nodeIsMissing(left);
    }

    function findAlias(typeChecker: TypeChecker, symbol: Symbol, predicate: (symbol: Symbol) => boolean): Symbol | undefined {
        let currentAlias: Symbol | undefined = symbol;
        while (currentAlias.flags & SymbolFlags.Alias && (currentAlias = typeChecker.getImmediateAliasedSymbol(currentAlias))) {
            if (predicate(currentAlias)) {
                return currentAlias;
            }
        }
    }

    /** Determines if a type is exactly the same type resolved by the global 'self', 'global', or 'globalThis'. */
    function isProbablyGlobalType(type: Type, sourceFile: SourceFile, checker: TypeChecker) {
        // The type of `self` and `window` is the same in lib.dom.d.ts, but `window` does not exist in
        // lib.webworker.d.ts, so checking against `self` is also a check against `window` when it exists.
        const selfSymbol = checker.resolveName("self", /*location*/ undefined, SymbolFlags.Value, /*excludeGlobals*/ false);
        if (selfSymbol && checker.getTypeOfSymbolAtLocation(selfSymbol, sourceFile) === type) {
            return true;
        }
        const globalSymbol = checker.resolveName("global", /*location*/ undefined, SymbolFlags.Value, /*excludeGlobals*/ false);
        if (globalSymbol && checker.getTypeOfSymbolAtLocation(globalSymbol, sourceFile) === type) {
            return true;
        }
        const globalThisSymbol = checker.resolveName("globalThis", /*location*/ undefined, SymbolFlags.Value, /*excludeGlobals*/ false);
        if (globalThisSymbol && checker.getTypeOfSymbolAtLocation(globalThisSymbol, sourceFile) === type) {
            return true;
        }
        return false;
    }
}
<|MERGE_RESOLUTION|>--- conflicted
+++ resolved
@@ -1,2793 +1,2789 @@
-/* @internal */
-namespace ts.Completions {
-    export enum SortText {
-        LocationPriority = "0",
-        OptionalMember = "1",
-        MemberDeclaredBySpreadAssignment = "2",
-        SuggestedClassMembers = "3",
-        GlobalsOrKeywords = "4",
-        AutoImportSuggestions = "5",
-        JavascriptIdentifiers = "6"
-    }
-    export type Log = (message: string) => void;
-
-    /**
-     * Special values for `CompletionInfo['source']` used to disambiguate
-     * completion items with the same `name`. (Each completion item must
-     * have a unique name/source combination, because those two fields
-     * comprise `CompletionEntryIdentifier` in `getCompletionEntryDetails`.
-     *
-     * When the completion item is an auto-import suggestion, the source
-     * is the module specifier of the suggestion. To avoid collisions,
-     * the values here should not be a module specifier we would ever
-     * generate for an auto-import.
-     */
-    export enum CompletionSource {
-        /** Completions that require `this.` insertion text */
-        ThisProperty = "ThisProperty/"
-    }
-
-    const enum SymbolOriginInfoKind {
-        ThisType            = 1 << 0,
-        SymbolMember        = 1 << 1,
-        Export              = 1 << 2,
-        Promise             = 1 << 3,
-        Nullable            = 1 << 4,
-
-        SymbolMemberNoExport = SymbolMember,
-        SymbolMemberExport   = SymbolMember | Export,
-    }
-
-    interface SymbolOriginInfo {
-        kind: SymbolOriginInfoKind;
-    }
-
-    interface SymbolOriginInfoExport extends SymbolOriginInfo {
-        kind: SymbolOriginInfoKind;
-        moduleSymbol: Symbol;
-        isDefaultExport: boolean;
-    }
-
-    function originIsThisType(origin: SymbolOriginInfo): boolean {
-        return !!(origin.kind & SymbolOriginInfoKind.ThisType);
-    }
-
-    function originIsSymbolMember(origin: SymbolOriginInfo): boolean {
-        return !!(origin.kind & SymbolOriginInfoKind.SymbolMember);
-    }
-
-    function originIsExport(origin: SymbolOriginInfo | undefined): origin is SymbolOriginInfoExport {
-        return !!(origin && origin.kind & SymbolOriginInfoKind.Export);
-    }
-
-    function originIsPromise(origin: SymbolOriginInfo): boolean {
-        return !!(origin.kind & SymbolOriginInfoKind.Promise);
-    }
-
-    function originIsNullableMember(origin: SymbolOriginInfo): boolean {
-        return !!(origin.kind & SymbolOriginInfoKind.Nullable);
-    }
-
-    interface UniqueNameSet {
-        add(name: string): void;
-        has(name: string): boolean;
-    }
-
-    /**
-     * Map from symbol id -> SymbolOriginInfo.
-     * Only populated for symbols that come from other modules.
-     */
-    type SymbolOriginInfoMap = (SymbolOriginInfo | SymbolOriginInfoExport | undefined)[];
-
-    type SymbolSortTextMap = (SortText | undefined)[];
-
-    const enum KeywordCompletionFilters {
-        None,                           // No keywords
-        All,                            // Every possible keyword (TODO: This is never appropriate)
-        ClassElementKeywords,           // Keywords inside class body
-        InterfaceElementKeywords,       // Keywords inside interface body
-        ConstructorParameterKeywords,   // Keywords at constructor parameter
-        FunctionLikeBodyKeywords,       // Keywords at function like body
-        TypeAssertionKeywords,
-        TypeKeywords,
-        Last = TypeKeywords
-    }
-
-    const enum GlobalsSearch { Continue, Success, Fail }
-
-    export interface AutoImportSuggestion {
-        symbol: Symbol;
-        symbolName: string;
-        skipFilter: boolean;
-        origin: SymbolOriginInfoExport;
-    }
-    export interface ImportSuggestionsForFileCache {
-        clear(): void;
-        get(fileName: string, checker: TypeChecker, projectVersion?: string): readonly AutoImportSuggestion[] | undefined;
-        set(fileName: string, suggestions: readonly AutoImportSuggestion[], projectVersion?: string): void;
-        isEmpty(): boolean;
-    }
-    export function createImportSuggestionsForFileCache(): ImportSuggestionsForFileCache {
-        let cache: readonly AutoImportSuggestion[] | undefined;
-        let projectVersion: string | undefined;
-        let fileName: string | undefined;
-        return {
-            isEmpty() {
-                return !cache;
-            },
-            clear: () => {
-                cache = undefined;
-                fileName = undefined;
-                projectVersion = undefined;
-            },
-            set: (file, suggestions, version) => {
-                cache = suggestions;
-                fileName = file;
-                if (version) {
-                    projectVersion = version;
-                }
-            },
-            get: (file, checker, version) => {
-                if (file !== fileName) {
-                    return undefined;
-                }
-                if (version) {
-                    return projectVersion === version ? cache : undefined;
-                }
-                forEach(cache, suggestion => {
-                    // If the symbol/moduleSymbol was a merged symbol, it will have a new identity
-                    // in the checker, even though the symbols to merge are the same (guaranteed by
-                    // cache invalidation in synchronizeHostData).
-                    if (suggestion.symbol.declarations?.length) {
-                        suggestion.symbol = checker.getMergedSymbol(suggestion.origin.isDefaultExport
-                            ? suggestion.symbol.declarations[0].localSymbol ?? suggestion.symbol.declarations[0].symbol
-                            : suggestion.symbol.declarations[0].symbol);
-                    }
-                    if (suggestion.origin.moduleSymbol.declarations?.length) {
-                        suggestion.origin.moduleSymbol = checker.getMergedSymbol(suggestion.origin.moduleSymbol.declarations[0].symbol);
-                    }
-                });
-                return cache;
-            },
-        };
-    }
-
-    export function getCompletionsAtPosition(
-        host: LanguageServiceHost,
-        program: Program,
-        log: Log,
-        sourceFile: SourceFile,
-        position: number,
-        preferences: UserPreferences,
-        triggerCharacter: CompletionsTriggerCharacter | undefined,
-    ): CompletionInfo | undefined {
-        const typeChecker = program.getTypeChecker();
-        const compilerOptions = program.getCompilerOptions();
-
-        const contextToken = findPrecedingToken(position, sourceFile);
-        if (triggerCharacter && !isInString(sourceFile, position, contextToken) && !isValidTrigger(sourceFile, triggerCharacter, contextToken, position)) {
-            return undefined;
-        }
-
-        const stringCompletions = StringCompletions.getStringLiteralCompletions(sourceFile, position, contextToken, typeChecker, compilerOptions, host, log, preferences);
-        if (stringCompletions) {
-            return stringCompletions;
-        }
-
-        if (contextToken && isBreakOrContinueStatement(contextToken.parent)
-            && (contextToken.kind === SyntaxKind.BreakKeyword || contextToken.kind === SyntaxKind.ContinueKeyword || contextToken.kind === SyntaxKind.Identifier)) {
-            return getLabelCompletionAtPosition(contextToken.parent);
-        }
-
-        const completionData = getCompletionData(program, log, sourceFile, isUncheckedFile(sourceFile, compilerOptions), position, preferences, /*detailsEntryId*/ undefined, host);
-        if (!completionData) {
-            return undefined;
-        }
-
-        switch (completionData.kind) {
-            case CompletionDataKind.Data:
-                return completionInfoFromData(sourceFile, typeChecker, compilerOptions, log, completionData, preferences);
-            case CompletionDataKind.JsDocTagName:
-                // If the current position is a jsDoc tag name, only tag names should be provided for completion
-                return jsdocCompletionInfo(JsDoc.getJSDocTagNameCompletions());
-            case CompletionDataKind.JsDocTag:
-                // If the current position is a jsDoc tag, only tags should be provided for completion
-                return jsdocCompletionInfo(JsDoc.getJSDocTagCompletions());
-            case CompletionDataKind.JsDocParameterName:
-                return jsdocCompletionInfo(JsDoc.getJSDocParameterNameCompletions(completionData.tag));
-            default:
-                return Debug.assertNever(completionData);
-        }
-    }
-
-    function jsdocCompletionInfo(entries: CompletionEntry[]): CompletionInfo {
-        return { isGlobalCompletion: false, isMemberCompletion: false, isNewIdentifierLocation: false, entries };
-    }
-
-    function completionInfoFromData(sourceFile: SourceFile, typeChecker: TypeChecker, compilerOptions: CompilerOptions, log: Log, completionData: CompletionData, preferences: UserPreferences): CompletionInfo | undefined {
-        const {
-            symbols,
-            completionKind,
-            isInSnippetScope,
-            isNewIdentifierLocation,
-            location,
-            propertyAccessToConvert,
-            keywordFilters,
-            literals,
-            symbolToOriginInfoMap,
-            recommendedCompletion,
-            isJsxInitializer,
-            insideJsDocTagTypeExpression,
-            symbolToSortTextMap,
-        } = completionData;
-
-        if (location && location.parent && isJsxClosingElement(location.parent)) {
-            // In the TypeScript JSX element, if such element is not defined. When users query for completion at closing tag,
-            // instead of simply giving unknown value, the completion will return the tag-name of an associated opening-element.
-            // For example:
-            //     var x = <div> </ /*1*/
-            // The completion list at "1" will contain "div>" with type any
-            // And at `<div> </ /*1*/ >` (with a closing `>`), the completion list will contain "div".
-            const tagName = location.parent.parent.openingElement.tagName;
-            const hasClosingAngleBracket = !!findChildOfKind(location.parent, SyntaxKind.GreaterThanToken, sourceFile);
-            const entry: CompletionEntry = {
-                name: tagName.getFullText(sourceFile) + (hasClosingAngleBracket ? "" : ">"),
-                kind: ScriptElementKind.classElement,
-                kindModifiers: undefined,
-                sortText: SortText.LocationPriority,
-            };
-            return { isGlobalCompletion: false, isMemberCompletion: true, isNewIdentifierLocation: false, entries: [entry] };
-        }
-
-        const entries: CompletionEntry[] = [];
-
-        if (isUncheckedFile(sourceFile, compilerOptions)) {
-            const uniqueNames = getCompletionEntriesFromSymbols(
-                symbols,
-                entries,
-                /* contextToken */ undefined,
-                location,
-                sourceFile,
-                typeChecker,
-                compilerOptions.target!,
-                log,
-                completionKind,
-                preferences,
-                propertyAccessToConvert,
-                completionData.isJsxIdentifierExpected,
-                isJsxInitializer,
-                recommendedCompletion,
-                symbolToOriginInfoMap,
-                symbolToSortTextMap
-            );
-            getJSCompletionEntries(sourceFile, location!.pos, uniqueNames, compilerOptions.target!, entries); // TODO: GH#18217
-        }
-        else {
-            if (!isNewIdentifierLocation && (!symbols || symbols.length === 0) && keywordFilters === KeywordCompletionFilters.None) {
-                return undefined;
-            }
-
-            getCompletionEntriesFromSymbols(
-                symbols,
-                entries,
-                /* contextToken */ undefined,
-                location,
-                sourceFile,
-                typeChecker,
-                compilerOptions.target!,
-                log,
-                completionKind,
-                preferences,
-                propertyAccessToConvert,
-                completionData.isJsxIdentifierExpected,
-                isJsxInitializer,
-                recommendedCompletion,
-                symbolToOriginInfoMap,
-                symbolToSortTextMap
-            );
-        }
-
-        if (keywordFilters !== KeywordCompletionFilters.None) {
-            const entryNames = arrayToSet(entries, e => e.name);
-            for (const keywordEntry of getKeywordCompletions(keywordFilters, !insideJsDocTagTypeExpression && isSourceFileJS(sourceFile))) {
-                if (!entryNames.has(keywordEntry.name)) {
-                    entries.push(keywordEntry);
-                }
-            }
-        }
-
-        for (const literal of literals) {
-            entries.push(createCompletionEntryForLiteral(literal, preferences));
-        }
-
-        return { isGlobalCompletion: isInSnippetScope, isMemberCompletion: isMemberCompletionKind(completionKind), isNewIdentifierLocation, entries };
-    }
-
-    function isUncheckedFile(sourceFile: SourceFile, compilerOptions: CompilerOptions): boolean {
-        return isSourceFileJS(sourceFile) && !isCheckJsEnabledForFile(sourceFile, compilerOptions);
-    }
-
-    function isMemberCompletionKind(kind: CompletionKind): boolean {
-        switch (kind) {
-            case CompletionKind.ObjectPropertyDeclaration:
-            case CompletionKind.MemberLike:
-            case CompletionKind.PropertyAccess:
-                return true;
-            default:
-                return false;
-        }
-    }
-
-    function getJSCompletionEntries(
-        sourceFile: SourceFile,
-        position: number,
-        uniqueNames: UniqueNameSet,
-        target: ScriptTarget,
-        entries: Push<CompletionEntry>): void {
-        getNameTable(sourceFile).forEach((pos, name) => {
-            // Skip identifiers produced only from the current location
-            if (pos === position) {
-                return;
-            }
-            const realName = unescapeLeadingUnderscores(name);
-            if (!uniqueNames.has(realName) && isIdentifierText(realName, target)) {
-                uniqueNames.add(realName);
-                entries.push({
-                    name: realName,
-                    kind: ScriptElementKind.warning,
-                    kindModifiers: "",
-                    sortText: SortText.JavascriptIdentifiers,
-                    isFromUncheckedFile: true
-                });
-            }
-        });
-    }
-
-    function completionNameForLiteral(literal: string | number | PseudoBigInt, preferences: UserPreferences): string {
-        return typeof literal === "object" ? pseudoBigIntToString(literal) + "n" :
-            isString(literal) ? quote(literal, preferences) : JSON.stringify(literal);
-    }
-
-    function createCompletionEntryForLiteral(literal: string | number | PseudoBigInt, preferences: UserPreferences): CompletionEntry {
-        return { name: completionNameForLiteral(literal, preferences), kind: ScriptElementKind.string, kindModifiers: ScriptElementKindModifier.none, sortText: SortText.LocationPriority };
-    }
-
-    function createCompletionEntry(
-        symbol: Symbol,
-        sortText: SortText,
-        contextToken: Node | undefined,
-        location: Node | undefined,
-        sourceFile: SourceFile,
-        typeChecker: TypeChecker,
-        name: string,
-        needsConvertPropertyAccess: boolean,
-        origin: SymbolOriginInfo | undefined,
-        recommendedCompletion: Symbol | undefined,
-        propertyAccessToConvert: PropertyAccessExpression | undefined,
-        isJsxInitializer: IsJsxInitializer | undefined,
-        preferences: UserPreferences,
-    ): CompletionEntry | undefined {
-        let insertText: string | undefined;
-        let replacementSpan = getReplacementSpanForContextToken(contextToken);
-
-        const insertQuestionDot = origin && originIsNullableMember(origin);
-        const useBraces = origin && originIsSymbolMember(origin) || needsConvertPropertyAccess;
-        if (origin && originIsThisType(origin)) {
-            insertText = needsConvertPropertyAccess
-                ? `this${insertQuestionDot ? "?." : ""}[${quotePropertyName(name, preferences)}]`
-                : `this${insertQuestionDot ? "?." : "."}${name}`;
-        }
-        // We should only have needsConvertPropertyAccess if there's a property access to convert. But see #21790.
-        // Somehow there was a global with a non-identifier name. Hopefully someone will complain about getting a "foo bar" global completion and provide a repro.
-        else if ((useBraces || insertQuestionDot) && propertyAccessToConvert) {
-            insertText = useBraces ? needsConvertPropertyAccess ? `[${quotePropertyName(name, preferences)}]` : `[${name}]` : name;
-            if (insertQuestionDot || propertyAccessToConvert.questionDotToken) {
-                insertText = `?.${insertText}`;
-            }
-
-            const dot = findChildOfKind(propertyAccessToConvert, SyntaxKind.DotToken, sourceFile) ||
-                findChildOfKind(propertyAccessToConvert, SyntaxKind.QuestionDotToken, sourceFile);
-            if (!dot) {
-                return undefined;
-            }
-            // If the text after the '.' starts with this name, write over it. Else, add new text.
-            const end = startsWith(name, propertyAccessToConvert.name.text) ? propertyAccessToConvert.name.end : dot.end;
-            replacementSpan = createTextSpanFromBounds(dot.getStart(sourceFile), end);
-        }
-
-        if (isJsxInitializer) {
-            if (insertText === undefined) insertText = name;
-            insertText = `{${insertText}}`;
-            if (typeof isJsxInitializer !== "boolean") {
-                replacementSpan = createTextSpanFromNode(isJsxInitializer, sourceFile);
-            }
-        }
-        if (origin && originIsPromise(origin) && propertyAccessToConvert) {
-            if (insertText === undefined) insertText = name;
-            const precedingToken = findPrecedingToken(propertyAccessToConvert.pos, sourceFile);
-            let awaitText = "";
-            if (precedingToken && positionIsASICandidate(precedingToken.end, precedingToken.parent, sourceFile)) {
-                awaitText = ";";
-            }
-
-            awaitText += `(await ${propertyAccessToConvert.expression.getText()})`;
-            insertText = needsConvertPropertyAccess ? `${awaitText}${insertText}` : `${awaitText}${insertQuestionDot ? "?." : "."}${insertText}`;
-            replacementSpan = createTextSpanFromBounds(propertyAccessToConvert.getStart(sourceFile), propertyAccessToConvert.end);
-        }
-
-        if (insertText !== undefined && !preferences.includeCompletionsWithInsertText) {
-            return undefined;
-        }
-
-        // TODO(drosen): Right now we just permit *all* semantic meanings when calling
-        // 'getSymbolKind' which is permissible given that it is backwards compatible; but
-        // really we should consider passing the meaning for the node so that we don't report
-        // that a suggestion for a value is an interface.  We COULD also just do what
-        // 'getSymbolModifiers' does, which is to use the first declaration.
-
-        // Use a 'sortText' of 0' so that all symbol completion entries come before any other
-        // entries (like JavaScript identifier entries).
-        return {
-            name,
-            kind: SymbolDisplay.getSymbolKind(typeChecker, symbol, location!), // TODO: GH#18217
-            kindModifiers: SymbolDisplay.getSymbolModifiers(symbol),
-            sortText,
-            source: getSourceFromOrigin(origin),
-            hasAction: origin && originIsExport(origin) || undefined,
-            isRecommended: isRecommendedCompletionMatch(symbol, recommendedCompletion, typeChecker) || undefined,
-            insertText,
-            replacementSpan,
-        };
-    }
-
-    function quotePropertyName(name: string, preferences: UserPreferences): string {
-        if (/^\d+$/.test(name)) {
-            return name;
-        }
-
-        return quote(name, preferences);
-    }
-
-    function isRecommendedCompletionMatch(localSymbol: Symbol, recommendedCompletion: Symbol | undefined, checker: TypeChecker): boolean {
-        return localSymbol === recommendedCompletion ||
-            !!(localSymbol.flags & SymbolFlags.ExportValue) && checker.getExportSymbolOfSymbol(localSymbol) === recommendedCompletion;
-    }
-
-    function getSourceFromOrigin(origin: SymbolOriginInfo | undefined): string | undefined {
-        if (originIsExport(origin)) {
-            return stripQuotes(origin.moduleSymbol.name);
-        }
-        if (origin?.kind === SymbolOriginInfoKind.ThisType) {
-            return CompletionSource.ThisProperty;
-        }
-    }
-
-    export function getCompletionEntriesFromSymbols(
-        symbols: readonly Symbol[],
-        entries: Push<CompletionEntry>,
-        contextToken: Node | undefined,
-        location: Node | undefined,
-        sourceFile: SourceFile,
-        typeChecker: TypeChecker,
-        target: ScriptTarget,
-        log: Log,
-        kind: CompletionKind,
-        preferences: UserPreferences,
-        propertyAccessToConvert?: PropertyAccessExpression,
-        jsxIdentifierExpected?: boolean,
-        isJsxInitializer?: IsJsxInitializer,
-        recommendedCompletion?: Symbol,
-        symbolToOriginInfoMap?: SymbolOriginInfoMap,
-        symbolToSortTextMap?: SymbolSortTextMap,
-    ): UniqueNameSet {
-        const start = timestamp();
-        // Tracks unique names.
-        // Value is set to false for global variables or completions from external module exports, because we can have multiple of those;
-        // true otherwise. Based on the order we add things we will always see locals first, then globals, then module exports.
-        // So adding a completion for a local will prevent us from adding completions for external module exports sharing the same name.
-        const uniques = createMap<boolean>();
-        for (const symbol of symbols) {
-            const origin = symbolToOriginInfoMap ? symbolToOriginInfoMap[getSymbolId(symbol)] : undefined;
-            const info = getCompletionEntryDisplayNameForSymbol(symbol, target, origin, kind, !!jsxIdentifierExpected);
-            if (!info) {
-                continue;
-            }
-            const { name, needsConvertPropertyAccess } = info;
-            if (uniques.get(name)) {
-                continue;
-            }
-
-            const entry = createCompletionEntry(
-                symbol,
-                symbolToSortTextMap && symbolToSortTextMap[getSymbolId(symbol)] || SortText.LocationPriority,
-                contextToken,
-                location,
-                sourceFile,
-                typeChecker,
-                name,
-                needsConvertPropertyAccess,
-                origin,
-                recommendedCompletion,
-                propertyAccessToConvert,
-                isJsxInitializer,
-                preferences
-            );
-            if (!entry) {
-                continue;
-            }
-
-            /** True for locals; false for globals, module exports from other files, `this.` completions. */
-            const shouldShadowLaterSymbols = !origin && !(symbol.parent === undefined && !some(symbol.declarations, d => d.getSourceFile() === location!.getSourceFile()));
-            uniques.set(name, shouldShadowLaterSymbols);
-
-            entries.push(entry);
-        }
-
-        log("getCompletionsAtPosition: getCompletionEntriesFromSymbols: " + (timestamp() - start));
-
-        // Prevent consumers of this map from having to worry about
-        // the boolean value. Externally, it should be seen as the
-        // set of all names.
-        return {
-            has: name => uniques.has(name),
-            add: name => uniques.set(name, true),
-        };
-    }
-
-    function getLabelCompletionAtPosition(node: BreakOrContinueStatement): CompletionInfo | undefined {
-        const entries = getLabelStatementCompletions(node);
-        if (entries.length) {
-            return { isGlobalCompletion: false, isMemberCompletion: false, isNewIdentifierLocation: false, entries };
-        }
-    }
-
-    function getLabelStatementCompletions(node: Node): CompletionEntry[] {
-        const entries: CompletionEntry[] = [];
-        const uniques = createMap<true>();
-        let current = node;
-
-        while (current) {
-            if (isFunctionLike(current)) {
-                break;
-            }
-            if (isLabeledStatement(current)) {
-                const name = current.label.text;
-                if (!uniques.has(name)) {
-                    uniques.set(name, true);
-                    entries.push({
-                        name,
-                        kindModifiers: ScriptElementKindModifier.none,
-                        kind: ScriptElementKind.label,
-                        sortText: SortText.LocationPriority
-                    });
-                }
-            }
-            current = current.parent;
-        }
-        return entries;
-    }
-
-    interface SymbolCompletion {
-        type: "symbol";
-        symbol: Symbol;
-        location: Node | undefined;
-        symbolToOriginInfoMap: SymbolOriginInfoMap;
-        previousToken: Node | undefined;
-        readonly isJsxInitializer: IsJsxInitializer;
-        readonly isTypeOnlyLocation: boolean;
-    }
-    function getSymbolCompletionFromEntryId(
-        program: Program,
-        log: Log,
-        sourceFile: SourceFile,
-        position: number,
-        entryId: CompletionEntryIdentifier,
-        host: LanguageServiceHost,
-        preferences: UserPreferences,
-    ): SymbolCompletion | { type: "request", request: Request } | { type: "literal", literal: string | number | PseudoBigInt } | { type: "none" } {
-        const compilerOptions = program.getCompilerOptions();
-        const completionData = getCompletionData(program, log, sourceFile, isUncheckedFile(sourceFile, compilerOptions), position, { includeCompletionsForModuleExports: true, includeCompletionsWithInsertText: true }, entryId, host);
-        if (!completionData) {
-            return { type: "none" };
-        }
-        if (completionData.kind !== CompletionDataKind.Data) {
-            return { type: "request", request: completionData };
-        }
-
-        const { symbols, literals, location, completionKind, symbolToOriginInfoMap, previousToken, isJsxInitializer, isTypeOnlyLocation } = completionData;
-
-        const literal = find(literals, l => completionNameForLiteral(l, preferences) === entryId.name);
-        if (literal !== undefined) return { type: "literal", literal };
-
-        // Find the symbol with the matching entry name.
-        // We don't need to perform character checks here because we're only comparing the
-        // name against 'entryName' (which is known to be good), not building a new
-        // completion entry.
-        return firstDefined(symbols, (symbol): SymbolCompletion | undefined => {
-            const origin = symbolToOriginInfoMap[getSymbolId(symbol)];
-            const info = getCompletionEntryDisplayNameForSymbol(symbol, compilerOptions.target!, origin, completionKind, completionData.isJsxIdentifierExpected);
-            return info && info.name === entryId.name && getSourceFromOrigin(origin) === entryId.source
-                ? { type: "symbol" as const, symbol, location, symbolToOriginInfoMap, previousToken, isJsxInitializer, isTypeOnlyLocation }
-                : undefined;
-        }) || { type: "none" };
-    }
-
-    export interface CompletionEntryIdentifier {
-        name: string;
-        source?: string;
-    }
-
-    export function getCompletionEntryDetails(
-        program: Program,
-        log: Log,
-        sourceFile: SourceFile,
-        position: number,
-        entryId: CompletionEntryIdentifier,
-        host: LanguageServiceHost,
-        formatContext: formatting.FormatContext,
-        preferences: UserPreferences,
-        cancellationToken: CancellationToken,
-    ): CompletionEntryDetails | undefined {
-        const typeChecker = program.getTypeChecker();
-        const compilerOptions = program.getCompilerOptions();
-        const { name } = entryId;
-
-        const contextToken = findPrecedingToken(position, sourceFile);
-        if (isInString(sourceFile, position, contextToken)) {
-            return StringCompletions.getStringLiteralCompletionDetails(name, sourceFile, position, contextToken, typeChecker, compilerOptions, host, cancellationToken);
-        }
-
-        // Compute all the completion symbols again.
-        const symbolCompletion = getSymbolCompletionFromEntryId(program, log, sourceFile, position, entryId, host, preferences);
-        switch (symbolCompletion.type) {
-            case "request": {
-                const { request } = symbolCompletion;
-                switch (request.kind) {
-                    case CompletionDataKind.JsDocTagName:
-                        return JsDoc.getJSDocTagNameCompletionDetails(name);
-                    case CompletionDataKind.JsDocTag:
-                        return JsDoc.getJSDocTagCompletionDetails(name);
-                    case CompletionDataKind.JsDocParameterName:
-                        return JsDoc.getJSDocParameterNameCompletionDetails(name);
-                    default:
-                        return Debug.assertNever(request);
-                }
-            }
-            case "symbol": {
-                const { symbol, location, symbolToOriginInfoMap, previousToken } = symbolCompletion;
-                const { codeActions, sourceDisplay } = getCompletionEntryCodeActionsAndSourceDisplay(symbolToOriginInfoMap, symbol, program, typeChecker, host, compilerOptions, sourceFile, position, previousToken, formatContext, preferences);
-                return createCompletionDetailsForSymbol(symbol, typeChecker, sourceFile, location!, cancellationToken, codeActions, sourceDisplay); // TODO: GH#18217
-            }
-            case "literal": {
-                const { literal } = symbolCompletion;
-                return createSimpleDetails(completionNameForLiteral(literal, preferences), ScriptElementKind.string, typeof literal === "string" ? SymbolDisplayPartKind.stringLiteral : SymbolDisplayPartKind.numericLiteral);
-            }
-            case "none":
-                // Didn't find a symbol with this name.  See if we can find a keyword instead.
-                return allKeywordsCompletions().some(c => c.name === name) ? createSimpleDetails(name, ScriptElementKind.keyword, SymbolDisplayPartKind.keyword) : undefined;
-            default:
-                Debug.assertNever(symbolCompletion);
-        }
-    }
-
-    function createSimpleDetails(name: string, kind: ScriptElementKind, kind2: SymbolDisplayPartKind): CompletionEntryDetails {
-        return createCompletionDetails(name, ScriptElementKindModifier.none, kind, [displayPart(name, kind2)]);
-    }
-
-    export function createCompletionDetailsForSymbol(symbol: Symbol, checker: TypeChecker, sourceFile: SourceFile, location: Node, cancellationToken: CancellationToken, codeActions?: CodeAction[], sourceDisplay?: SymbolDisplayPart[]): CompletionEntryDetails {
-        const { displayParts, documentation, symbolKind, tags } =
-            checker.runWithCancellationToken(cancellationToken, checker =>
-                SymbolDisplay.getSymbolDisplayPartsDocumentationAndSymbolKind(checker, symbol, sourceFile, location, location, SemanticMeaning.All)
-            );
-        return createCompletionDetails(symbol.name, SymbolDisplay.getSymbolModifiers(symbol), symbolKind, displayParts, documentation, tags, codeActions, sourceDisplay);
-    }
-
-    export function createCompletionDetails(name: string, kindModifiers: string, kind: ScriptElementKind, displayParts: SymbolDisplayPart[], documentation?: SymbolDisplayPart[], tags?: JSDocTagInfo[], codeActions?: CodeAction[], source?: SymbolDisplayPart[]): CompletionEntryDetails {
-        return { name, kindModifiers, kind, displayParts, documentation, tags, codeActions, source };
-    }
-
-    interface CodeActionsAndSourceDisplay {
-        readonly codeActions: CodeAction[] | undefined;
-        readonly sourceDisplay: SymbolDisplayPart[] | undefined;
-    }
-    function getCompletionEntryCodeActionsAndSourceDisplay(
-        symbolToOriginInfoMap: SymbolOriginInfoMap,
-        symbol: Symbol,
-        program: Program,
-        checker: TypeChecker,
-        host: LanguageServiceHost,
-        compilerOptions: CompilerOptions,
-        sourceFile: SourceFile,
-        position: number,
-        previousToken: Node | undefined,
-        formatContext: formatting.FormatContext,
-        preferences: UserPreferences,
-    ): CodeActionsAndSourceDisplay {
-        const symbolOriginInfo = symbolToOriginInfoMap[getSymbolId(symbol)];
-        if (!symbolOriginInfo || !originIsExport(symbolOriginInfo)) {
-            return { codeActions: undefined, sourceDisplay: undefined };
-        }
-
-        const { moduleSymbol } = symbolOriginInfo;
-        const exportedSymbol = checker.getMergedSymbol(skipAlias(symbol.exportSymbol || symbol, checker));
-        const { moduleSpecifier, codeAction } = codefix.getImportCompletionAction(
-            exportedSymbol,
-            moduleSymbol,
-            sourceFile,
-            getNameForExportedSymbol(symbol, compilerOptions.target!),
-            host,
-            program,
-            formatContext,
-            previousToken && isIdentifier(previousToken) ? previousToken.getStart(sourceFile) : position,
-            preferences);
-        return { sourceDisplay: [textPart(moduleSpecifier)], codeActions: [codeAction] };
-    }
-
-    export function getCompletionEntrySymbol(
-        program: Program,
-        log: Log,
-        sourceFile: SourceFile,
-        position: number,
-        entryId: CompletionEntryIdentifier,
-        host: LanguageServiceHost,
-        preferences: UserPreferences,
-    ): Symbol | undefined {
-        const completion = getSymbolCompletionFromEntryId(program, log, sourceFile, position, entryId, host, preferences);
-        return completion.type === "symbol" ? completion.symbol : undefined;
-    }
-
-    const enum CompletionDataKind { Data, JsDocTagName, JsDocTag, JsDocParameterName }
-    /** true: after the `=` sign but no identifier has been typed yet. Else is the Identifier after the initializer. */
-    type IsJsxInitializer = boolean | Identifier;
-    interface CompletionData {
-        readonly kind: CompletionDataKind.Data;
-        readonly symbols: readonly Symbol[];
-        readonly completionKind: CompletionKind;
-        readonly isInSnippetScope: boolean;
-        /** Note that the presence of this alone doesn't mean that we need a conversion. Only do that if the completion is not an ordinary identifier. */
-        readonly propertyAccessToConvert: PropertyAccessExpression | undefined;
-        readonly isNewIdentifierLocation: boolean;
-        readonly location: Node | undefined;
-        readonly keywordFilters: KeywordCompletionFilters;
-        readonly literals: readonly (string | number | PseudoBigInt)[];
-        readonly symbolToOriginInfoMap: SymbolOriginInfoMap;
-        readonly recommendedCompletion: Symbol | undefined;
-        readonly previousToken: Node | undefined;
-        readonly isJsxInitializer: IsJsxInitializer;
-        readonly insideJsDocTagTypeExpression: boolean;
-        readonly symbolToSortTextMap: SymbolSortTextMap;
-        readonly isTypeOnlyLocation: boolean;
-        /** In JSX tag name and attribute names, identifiers like "my-tag" or "aria-name" is valid identifier. */
-        readonly isJsxIdentifierExpected: boolean;
-    }
-    type Request = { readonly kind: CompletionDataKind.JsDocTagName | CompletionDataKind.JsDocTag } | { readonly kind: CompletionDataKind.JsDocParameterName, tag: JSDocParameterTag };
-
-    export const enum CompletionKind {
-        ObjectPropertyDeclaration,
-        Global,
-        PropertyAccess,
-        MemberLike,
-        String,
-        None,
-    }
-
-    function getRecommendedCompletion(previousToken: Node, contextualType: Type, checker: TypeChecker): Symbol | undefined {
-        // For a union, return the first one with a recommended completion.
-        return firstDefined(contextualType && (contextualType.isUnion() ? contextualType.types : [contextualType]), type => {
-            const symbol = type && type.symbol;
-            // Don't include make a recommended completion for an abstract class
-            return symbol && (symbol.flags & (SymbolFlags.EnumMember | SymbolFlags.Enum | SymbolFlags.Class) && !isAbstractConstructorSymbol(symbol))
-                ? getFirstSymbolInChain(symbol, previousToken, checker)
-                : undefined;
-        });
-    }
-
-    function getContextualType(previousToken: Node, position: number, sourceFile: SourceFile, checker: TypeChecker): Type | undefined {
-        const { parent } = previousToken;
-        switch (previousToken.kind) {
-            case SyntaxKind.Identifier:
-                return getContextualTypeFromParent(previousToken as Identifier, checker);
-            case SyntaxKind.EqualsToken:
-                switch (parent.kind) {
-                    case SyntaxKind.VariableDeclaration:
-                        return checker.getContextualType((parent as VariableDeclaration).initializer!); // TODO: GH#18217
-                    case SyntaxKind.BinaryExpression:
-                        return checker.getTypeAtLocation((parent as BinaryExpression).left);
-                    case SyntaxKind.JsxAttribute:
-                        return checker.getContextualTypeForJsxAttribute(parent as JsxAttribute);
-                    default:
-                        return undefined;
-                }
-            case SyntaxKind.NewKeyword:
-                return checker.getContextualType(parent as Expression);
-            case SyntaxKind.CaseKeyword:
-                return getSwitchedType(cast(parent, isCaseClause), checker);
-            case SyntaxKind.OpenBraceToken:
-                return isJsxExpression(parent) && parent.parent.kind !== SyntaxKind.JsxElement ? checker.getContextualTypeForJsxAttribute(parent.parent) : undefined;
-            default:
-                const argInfo = SignatureHelp.getArgumentInfoForCompletions(previousToken, position, sourceFile);
-                return argInfo ?
-                    // At `,`, treat this as the next argument after the comma.
-                    checker.getContextualTypeForArgumentAtIndex(argInfo.invocation, argInfo.argumentIndex + (previousToken.kind === SyntaxKind.CommaToken ? 1 : 0)) :
-                    isEqualityOperatorKind(previousToken.kind) && isBinaryExpression(parent) && isEqualityOperatorKind(parent.operatorToken.kind) ?
-                        // completion at `x ===/**/` should be for the right side
-                        checker.getTypeAtLocation(parent.left) :
-                        checker.getContextualType(previousToken as Expression);
-        }
-    }
-
-    function getFirstSymbolInChain(symbol: Symbol, enclosingDeclaration: Node, checker: TypeChecker): Symbol | undefined {
-        const chain = checker.getAccessibleSymbolChain(symbol, enclosingDeclaration, /*meaning*/ SymbolFlags.All, /*useOnlyExternalAliasing*/ false);
-        if (chain) return first(chain);
-        return symbol.parent && (isModuleSymbol(symbol.parent) ? symbol : getFirstSymbolInChain(symbol.parent, enclosingDeclaration, checker));
-    }
-
-    function isModuleSymbol(symbol: Symbol): boolean {
-        return symbol.declarations.some(d => d.kind === SyntaxKind.SourceFile);
-    }
-
-    function getCompletionData(
-        program: Program,
-        log: (message: string) => void,
-        sourceFile: SourceFile,
-        isUncheckedFile: boolean,
-        position: number,
-        preferences: Pick<UserPreferences, "includeCompletionsForModuleExports" | "includeCompletionsWithInsertText" | "includeAutomaticOptionalChainCompletions">,
-        detailsEntryId: CompletionEntryIdentifier | undefined,
-        host: LanguageServiceHost,
-    ): CompletionData | Request | undefined {
-        const typeChecker = program.getTypeChecker();
-
-        let start = timestamp();
-        let currentToken = getTokenAtPosition(sourceFile, position); // TODO: GH#15853
-        // We will check for jsdoc comments with insideComment and getJsDocTagAtPosition. (TODO: that seems rather inefficient to check the same thing so many times.)
-
-        log("getCompletionData: Get current token: " + (timestamp() - start));
-
-        start = timestamp();
-        const insideComment = isInComment(sourceFile, position, currentToken);
-        log("getCompletionData: Is inside comment: " + (timestamp() - start));
-
-        let insideJsDocTagTypeExpression = false;
-        let isInSnippetScope = false;
-        if (insideComment) {
-            if (hasDocComment(sourceFile, position)) {
-                if (sourceFile.text.charCodeAt(position - 1) === CharacterCodes.at) {
-                    // The current position is next to the '@' sign, when no tag name being provided yet.
-                    // Provide a full list of tag names
-                    return { kind: CompletionDataKind.JsDocTagName };
-                }
-                else {
-                    // When completion is requested without "@", we will have check to make sure that
-                    // there are no comments prefix the request position. We will only allow "*" and space.
-                    // e.g
-                    //   /** |c| /*
-                    //
-                    //   /**
-                    //     |c|
-                    //    */
-                    //
-                    //   /**
-                    //    * |c|
-                    //    */
-                    //
-                    //   /**
-                    //    *         |c|
-                    //    */
-                    const lineStart = getLineStartPositionForPosition(position, sourceFile);
-                    if (!/[^\*|\s(/)]/.test(sourceFile.text.substring(lineStart, position))) {
-                        return { kind: CompletionDataKind.JsDocTag };
-                    }
-                }
-            }
-
-            // Completion should work inside certain JsDoc tags. For example:
-            //     /** @type {number | string} */
-            // Completion should work in the brackets
-            const tag = getJsDocTagAtPosition(currentToken, position);
-            if (tag) {
-                if (tag.tagName.pos <= position && position <= tag.tagName.end) {
-                    return { kind: CompletionDataKind.JsDocTagName };
-                }
-                if (isTagWithTypeExpression(tag) && tag.typeExpression && tag.typeExpression.kind === SyntaxKind.JSDocTypeExpression) {
-                    currentToken = getTokenAtPosition(sourceFile, position);
-                    if (!currentToken ||
-                        (!isDeclarationName(currentToken) &&
-                            (currentToken.parent.kind !== SyntaxKind.JSDocPropertyTag ||
-                                (<JSDocPropertyTag>currentToken.parent).name !== currentToken))) {
-                        // Use as type location if inside tag's type expression
-                        insideJsDocTagTypeExpression = isCurrentlyEditingNode(tag.typeExpression);
-                    }
-                }
-                if (!insideJsDocTagTypeExpression && isJSDocParameterTag(tag) && (nodeIsMissing(tag.name) || tag.name.pos <= position && position <= tag.name.end)) {
-                    return { kind: CompletionDataKind.JsDocParameterName, tag };
-                }
-            }
-
-            if (!insideJsDocTagTypeExpression) {
-                // Proceed if the current position is in jsDoc tag expression; otherwise it is a normal
-                // comment or the plain text part of a jsDoc comment, so no completion should be available
-                log("Returning an empty list because completion was inside a regular comment or plain text part of a JsDoc comment.");
-                return undefined;
-            }
-        }
-
-        start = timestamp();
-        const previousToken = findPrecedingToken(position, sourceFile, /*startNode*/ undefined)!; // TODO: GH#18217
-        log("getCompletionData: Get previous token 1: " + (timestamp() - start));
-
-        // The decision to provide completion depends on the contextToken, which is determined through the previousToken.
-        // Note: 'previousToken' (and thus 'contextToken') can be undefined if we are the beginning of the file
-        let contextToken = previousToken;
-
-        // Check if the caret is at the end of an identifier; this is a partial identifier that we want to complete: e.g. a.toS|
-        // Skip this partial identifier and adjust the contextToken to the token that precedes it.
-        if (contextToken && position <= contextToken.end && (isIdentifierOrPrivateIdentifier(contextToken) || isKeyword(contextToken.kind))) {
-            const start = timestamp();
-            contextToken = findPrecedingToken(contextToken.getFullStart(), sourceFile, /*startNode*/ undefined)!; // TODO: GH#18217
-            log("getCompletionData: Get previous token 2: " + (timestamp() - start));
-        }
-
-        // Find the node where completion is requested on.
-        // Also determine whether we are trying to complete with members of that node
-        // or attributes of a JSX tag.
-        let node = currentToken;
-        let propertyAccessToConvert: PropertyAccessExpression | undefined;
-        let isRightOfDot = false;
-        let isRightOfQuestionDot = false;
-        let isRightOfOpenTag = false;
-        let isStartingCloseTag = false;
-        let isJsxInitializer: IsJsxInitializer = false;
-        let isJsxIdentifierExpected = false;
-
-        let location = getTouchingPropertyName(sourceFile, position);
-        if (contextToken) {
-            // Bail out if this is a known invalid completion location
-            if (isCompletionListBlocker(contextToken)) {
-                log("Returning an empty list because completion was requested in an invalid position.");
-                return undefined;
-            }
-
-            let parent = contextToken.parent;
-            if (contextToken.kind === SyntaxKind.DotToken || contextToken.kind === SyntaxKind.QuestionDotToken) {
-                isRightOfDot = contextToken.kind === SyntaxKind.DotToken;
-                isRightOfQuestionDot = contextToken.kind === SyntaxKind.QuestionDotToken;
-                switch (parent.kind) {
-                    case SyntaxKind.PropertyAccessExpression:
-                        propertyAccessToConvert = parent as PropertyAccessExpression;
-                        node = propertyAccessToConvert.expression;
-                        if (node.end === contextToken.pos &&
-                            isCallExpression(node) &&
-                            node.getChildCount(sourceFile) &&
-                            last(node.getChildren(sourceFile)).kind !== SyntaxKind.CloseParenToken) {
-                            // This is likely dot from incorrectly parsed call expression and user is starting to write spread
-                            // eg: Math.min(./**/)
-                            return undefined;
-                        }
-                        break;
-                    case SyntaxKind.QualifiedName:
-                        node = (parent as QualifiedName).left;
-                        break;
-                    case SyntaxKind.ModuleDeclaration:
-                        node = (parent as ModuleDeclaration).name;
-                        break;
-                    case SyntaxKind.ImportType:
-                    case SyntaxKind.MetaProperty:
-                        node = parent;
-                        break;
-                    default:
-                        // There is nothing that precedes the dot, so this likely just a stray character
-                        // or leading into a '...' token. Just bail out instead.
-                        return undefined;
-                }
-            }
-            else if (sourceFile.languageVariant === LanguageVariant.JSX) {
-                // <UI.Test /* completion position */ />
-                // If the tagname is a property access expression, we will then walk up to the top most of property access expression.
-                // Then, try to get a JSX container and its associated attributes type.
-                if (parent && parent.kind === SyntaxKind.PropertyAccessExpression) {
-                    contextToken = parent;
-                    parent = parent.parent;
-                }
-
-                // Fix location
-                if (currentToken.parent === location) {
-                    switch (currentToken.kind) {
-                        case SyntaxKind.GreaterThanToken:
-                            if (currentToken.parent.kind === SyntaxKind.JsxElement || currentToken.parent.kind === SyntaxKind.JsxOpeningElement) {
-                                location = currentToken;
-                            }
-                            break;
-
-                        case SyntaxKind.SlashToken:
-                            if (currentToken.parent.kind === SyntaxKind.JsxSelfClosingElement) {
-                                location = currentToken;
-                            }
-                            break;
-                    }
-                }
-
-                switch (parent.kind) {
-                    case SyntaxKind.JsxClosingElement:
-                        if (contextToken.kind === SyntaxKind.SlashToken) {
-                            isStartingCloseTag = true;
-                            location = contextToken;
-                        }
-                        break;
-
-                    case SyntaxKind.BinaryExpression:
-                        if (!binaryExpressionMayBeOpenTag(parent as BinaryExpression)) {
-                            break;
-                        }
-                    // falls through
-
-                    case SyntaxKind.JsxSelfClosingElement:
-                    case SyntaxKind.JsxElement:
-                    case SyntaxKind.JsxOpeningElement:
-                        isJsxIdentifierExpected = true;
-                        if (contextToken.kind === SyntaxKind.LessThanToken) {
-                            isRightOfOpenTag = true;
-                            location = contextToken;
-                        }
-                        break;
-
-                    case SyntaxKind.JsxAttribute:
-                        switch (previousToken.kind) {
-                            case SyntaxKind.EqualsToken:
-                                isJsxInitializer = true;
-                                break;
-                            case SyntaxKind.Identifier:
-                                isJsxIdentifierExpected = true;
-                                // For `<div x=[|f/**/|]`, `parent` will be `x` and `previousToken.parent` will be `f` (which is its own JsxAttribute)
-                                // Note for `<div someBool f>` we don't want to treat this as a jsx inializer, instead it's the attribute name.
-                                if (parent !== previousToken.parent &&
-                                    !(parent as JsxAttribute).initializer &&
-                                    findChildOfKind(parent, SyntaxKind.EqualsToken, sourceFile)) {
-                                    isJsxInitializer = previousToken as Identifier;
-                                }
-                        }
-                        break;
-                }
-            }
-        }
-
-        const semanticStart = timestamp();
-        let completionKind = CompletionKind.None;
-        let isNewIdentifierLocation = false;
-        let keywordFilters = KeywordCompletionFilters.None;
-        // This also gets mutated in nested-functions after the return
-        let symbols: Symbol[] = [];
-        const symbolToOriginInfoMap: SymbolOriginInfoMap = [];
-        const symbolToSortTextMap: SymbolSortTextMap = [];
-        const importSuggestionsCache = host.getImportSuggestionsCache && host.getImportSuggestionsCache();
-        const isTypeOnly = isTypeOnlyCompletion();
-
-        if (isRightOfDot || isRightOfQuestionDot) {
-            getTypeScriptMemberSymbols();
-        }
-        else if (isRightOfOpenTag) {
-            const tagSymbols = typeChecker.getJsxIntrinsicTagNamesAt(location);
-            Debug.assertEachIsDefined(tagSymbols, "getJsxIntrinsicTagNames() should all be defined");
-            tryGetGlobalSymbols();
-            symbols = tagSymbols.concat(symbols);
-            completionKind = CompletionKind.MemberLike;
-            keywordFilters = KeywordCompletionFilters.None;
-        }
-        else if (isStartingCloseTag) {
-            const tagName = (<JsxElement>contextToken.parent.parent).openingElement.tagName;
-            const tagSymbol = typeChecker.getSymbolAtLocation(tagName);
-            if (tagSymbol) {
-                symbols = [tagSymbol];
-            }
-            completionKind = CompletionKind.MemberLike;
-            keywordFilters = KeywordCompletionFilters.None;
-        }
-        else {
-            // For JavaScript or TypeScript, if we're not after a dot, then just try to get the
-            // global symbols in scope.  These results should be valid for either language as
-            // the set of symbols that can be referenced from this location.
-            if (!tryGetGlobalSymbols()) {
-                return undefined;
-            }
-        }
-
-        log("getCompletionData: Semantic work: " + (timestamp() - semanticStart));
-        const contextualType = previousToken && getContextualType(previousToken, position, sourceFile, typeChecker);
-        const literals = mapDefined(contextualType && (contextualType.isUnion() ? contextualType.types : [contextualType]), t => t.isLiteral() ? t.value : undefined);
-
-        const recommendedCompletion = previousToken && contextualType && getRecommendedCompletion(previousToken, contextualType, typeChecker);
-        return {
-            kind: CompletionDataKind.Data,
-            symbols,
-            completionKind,
-            isInSnippetScope,
-            propertyAccessToConvert,
-            isNewIdentifierLocation,
-            location,
-            keywordFilters,
-            literals,
-            symbolToOriginInfoMap,
-            recommendedCompletion,
-            previousToken,
-            isJsxInitializer,
-            insideJsDocTagTypeExpression,
-            symbolToSortTextMap,
-            isTypeOnlyLocation: isTypeOnly,
-            isJsxIdentifierExpected,
-        };
-
-        type JSDocTagWithTypeExpression = JSDocParameterTag | JSDocPropertyTag | JSDocReturnTag | JSDocTypeTag | JSDocTypedefTag;
-
-        function isTagWithTypeExpression(tag: JSDocTag): tag is JSDocTagWithTypeExpression {
-            switch (tag.kind) {
-                case SyntaxKind.JSDocParameterTag:
-                case SyntaxKind.JSDocPropertyTag:
-                case SyntaxKind.JSDocReturnTag:
-                case SyntaxKind.JSDocTypeTag:
-                case SyntaxKind.JSDocTypedefTag:
-                    return true;
-                default:
-                    return false;
-            }
-        }
-
-        function getTypeScriptMemberSymbols(): void {
-            // Right of dot member completion list
-            completionKind = CompletionKind.PropertyAccess;
-
-            // Since this is qualified name check it's a type node location
-            const isImportType = isLiteralImportTypeNode(node);
-            const isTypeLocation = insideJsDocTagTypeExpression
-                || (isImportType && !(node as ImportTypeNode).isTypeOf)
-                || isPartOfTypeNode(node.parent)
-                || isPossiblyTypeArgumentPosition(contextToken, sourceFile, typeChecker);
-            const isRhsOfImportDeclaration = isInRightSideOfInternalImportEqualsDeclaration(node);
-            if (isEntityName(node) || isImportType) {
-                const isNamespaceName = isModuleDeclaration(node.parent);
-                if (isNamespaceName) isNewIdentifierLocation = true;
-                let symbol = typeChecker.getSymbolAtLocation(node);
-                if (symbol) {
-                    symbol = skipAlias(symbol, typeChecker);
-
-                    if (symbol.flags & (SymbolFlags.Module | SymbolFlags.Enum)) {
-                        // Extract module or enum members
-                        const exportedSymbols = typeChecker.getExportsOfModule(symbol);
-                        Debug.assertEachIsDefined(exportedSymbols, "getExportsOfModule() should all be defined");
-                        const isValidValueAccess = (symbol: Symbol) => typeChecker.isValidPropertyAccess(isImportType ? <ImportTypeNode>node : <PropertyAccessExpression>(node.parent), symbol.name);
-                        const isValidTypeAccess = (symbol: Symbol) => symbolCanBeReferencedAtTypeLocation(symbol);
-                        const isValidAccess: (symbol: Symbol) => boolean =
-                            isNamespaceName
-                                // At `namespace N.M/**/`, if this is the only declaration of `M`, don't include `M` as a completion.
-                                ? symbol => !!(symbol.flags & SymbolFlags.Namespace) && !symbol.declarations.every(d => d.parent === node.parent)
-                                : isRhsOfImportDeclaration ?
-                                    // Any kind is allowed when dotting off namespace in internal import equals declaration
-                                    symbol => isValidTypeAccess(symbol) || isValidValueAccess(symbol) :
-                                    isTypeLocation ? isValidTypeAccess : isValidValueAccess;
-                        for (const exportedSymbol of exportedSymbols) {
-                            if (isValidAccess(exportedSymbol)) {
-                                symbols.push(exportedSymbol);
-                            }
-                        }
-
-                        // If the module is merged with a value, we must get the type of the class and add its propertes (for inherited static methods).
-                        if (!isTypeLocation &&
-                            symbol.declarations &&
-                            symbol.declarations.some(d => d.kind !== SyntaxKind.SourceFile && d.kind !== SyntaxKind.ModuleDeclaration && d.kind !== SyntaxKind.EnumDeclaration)) {
-                            let type = typeChecker.getTypeOfSymbolAtLocation(symbol, node).getNonOptionalType();
-                            let insertQuestionDot = false;
-                            if (type.isNullableType()) {
-                                const canCorrectToQuestionDot =
-                                    isRightOfDot &&
-                                    !isRightOfQuestionDot &&
-                                    preferences.includeAutomaticOptionalChainCompletions !== false;
-
-                                if (canCorrectToQuestionDot || isRightOfQuestionDot) {
-                                    type = type.getNonNullableType();
-                                    if (canCorrectToQuestionDot) {
-                                        insertQuestionDot = true;
-                                    }
-                                }
-                            }
-                            addTypeProperties(type, !!(node.flags & NodeFlags.AwaitContext), insertQuestionDot);
-                        }
-
-                        return;
-                    }
-                }
-            }
-
-            if (isMetaProperty(node) && (node.keywordToken === SyntaxKind.NewKeyword || node.keywordToken === SyntaxKind.ImportKeyword) && contextToken === node.getChildAt(1)) {
-                const completion = (node.keywordToken === SyntaxKind.NewKeyword) ? "target" : "meta";
-                symbols.push(typeChecker.createSymbol(SymbolFlags.Property, escapeLeadingUnderscores(completion)));
-                return;
-            }
-
-            if (!isTypeLocation) {
-                let type = typeChecker.getTypeAtLocation(node).getNonOptionalType();
-                let insertQuestionDot = false;
-                if (type.isNullableType()) {
-                    const canCorrectToQuestionDot =
-                        isRightOfDot &&
-                        !isRightOfQuestionDot &&
-                        preferences.includeAutomaticOptionalChainCompletions !== false;
-
-                    if (canCorrectToQuestionDot || isRightOfQuestionDot) {
-                        type = type.getNonNullableType();
-                        if (canCorrectToQuestionDot) {
-                            insertQuestionDot = true;
-                        }
-                    }
-                }
-                addTypeProperties(type, !!(node.flags & NodeFlags.AwaitContext), insertQuestionDot);
-            }
-        }
-
-        function addTypeProperties(type: Type, insertAwait: boolean, insertQuestionDot: boolean): void {
-            isNewIdentifierLocation = !!type.getStringIndexType();
-            if (isRightOfQuestionDot && some(type.getCallSignatures())) {
-                isNewIdentifierLocation = true;
-            }
-
-            const propertyAccess = node.kind === SyntaxKind.ImportType ? <ImportTypeNode>node : <PropertyAccessExpression | QualifiedName>node.parent;
-            if (isUncheckedFile) {
-                // In javascript files, for union types, we don't just get the members that
-                // the individual types have in common, we also include all the members that
-                // each individual type has. This is because we're going to add all identifiers
-                // anyways. So we might as well elevate the members that were at least part
-                // of the individual types to a higher status since we know what they are.
-                symbols.push(...getPropertiesForCompletion(type, typeChecker));
-            }
-            else {
-                for (const symbol of type.getApparentProperties()) {
-                    if (typeChecker.isValidPropertyAccessForCompletions(propertyAccess, type, symbol)) {
-                        addPropertySymbol(symbol, /*insertAwait*/ false, insertQuestionDot);
-                    }
-                }
-            }
-
-            if (insertAwait && preferences.includeCompletionsWithInsertText) {
-                const promiseType = typeChecker.getPromisedTypeOfPromise(type);
-                if (promiseType) {
-                    for (const symbol of promiseType.getApparentProperties()) {
-                        if (typeChecker.isValidPropertyAccessForCompletions(propertyAccess, promiseType, symbol)) {
-                            addPropertySymbol(symbol, /* insertAwait */ true, insertQuestionDot);
-                        }
-                    }
-                }
-            }
-        }
-
-        function addPropertySymbol(symbol: Symbol, insertAwait: boolean, insertQuestionDot: boolean) {
-            // For a computed property with an accessible name like `Symbol.iterator`,
-            // we'll add a completion for the *name* `Symbol` instead of for the property.
-            // If this is e.g. [Symbol.iterator], add a completion for `Symbol`.
-            const computedPropertyName = firstDefined(symbol.declarations, decl => tryCast(getNameOfDeclaration(decl), isComputedPropertyName));
-            if (computedPropertyName) {
-                const leftMostName = getLeftMostName(computedPropertyName.expression); // The completion is for `Symbol`, not `iterator`.
-                const nameSymbol = leftMostName && typeChecker.getSymbolAtLocation(leftMostName);
-                // If this is nested like for `namespace N { export const sym = Symbol(); }`, we'll add the completion for `N`.
-                const firstAccessibleSymbol = nameSymbol && getFirstSymbolInChain(nameSymbol, contextToken, typeChecker);
-                if (firstAccessibleSymbol && !symbolToOriginInfoMap[getSymbolId(firstAccessibleSymbol)]) {
-                    symbols.push(firstAccessibleSymbol);
-                    const moduleSymbol = firstAccessibleSymbol.parent;
-                    symbolToOriginInfoMap[getSymbolId(firstAccessibleSymbol)] =
-                        !moduleSymbol || !isExternalModuleSymbol(moduleSymbol)
-                            ? { kind: getNullableSymbolOriginInfoKind(SymbolOriginInfoKind.SymbolMemberNoExport) }
-                            : { kind: getNullableSymbolOriginInfoKind(SymbolOriginInfoKind.SymbolMemberExport), moduleSymbol, isDefaultExport: false };
-                }
-                else if (preferences.includeCompletionsWithInsertText) {
-                    addSymbolOriginInfo(symbol);
-                    symbols.push(symbol);
-                }
-            }
-            else {
-                addSymbolOriginInfo(symbol);
-                symbols.push(symbol);
-            }
-
-            function addSymbolOriginInfo(symbol: Symbol) {
-                if (preferences.includeCompletionsWithInsertText) {
-                    if (insertAwait && !symbolToOriginInfoMap[getSymbolId(symbol)]) {
-                        symbolToOriginInfoMap[getSymbolId(symbol)] = { kind: getNullableSymbolOriginInfoKind(SymbolOriginInfoKind.Promise) };
-                    }
-                    else if (insertQuestionDot) {
-                        symbolToOriginInfoMap[getSymbolId(symbol)] = { kind: SymbolOriginInfoKind.Nullable };
-                    }
-                }
-            }
-
-            function getNullableSymbolOriginInfoKind(kind: SymbolOriginInfoKind) {
-                return insertQuestionDot ? kind | SymbolOriginInfoKind.Nullable : kind;
-            }
-        }
-
-        /** Given 'a.b.c', returns 'a'. */
-        function getLeftMostName(e: Expression): Identifier | undefined {
-            return isIdentifier(e) ? e : isPropertyAccessExpression(e) ? getLeftMostName(e.expression) : undefined;
-        }
-
-        function tryGetGlobalSymbols(): boolean {
-            const result: GlobalsSearch = tryGetObjectLikeCompletionSymbols()
-                || tryGetImportOrExportClauseCompletionSymbols()
-                || tryGetLocalNamedExportCompletionSymbols()
-                || tryGetConstructorCompletion()
-                || tryGetClassLikeCompletionSymbols()
-                || tryGetJsxCompletionSymbols()
-                || (getGlobalCompletions(), GlobalsSearch.Success);
-            return result === GlobalsSearch.Success;
-        }
-
-        function tryGetConstructorCompletion(): GlobalsSearch {
-            if (!tryGetConstructorLikeCompletionContainer(contextToken)) return GlobalsSearch.Continue;
-            // no members, only keywords
-            completionKind = CompletionKind.None;
-            // Declaring new property/method/accessor
-            isNewIdentifierLocation = true;
-            // Has keywords for constructor parameter
-            keywordFilters = KeywordCompletionFilters.ConstructorParameterKeywords;
-            return GlobalsSearch.Success;
-        }
-
-        function tryGetJsxCompletionSymbols(): GlobalsSearch {
-            const jsxContainer = tryGetContainingJsxElement(contextToken);
-            // Cursor is inside a JSX self-closing element or opening element
-            const attrsType = jsxContainer && typeChecker.getContextualType(jsxContainer.attributes);
-            if (!attrsType) return GlobalsSearch.Continue;
-            const completionsType = jsxContainer && typeChecker.getContextualType(jsxContainer.attributes, ContextFlags.Completions);
-            symbols = filterJsxAttributes(getPropertiesForObjectExpression(attrsType, completionsType, jsxContainer!.attributes, typeChecker), jsxContainer!.attributes.properties);
-            setSortTextToOptionalMember();
-            completionKind = CompletionKind.MemberLike;
-            isNewIdentifierLocation = false;
-            return GlobalsSearch.Success;
-        }
-
-        function getGlobalCompletions(): void {
-            keywordFilters = tryGetFunctionLikeBodyCompletionContainer(contextToken) ? KeywordCompletionFilters.FunctionLikeBodyKeywords : KeywordCompletionFilters.All;
-
-            // Get all entities in the current scope.
-            completionKind = CompletionKind.Global;
-            isNewIdentifierLocation = isNewIdentifierDefinitionLocation(contextToken);
-
-            if (previousToken !== contextToken) {
-                Debug.assert(!!previousToken, "Expected 'contextToken' to be defined when different from 'previousToken'.");
-            }
-            // We need to find the node that will give us an appropriate scope to begin
-            // aggregating completion candidates. This is achieved in 'getScopeNode'
-            // by finding the first node that encompasses a position, accounting for whether a node
-            // is "complete" to decide whether a position belongs to the node.
-            //
-            // However, at the end of an identifier, we are interested in the scope of the identifier
-            // itself, but fall outside of the identifier. For instance:
-            //
-            //      xyz => x$
-            //
-            // the cursor is outside of both the 'x' and the arrow function 'xyz => x',
-            // so 'xyz' is not returned in our results.
-            //
-            // We define 'adjustedPosition' so that we may appropriately account for
-            // being at the end of an identifier. The intention is that if requesting completion
-            // at the end of an identifier, it should be effectively equivalent to requesting completion
-            // anywhere inside/at the beginning of the identifier. So in the previous case, the
-            // 'adjustedPosition' will work as if requesting completion in the following:
-            //
-            //      xyz => $x
-            //
-            // If previousToken !== contextToken, then
-            //   - 'contextToken' was adjusted to the token prior to 'previousToken'
-            //      because we were at the end of an identifier.
-            //   - 'previousToken' is defined.
-            const adjustedPosition = previousToken !== contextToken ?
-                previousToken.getStart() :
-                position;
-
-            const scopeNode = getScopeNode(contextToken, adjustedPosition, sourceFile) || sourceFile;
-            isInSnippetScope = isSnippetScope(scopeNode);
-
-            const symbolMeanings = (isTypeOnly ? SymbolFlags.None : SymbolFlags.Value) | SymbolFlags.Type | SymbolFlags.Namespace | SymbolFlags.Alias;
-
-            symbols = typeChecker.getSymbolsInScope(scopeNode, symbolMeanings);
-            Debug.assertEachIsDefined(symbols, "getSymbolsInScope() should all be defined");
-            for (const symbol of symbols) {
-                if (!typeChecker.isArgumentsSymbol(symbol) &&
-                    !some(symbol.declarations, d => d.getSourceFile() === sourceFile)) {
-                    symbolToSortTextMap[getSymbolId(symbol)] = SortText.GlobalsOrKeywords;
-                }
-            }
-
-            // Need to insert 'this.' before properties of `this` type, so only do that if `includeInsertTextCompletions`
-            if (preferences.includeCompletionsWithInsertText && scopeNode.kind !== SyntaxKind.SourceFile) {
-                const thisType = typeChecker.tryGetThisTypeAt(scopeNode, /*includeGlobalThis*/ false);
-                if (thisType && !isProbablyGlobalType(thisType, sourceFile, typeChecker)) {
-                    for (const symbol of getPropertiesForCompletion(thisType, typeChecker)) {
-                        symbolToOriginInfoMap[getSymbolId(symbol)] = { kind: SymbolOriginInfoKind.ThisType };
-                        symbols.push(symbol);
-                        symbolToSortTextMap[getSymbolId(symbol)] = SortText.SuggestedClassMembers;
-                    }
-                }
-            }
-
-            if (shouldOfferImportCompletions()) {
-                const lowerCaseTokenText = previousToken && isIdentifier(previousToken) ? previousToken.text.toLowerCase() : "";
-                const autoImportSuggestions = getSymbolsFromOtherSourceFileExports(program.getCompilerOptions().target!, host);
-                if (!detailsEntryId && importSuggestionsCache) {
-                    importSuggestionsCache.set(sourceFile.fileName, autoImportSuggestions, host.getProjectVersion && host.getProjectVersion());
-                }
-                autoImportSuggestions.forEach(({ symbol, symbolName, skipFilter, origin }) => {
-                    if (detailsEntryId) {
-                        if (detailsEntryId.source && stripQuotes(origin.moduleSymbol.name) !== detailsEntryId.source) {
-                            return;
-                        }
-                    }
-                    else if (!skipFilter && !stringContainsCharactersInOrder(symbolName.toLowerCase(), lowerCaseTokenText)) {
-                        return;
-                    }
-
-                    const symbolId = getSymbolId(symbol);
-                    symbols.push(symbol);
-                    symbolToOriginInfoMap[symbolId] = origin;
-                    symbolToSortTextMap[symbolId] = SortText.AutoImportSuggestions;
-                });
-            }
-            filterGlobalCompletion(symbols);
-        }
-
-        function shouldOfferImportCompletions(): boolean {
-            // If not already a module, must have modules enabled.
-            if (!preferences.includeCompletionsForModuleExports) return false;
-            // If already using ES6 modules, OK to continue using them.
-            if (sourceFile.externalModuleIndicator || sourceFile.commonJsModuleIndicator) return true;
-            // If module transpilation is enabled or we're targeting es6 or above, or not emitting, OK.
-            if (compilerOptionsIndicateEs6Modules(program.getCompilerOptions())) return true;
-            // If some file is using ES6 modules, assume that it's OK to add more.
-            return programContainsModules(program);
-        }
-
-        function isSnippetScope(scopeNode: Node): boolean {
-            switch (scopeNode.kind) {
-                case SyntaxKind.SourceFile:
-                case SyntaxKind.TemplateExpression:
-                case SyntaxKind.JsxExpression:
-                case SyntaxKind.Block:
-                    return true;
-                default:
-                    return isStatement(scopeNode);
-            }
-        }
-
-        function filterGlobalCompletion(symbols: Symbol[]): void {
-            const isTypeOnly = isTypeOnlyCompletion();
-            if (isTypeOnly) {
-                keywordFilters = isTypeAssertion()
-                    ? KeywordCompletionFilters.TypeAssertionKeywords
-                    : KeywordCompletionFilters.TypeKeywords;
-            }
-
-            filterMutate(symbols, symbol => {
-                if (!isSourceFile(location)) {
-                    // export = /**/ here we want to get all meanings, so any symbol is ok
-                    if (isExportAssignment(location.parent)) {
-                        return true;
-                    }
-
-                    symbol = skipAlias(symbol, typeChecker);
-
-                    // import m = /**/ <-- It can only access namespace (if typing import = x. this would get member symbols and not namespace)
-                    if (isInRightSideOfInternalImportEqualsDeclaration(location)) {
-                        return !!(symbol.flags & SymbolFlags.Namespace);
-                    }
-
-                    if (isTypeOnly) {
-                        // It's a type, but you can reach it by namespace.type as well
-                        return symbolCanBeReferencedAtTypeLocation(symbol);
-                    }
-                }
-
-                // expressions are value space (which includes the value namespaces)
-                return !!(getCombinedLocalAndExportSymbolFlags(symbol) & SymbolFlags.Value);
-            });
-        }
-
-        function isTypeAssertion(): boolean {
-            return isAssertionExpression(contextToken.parent);
-        }
-
-        function isTypeOnlyCompletion(): boolean {
-            return insideJsDocTagTypeExpression
-                || !isContextTokenValueLocation(contextToken) &&
-                (isPossiblyTypeArgumentPosition(contextToken, sourceFile, typeChecker)
-                    || isPartOfTypeNode(location)
-                    || isContextTokenTypeLocation(contextToken));
-        }
-
-        function isContextTokenValueLocation(contextToken: Node) {
-            return contextToken &&
-                contextToken.kind === SyntaxKind.TypeOfKeyword &&
-                (contextToken.parent.kind === SyntaxKind.TypeQuery || isTypeOfExpression(contextToken.parent));
-        }
-
-        function isContextTokenTypeLocation(contextToken: Node): boolean {
-            if (contextToken) {
-                const parentKind = contextToken.parent.kind;
-                switch (contextToken.kind) {
-                    case SyntaxKind.ColonToken:
-                        return parentKind === SyntaxKind.PropertyDeclaration ||
-                            parentKind === SyntaxKind.PropertySignature ||
-                            parentKind === SyntaxKind.Parameter ||
-                            parentKind === SyntaxKind.VariableDeclaration ||
-                            isFunctionLikeKind(parentKind);
-
-                    case SyntaxKind.EqualsToken:
-                        return parentKind === SyntaxKind.TypeAliasDeclaration;
-
-                    case SyntaxKind.AsKeyword:
-                        return parentKind === SyntaxKind.AsExpression;
-
-                    case SyntaxKind.LessThanToken:
-                        return parentKind === SyntaxKind.TypeReference ||
-                            parentKind === SyntaxKind.TypeAssertionExpression;
-
-                    case SyntaxKind.ExtendsKeyword:
-                        return parentKind === SyntaxKind.TypeParameter;
-                }
-            }
-            return false;
-        }
-
-        /** True if symbol is a type or a module containing at least one type. */
-        function symbolCanBeReferencedAtTypeLocation(symbol: Symbol, seenModules = createMap<true>()): boolean {
-            const sym = skipAlias(symbol.exportSymbol || symbol, typeChecker);
-            return !!(sym.flags & SymbolFlags.Type) ||
-                !!(sym.flags & SymbolFlags.Module) &&
-                addToSeen(seenModules, getSymbolId(sym)) &&
-                typeChecker.getExportsOfModule(sym).some(e => symbolCanBeReferencedAtTypeLocation(e, seenModules));
-        }
-
-        /**
-         * Gathers symbols that can be imported from other files, de-duplicating along the way. Symbols can be "duplicates"
-         * if re-exported from another module, e.g. `export { foo } from "./a"`. That syntax creates a fresh symbol, but
-         * it’s just an alias to the first, and both have the same name, so we generally want to filter those aliases out,
-         * if and only if the the first can be imported (it may be excluded due to package.json filtering in
-         * `codefix.forEachExternalModuleToImportFrom`).
-         *
-         * Example. Imagine a chain of node_modules re-exporting one original symbol:
-         *
-         * ```js
-         *  node_modules/x/index.js         node_modules/y/index.js           node_modules/z/index.js
-         * +-----------------------+      +--------------------------+      +--------------------------+
-         * |                       |      |                          |      |                          |
-         * | export const foo = 0; | <--- | export { foo } from 'x'; | <--- | export { foo } from 'y'; |
-         * |                       |      |                          |      |                          |
-         * +-----------------------+      +--------------------------+      +--------------------------+
-         * ```
-         *
-         * Also imagine three buckets, which we’ll reference soon:
-         *
-         * ```md
-         * |                  |      |                      |      |                   |
-         * |   **Bucket A**   |      |    **Bucket B**      |      |    **Bucket C**   |
-         * |    Symbols to    |      | Aliases to symbols   |      | Symbols to return |
-         * |    definitely    |      | in Buckets A or C    |      | if nothing better |
-         * |      return      |      | (don’t return these) |      |    comes along    |
-         * |__________________|      |______________________|      |___________________|
-         * ```
-         *
-         * We _probably_ want to show `foo` from 'x', but not from 'y' or 'z'. However, if 'x' is not in a package.json, it
-         * will not appear in a `forEachExternalModuleToImportFrom` iteration. Furthermore, the order of iterations is not
-         * guaranteed, as it is host-dependent. Therefore, when presented with the symbol `foo` from module 'y' alone, we
-         * may not be sure whether or not it should go in the list. So, we’ll take the following steps:
-         *
-         * 1. Resolve alias `foo` from 'y' to the export declaration in 'x', get the symbol there, and see if that symbol is
-         *    already in Bucket A (symbols we already know will be returned). If it is, put `foo` from 'y' in Bucket B
-         *    (symbols that are aliases to symbols in Bucket A). If it’s not, put it in Bucket C.
-         * 2. Next, imagine we see `foo` from module 'z'. Again, we resolve the alias to the nearest export, which is in 'y'.
-         *    At this point, if that nearest export from 'y' is in _any_ of the three buckets, we know the symbol in 'z'
-         *    should never be returned in the final list, so put it in Bucket B.
-         * 3. Next, imagine we see `foo` from module 'x', the original. Syntactically, it doesn’t look like a re-export, so
-         *    we can just check Bucket C to see if we put any aliases to the original in there. If they exist, throw them out.
-         *    Put this symbol in Bucket A.
-         * 4. After we’ve iterated through every symbol of every module, any symbol left in Bucket C means that step 3 didn’t
-         *    occur for that symbol---that is, the original symbol is not in Bucket A, so we should include the alias. Move
-         *    everything from Bucket C to Bucket A.
-         */
-        function getSymbolsFromOtherSourceFileExports(target: ScriptTarget, host: LanguageServiceHost): readonly AutoImportSuggestion[] {
-            const cached = importSuggestionsCache && importSuggestionsCache.get(
-                sourceFile.fileName,
-                typeChecker,
-                detailsEntryId && host.getProjectVersion ? host.getProjectVersion() : undefined);
-
-            if (cached) {
-                log("getSymbolsFromOtherSourceFileExports: Using cached list");
-                return cached;
-            }
-
-            const startTime = timestamp();
-            log(`getSymbolsFromOtherSourceFileExports: Recomputing list${detailsEntryId ? " for details entry" : ""}`);
-            const seenResolvedModules = createMap<true>();
-            const seenExports = createMap<true>();
-            /** Bucket B */
-            const aliasesToAlreadyIncludedSymbols = createMap<true>();
-            /** Bucket C */
-            const aliasesToReturnIfOriginalsAreMissing = createMap<{ alias: Symbol, moduleSymbol: Symbol }>();
-            /** Bucket A */
-            const results: AutoImportSuggestion[] = [];
-            /** Ids present in `results` for faster lookup */
-            const resultSymbolIds = createMap<true>();
-
-            codefix.forEachExternalModuleToImportFrom(program, host, sourceFile, !detailsEntryId, moduleSymbol => {
-                // Perf -- ignore other modules if this is a request for details
-                if (detailsEntryId && detailsEntryId.source && stripQuotes(moduleSymbol.name) !== detailsEntryId.source) {
-                    return;
-                }
-
-                const resolvedModuleSymbol = typeChecker.resolveExternalModuleSymbol(moduleSymbol);
-                // resolvedModuleSymbol may be a namespace. A namespace may be `export =` by multiple module declarations, but only keep the first one.
-                if (!addToSeen(seenResolvedModules, getSymbolId(resolvedModuleSymbol))) {
-                    return;
-                }
-
-                // Don't add another completion for `export =` of a symbol that's already global.
-                // So in `declare namespace foo {} declare module "foo" { export = foo; }`, there will just be the global completion for `foo`.
-                if (resolvedModuleSymbol !== moduleSymbol && every(resolvedModuleSymbol.declarations, isNonGlobalDeclaration)) {
-                    pushSymbol(resolvedModuleSymbol, moduleSymbol, /*skipFilter*/ true);
-                }
-
-                for (const symbol of typeChecker.getExportsAndPropertiesOfModule(moduleSymbol)) {
-                    const symbolId = getSymbolId(symbol).toString();
-                    // `getExportsAndPropertiesOfModule` can include duplicates
-                    if (!addToSeen(seenExports, symbolId)) {
-                        continue;
-                    }
-                    // If this is `export { _break as break };` (a keyword) -- skip this and prefer the keyword completion.
-                    if (some(symbol.declarations, d => isExportSpecifier(d) && !!d.propertyName && isIdentifierANonContextualKeyword(d.name))) {
-                        continue;
-                    }
-
-                    // If `symbol.parent !== moduleSymbol`, this is an `export * from "foo"` re-export. Those don't create new symbols.
-                    const isExportStarFromReExport = typeChecker.getMergedSymbol(symbol.parent!) !== resolvedModuleSymbol;
-                    // If `!!d.parent.parent.moduleSpecifier`, this is `export { foo } from "foo"` re-export, which creates a new symbol (thus isn't caught by the first check).
-                    if (isExportStarFromReExport || some(symbol.declarations, d => isExportSpecifier(d) && !d.propertyName && !!d.parent.parent.moduleSpecifier)) {
-                        // Walk the export chain back one module (step 1 or 2 in diagrammed example).
-                        // Or, in the case of `export * from "foo"`, `symbol` already points to the original export, so just use that.
-                        const nearestExportSymbol = isExportStarFromReExport ? symbol : getNearestExportSymbol(symbol);
-                        if (!nearestExportSymbol) continue;
-                        const nearestExportSymbolId = getSymbolId(nearestExportSymbol).toString();
-                        const symbolHasBeenSeen = resultSymbolIds.has(nearestExportSymbolId) || aliasesToAlreadyIncludedSymbols.has(nearestExportSymbolId);
-                        if (!symbolHasBeenSeen) {
-                            aliasesToReturnIfOriginalsAreMissing.set(nearestExportSymbolId, { alias: symbol, moduleSymbol });
-                            aliasesToAlreadyIncludedSymbols.set(symbolId, true);
-                        }
-                        else {
-                            // Perf - we know this symbol is an alias to one that’s already covered in `symbols`, so store it here
-                            // in case another symbol re-exports this one; that way we can short-circuit as soon as we see this symbol id.
-                            addToSeen(aliasesToAlreadyIncludedSymbols, symbolId);
-                        }
-                    }
-                    else {
-                        // This is not a re-export, so see if we have any aliases pending and remove them (step 3 in diagrammed example)
-                        aliasesToReturnIfOriginalsAreMissing.delete(symbolId);
-                        pushSymbol(symbol, moduleSymbol);
-                    }
-                }
-            });
-
-            // By this point, any potential duplicates that were actually duplicates have been
-            // removed, so the rest need to be added. (Step 4 in diagrammed example)
-            aliasesToReturnIfOriginalsAreMissing.forEach(({ alias, moduleSymbol }) => pushSymbol(alias, moduleSymbol));
-            log(`getSymbolsFromOtherSourceFileExports: ${timestamp() - startTime}`);
-            return results;
-
-            function pushSymbol(symbol: Symbol, moduleSymbol: Symbol, skipFilter = false) {
-                const isDefaultExport = symbol.escapedName === InternalSymbolName.Default;
-                if (isDefaultExport) {
-                    symbol = getLocalSymbolForExportDefault(symbol) || symbol;
-                }
-                if (typeChecker.isUndefinedSymbol(symbol)) {
-                    return;
-                }
-                addToSeen(resultSymbolIds, getSymbolId(symbol));
-                const origin: SymbolOriginInfoExport = { kind: SymbolOriginInfoKind.Export, moduleSymbol, isDefaultExport };
-                results.push({
-                    symbol,
-                    symbolName: getNameForExportedSymbol(symbol, target),
-                    origin,
-                    skipFilter,
-                });
-            }
-        }
-
-        function getNearestExportSymbol(fromSymbol: Symbol) {
-            return findAlias(typeChecker, fromSymbol, alias => {
-                return some(alias.declarations, d => isExportSpecifier(d) || !!d.localSymbol);
-            });
-        }
-
-        /**
-         * True if you could remove some characters in `a` to get `b`.
-         * E.g., true for "abcdef" and "bdf".
-         * But not true for "abcdef" and "dbf".
-         */
-        function stringContainsCharactersInOrder(str: string, characters: string): boolean {
-            if (characters.length === 0) {
-                return true;
-            }
-
-            let characterIndex = 0;
-            for (let strIndex = 0; strIndex < str.length; strIndex++) {
-                if (str.charCodeAt(strIndex) === characters.charCodeAt(characterIndex)) {
-                    characterIndex++;
-                    if (characterIndex === characters.length) {
-                        return true;
-                    }
-                }
-            }
-
-            // Did not find all characters
-            return false;
-        }
-
-        /**
-         * Finds the first node that "embraces" the position, so that one may
-         * accurately aggregate locals from the closest containing scope.
-         */
-        function getScopeNode(initialToken: Node | undefined, position: number, sourceFile: SourceFile) {
-            let scope: Node | undefined = initialToken;
-            while (scope && !positionBelongsToNode(scope, position, sourceFile)) {
-                scope = scope.parent;
-            }
-            return scope;
-        }
-
-        function isCompletionListBlocker(contextToken: Node): boolean {
-            const start = timestamp();
-            const result = isInStringOrRegularExpressionOrTemplateLiteral(contextToken) ||
-                isSolelyIdentifierDefinitionLocation(contextToken) ||
-                isDotOfNumericLiteral(contextToken) ||
-                isInJsxText(contextToken);
-            log("getCompletionsAtPosition: isCompletionListBlocker: " + (timestamp() - start));
-            return result;
-        }
-
-        function isInJsxText(contextToken: Node): boolean {
-            if (contextToken.kind === SyntaxKind.JsxText) {
-                return true;
-            }
-
-            if (contextToken.kind === SyntaxKind.GreaterThanToken && contextToken.parent) {
-                if (contextToken.parent.kind === SyntaxKind.JsxOpeningElement) {
-                    // Two possibilities:
-                    //   1. <div>/**/
-                    //      - contextToken: GreaterThanToken (before cursor)
-                    //      - location: JSXElement
-                    //      - different parents (JSXOpeningElement, JSXElement)
-                    //   2. <Component<string> /**/>
-                    //      - contextToken: GreaterThanToken (before cursor)
-                    //      - location: GreaterThanToken (after cursor)
-                    //      - same parent (JSXOpeningElement)
-                    return location.parent.kind !== SyntaxKind.JsxOpeningElement;
-                }
-
-                if (contextToken.parent.kind === SyntaxKind.JsxClosingElement || contextToken.parent.kind === SyntaxKind.JsxSelfClosingElement) {
-                    return !!contextToken.parent.parent && contextToken.parent.parent.kind === SyntaxKind.JsxElement;
-                }
-            }
-            return false;
-        }
-
-        function isNewIdentifierDefinitionLocation(previousToken: Node | undefined): boolean {
-            if (previousToken) {
-                const containingNodeKind = previousToken.parent.kind;
-                // Previous token may have been a keyword that was converted to an identifier.
-                switch (keywordForNode(previousToken)) {
-                    case SyntaxKind.CommaToken:
-                        return containingNodeKind === SyntaxKind.CallExpression               // func( a, |
-                            || containingNodeKind === SyntaxKind.Constructor                  // constructor( a, |   /* public, protected, private keywords are allowed here, so show completion */
-                            || containingNodeKind === SyntaxKind.NewExpression                // new C(a, |
-                            || containingNodeKind === SyntaxKind.ArrayLiteralExpression       // [a, |
-                            || containingNodeKind === SyntaxKind.BinaryExpression             // const x = (a, |
-                            || containingNodeKind === SyntaxKind.FunctionType;                // var x: (s: string, list|
-
-                    case SyntaxKind.OpenParenToken:
-                        return containingNodeKind === SyntaxKind.CallExpression               // func( |
-                            || containingNodeKind === SyntaxKind.Constructor                  // constructor( |
-                            || containingNodeKind === SyntaxKind.NewExpression                // new C(a|
-                            || containingNodeKind === SyntaxKind.ParenthesizedExpression      // const x = (a|
-                            || containingNodeKind === SyntaxKind.ParenthesizedType;           // function F(pred: (a| /* this can become an arrow function, where 'a' is the argument */
-
-                    case SyntaxKind.OpenBracketToken:
-                        return containingNodeKind === SyntaxKind.ArrayLiteralExpression       // [ |
-                            || containingNodeKind === SyntaxKind.IndexSignature               // [ | : string ]
-                            || containingNodeKind === SyntaxKind.ComputedPropertyName;         // [ |    /* this can become an index signature */
-
-                    case SyntaxKind.ModuleKeyword:                                            // module |
-                    case SyntaxKind.NamespaceKeyword:                                         // namespace |
-                        return true;
-
-                    case SyntaxKind.DotToken:
-                        return containingNodeKind === SyntaxKind.ModuleDeclaration;           // module A.|
-
-                    case SyntaxKind.OpenBraceToken:
-                        return containingNodeKind === SyntaxKind.ClassDeclaration;            // class A{ |
-
-                    case SyntaxKind.EqualsToken:
-                        return containingNodeKind === SyntaxKind.VariableDeclaration          // const x = a|
-                            || containingNodeKind === SyntaxKind.BinaryExpression;            // x = a|
-
-                    case SyntaxKind.TemplateHead:
-                        return containingNodeKind === SyntaxKind.TemplateExpression;          // `aa ${|
-
-                    case SyntaxKind.TemplateMiddle:
-                        return containingNodeKind === SyntaxKind.TemplateSpan;                // `aa ${10} dd ${|
-
-                    case SyntaxKind.PublicKeyword:
-                    case SyntaxKind.PrivateKeyword:
-                    case SyntaxKind.ProtectedKeyword:
-                        return containingNodeKind === SyntaxKind.PropertyDeclaration;         // class A{ public |
-                }
-            }
-
-            return false;
-        }
-
-        function isInStringOrRegularExpressionOrTemplateLiteral(contextToken: Node): boolean {
-            // To be "in" one of these literals, the position has to be:
-            //   1. entirely within the token text.
-            //   2. at the end position of an unterminated token.
-            //   3. at the end of a regular expression (due to trailing flags like '/foo/g').
-            return (isRegularExpressionLiteral(contextToken) || isStringTextContainingNode(contextToken)) && (
-                rangeContainsPositionExclusive(createTextRangeFromSpan(createTextSpanFromNode(contextToken)), position) ||
-                position === contextToken.end && (!!contextToken.isUnterminated || isRegularExpressionLiteral(contextToken)));
-        }
-
-        /**
-         * Aggregates relevant symbols for completion in object literals and object binding patterns.
-         * Relevant symbols are stored in the captured 'symbols' variable.
-         *
-         * @returns true if 'symbols' was successfully populated; false otherwise.
-         */
-        function tryGetObjectLikeCompletionSymbols(): GlobalsSearch | undefined {
-            const objectLikeContainer = tryGetObjectLikeCompletionContainer(contextToken);
-            if (!objectLikeContainer) return GlobalsSearch.Continue;
-
-            // We're looking up possible property names from contextual/inferred/declared type.
-            completionKind = CompletionKind.ObjectPropertyDeclaration;
-
-            let typeMembers: Symbol[] | undefined;
-            let existingMembers: readonly Declaration[] | undefined;
-
-            if (objectLikeContainer.kind === SyntaxKind.ObjectLiteralExpression) {
-                const instantiatedType = typeChecker.getContextualType(objectLikeContainer);
-                const completionsType = instantiatedType && typeChecker.getContextualType(objectLikeContainer, ContextFlags.Completions);
-                if (!instantiatedType || !completionsType) return GlobalsSearch.Fail;
-                isNewIdentifierLocation = hasIndexSignature(instantiatedType || completionsType);
-                typeMembers = getPropertiesForObjectExpression(instantiatedType, completionsType, objectLikeContainer, typeChecker);
-                existingMembers = objectLikeContainer.properties;
-            }
-            else {
-                Debug.assert(objectLikeContainer.kind === SyntaxKind.ObjectBindingPattern);
-                // We are *only* completing on properties from the type being destructured.
-                isNewIdentifierLocation = false;
-
-                const rootDeclaration = getRootDeclaration(objectLikeContainer.parent);
-                if (!isVariableLike(rootDeclaration)) return Debug.fail("Root declaration is not variable-like.");
-
-                // We don't want to complete using the type acquired by the shape
-                // of the binding pattern; we are only interested in types acquired
-                // through type declaration or inference.
-                // Also proceed if rootDeclaration is a parameter and if its containing function expression/arrow function is contextually typed -
-                // type of parameter will flow in from the contextual type of the function
-                let canGetType = hasInitializer(rootDeclaration) || hasType(rootDeclaration) || rootDeclaration.parent.parent.kind === SyntaxKind.ForOfStatement;
-                if (!canGetType && rootDeclaration.kind === SyntaxKind.Parameter) {
-                    if (isExpression(rootDeclaration.parent)) {
-                        canGetType = !!typeChecker.getContextualType(<Expression>rootDeclaration.parent);
-                    }
-                    else if (rootDeclaration.parent.kind === SyntaxKind.MethodDeclaration || rootDeclaration.parent.kind === SyntaxKind.SetAccessor) {
-                        canGetType = isExpression(rootDeclaration.parent.parent) && !!typeChecker.getContextualType(<Expression>rootDeclaration.parent.parent);
-                    }
-                }
-                if (canGetType) {
-                    const typeForObject = typeChecker.getTypeAtLocation(objectLikeContainer);
-                    if (!typeForObject) return GlobalsSearch.Fail;
-                    // In a binding pattern, get only known properties (unless in the same scope).
-                    // Everywhere else we will get all possible properties.
-                    const containerClass = getContainingClass(objectLikeContainer);
-                    typeMembers = typeChecker.getPropertiesOfType(typeForObject).filter(symbol =>
-                        // either public
-                        !(getDeclarationModifierFlagsFromSymbol(symbol) & ModifierFlags.NonPublicAccessibilityModifier)
-                        // or we're in it
-                        || containerClass && contains(typeForObject.symbol.declarations, containerClass));
-                    existingMembers = objectLikeContainer.elements;
-                }
-            }
-
-            if (typeMembers && typeMembers.length > 0) {
-                // Add filtered items to the completion list
-                symbols = filterObjectMembersList(typeMembers, Debug.checkDefined(existingMembers));
-            }
-            setSortTextToOptionalMember();
-
-            return GlobalsSearch.Success;
-        }
-
-        /**
-         * Aggregates relevant symbols for completion in import clauses and export clauses
-         * whose declarations have a module specifier; for instance, symbols will be aggregated for
-         *
-         *      import { | } from "moduleName";
-         *      export { a as foo, | } from "moduleName";
-         *
-         * but not for
-         *
-         *      export { | };
-         *
-         * Relevant symbols are stored in the captured 'symbols' variable.
-         */
-        function tryGetImportOrExportClauseCompletionSymbols(): GlobalsSearch {
-            // `import { |` or `import { a as 0, | }`
-            const namedImportsOrExports = contextToken && (contextToken.kind === SyntaxKind.OpenBraceToken || contextToken.kind === SyntaxKind.CommaToken)
-                ? tryCast(contextToken.parent, isNamedImportsOrExports) : undefined;
-            if (!namedImportsOrExports) return GlobalsSearch.Continue;
-
-            // try to show exported member for imported/re-exported module
-            const { moduleSpecifier } = namedImportsOrExports.kind === SyntaxKind.NamedImports ? namedImportsOrExports.parent.parent : namedImportsOrExports.parent;
-            if (!moduleSpecifier) return namedImportsOrExports.kind === SyntaxKind.NamedImports ? GlobalsSearch.Fail : GlobalsSearch.Continue;
-            const moduleSpecifierSymbol = typeChecker.getSymbolAtLocation(moduleSpecifier); // TODO: GH#18217
-            if (!moduleSpecifierSymbol) return GlobalsSearch.Fail;
-
-            completionKind = CompletionKind.MemberLike;
-            isNewIdentifierLocation = false;
-            const exports = typeChecker.getExportsAndPropertiesOfModule(moduleSpecifierSymbol);
-            const existing = arrayToSet<ImportOrExportSpecifier>(namedImportsOrExports.elements, n => isCurrentlyEditingNode(n) ? undefined : (n.propertyName || n.name).escapedText);
-            symbols = exports.filter(e => e.escapedName !== InternalSymbolName.Default && !existing.get(e.escapedName));
-            return GlobalsSearch.Success;
-        }
-
-        /**
-         * Adds local declarations for completions in named exports:
-         *
-         *   export { | };
-         *
-         * Does not check for the absence of a module specifier (`export {} from "./other"`)
-         * because `tryGetImportOrExportClauseCompletionSymbols` runs first and handles that,
-         * preventing this function from running.
-         */
-        function tryGetLocalNamedExportCompletionSymbols(): GlobalsSearch {
-            const namedExports = contextToken && (contextToken.kind === SyntaxKind.OpenBraceToken || contextToken.kind === SyntaxKind.CommaToken)
-                ? tryCast(contextToken.parent, isNamedExports)
-                : undefined;
-
-            if (!namedExports) {
-                return GlobalsSearch.Continue;
-            }
-
-            const localsContainer = findAncestor(namedExports, or(isSourceFile, isModuleDeclaration))!;
-            completionKind = CompletionKind.None;
-            isNewIdentifierLocation = false;
-            localsContainer.locals?.forEach((symbol, name) => {
-                symbols.push(symbol);
-                if (localsContainer.symbol?.exports?.has(name)) {
-                    symbolToSortTextMap[getSymbolId(symbol)] = SortText.OptionalMember;
-                }
-            });
-            return GlobalsSearch.Success;
-        }
-
-        /**
-         * Aggregates relevant symbols for completion in class declaration
-         * Relevant symbols are stored in the captured 'symbols' variable.
-         */
-        function tryGetClassLikeCompletionSymbols(): GlobalsSearch {
-            const decl = tryGetObjectTypeDeclarationCompletionContainer(sourceFile, contextToken, location, position);
-            if (!decl) return GlobalsSearch.Continue;
-
-            // We're looking up possible property names from parent type.
-            completionKind = CompletionKind.MemberLike;
-            // Declaring new property/method/accessor
-            isNewIdentifierLocation = true;
-            keywordFilters = contextToken.kind === SyntaxKind.AsteriskToken ? KeywordCompletionFilters.None :
-                isClassLike(decl) ? KeywordCompletionFilters.ClassElementKeywords : KeywordCompletionFilters.InterfaceElementKeywords;
-
-            // If you're in an interface you don't want to repeat things from super-interface. So just stop here.
-            if (!isClassLike(decl)) return GlobalsSearch.Success;
-
-            const classElement = contextToken.kind === SyntaxKind.SemicolonToken ? contextToken.parent.parent : contextToken.parent;
-            let classElementModifierFlags = isClassElement(classElement) ? getEffectiveModifierFlags(classElement) : ModifierFlags.None;
-            // If this is context token is not something we are editing now, consider if this would lead to be modifier
-            if (contextToken.kind === SyntaxKind.Identifier && !isCurrentlyEditingNode(contextToken)) {
-                switch (contextToken.getText()) {
-                    case "private":
-                        classElementModifierFlags = classElementModifierFlags | ModifierFlags.Private;
-                        break;
-                    case "static":
-                        classElementModifierFlags = classElementModifierFlags | ModifierFlags.Static;
-                        break;
-                }
-            }
-
-            // No member list for private methods
-            if (!(classElementModifierFlags & ModifierFlags.Private)) {
-                // List of property symbols of base type that are not private and already implemented
-                const baseSymbols = flatMap(getAllSuperTypeNodes(decl), baseTypeNode => {
-                    const type = typeChecker.getTypeAtLocation(baseTypeNode);
-                    return type && typeChecker.getPropertiesOfType(classElementModifierFlags & ModifierFlags.Static ? typeChecker.getTypeOfSymbolAtLocation(type.symbol, decl) : type);
-                });
-                symbols = filterClassMembersList(baseSymbols, decl.members, classElementModifierFlags);
-            }
-
-            return GlobalsSearch.Success;
-        }
-
-        /**
-         * Returns the immediate owning object literal or binding pattern of a context token,
-         * on the condition that one exists and that the context implies completion should be given.
-         */
-        function tryGetObjectLikeCompletionContainer(contextToken: Node): ObjectLiteralExpression | ObjectBindingPattern | undefined {
-            if (contextToken) {
-                const { parent } = contextToken;
-                switch (contextToken.kind) {
-                    case SyntaxKind.OpenBraceToken:  // const x = { |
-                    case SyntaxKind.CommaToken:      // const x = { a: 0, |
-                        if (isObjectLiteralExpression(parent) || isObjectBindingPattern(parent)) {
-                            return parent;
-                        }
-                        break;
-                    case SyntaxKind.AsteriskToken:
-                        return isMethodDeclaration(parent) ? tryCast(parent.parent, isObjectLiteralExpression) : undefined;
-                    case SyntaxKind.Identifier:
-                        return (contextToken as Identifier).text === "async" && isShorthandPropertyAssignment(contextToken.parent)
-                            ? contextToken.parent.parent : undefined;
-                }
-            }
-
-            return undefined;
-        }
-
-        function isConstructorParameterCompletion(node: Node): boolean {
-            return !!node.parent && isParameter(node.parent) && isConstructorDeclaration(node.parent.parent)
-                && (isParameterPropertyModifier(node.kind) || isDeclarationName(node));
-        }
-
-        /**
-         * Returns the immediate owning class declaration of a context token,
-         * on the condition that one exists and that the context implies completion should be given.
-         */
-        function tryGetConstructorLikeCompletionContainer(contextToken: Node): ConstructorDeclaration | undefined {
-            if (contextToken) {
-                const parent = contextToken.parent;
-                switch (contextToken.kind) {
-                    case SyntaxKind.OpenParenToken:
-                    case SyntaxKind.CommaToken:
-                        return isConstructorDeclaration(contextToken.parent) ? contextToken.parent : undefined;
-
-                    default:
-                        if (isConstructorParameterCompletion(contextToken)) {
-                            return parent.parent as ConstructorDeclaration;
-                        }
-                }
-            }
-            return undefined;
-        }
-
-        function tryGetFunctionLikeBodyCompletionContainer(contextToken: Node): FunctionLikeDeclaration | undefined {
-            if (contextToken) {
-                let prev: Node;
-                const container = findAncestor(contextToken.parent, (node: Node) => {
-                    if (isClassLike(node)) {
-                        return "quit";
-                    }
-                    if (isFunctionLikeDeclaration(node) && prev === node.body) {
-                        return true;
-                    }
-                    prev = node;
-                    return false;
-                });
-                return container && container as FunctionLikeDeclaration;
-            }
-        }
-
-        function tryGetContainingJsxElement(contextToken: Node): JsxOpeningLikeElement | undefined {
-            if (contextToken) {
-                const parent = contextToken.parent;
-                switch (contextToken.kind) {
-                    case SyntaxKind.GreaterThanToken: // End of a type argument list
-                    case SyntaxKind.LessThanSlashToken:
-                    case SyntaxKind.SlashToken:
-                    case SyntaxKind.Identifier:
-                    case SyntaxKind.PropertyAccessExpression:
-                    case SyntaxKind.JsxAttributes:
-                    case SyntaxKind.JsxAttribute:
-                    case SyntaxKind.JsxSpreadAttribute:
-                        if (parent && (parent.kind === SyntaxKind.JsxSelfClosingElement || parent.kind === SyntaxKind.JsxOpeningElement)) {
-                            if (contextToken.kind === SyntaxKind.GreaterThanToken) {
-                                const precedingToken = findPrecedingToken(contextToken.pos, sourceFile, /*startNode*/ undefined);
-                                if (!(parent as JsxOpeningLikeElement).typeArguments || (precedingToken && precedingToken.kind === SyntaxKind.SlashToken)) break;
-                            }
-                            return <JsxOpeningLikeElement>parent;
-                        }
-                        else if (parent.kind === SyntaxKind.JsxAttribute) {
-                            // Currently we parse JsxOpeningLikeElement as:
-                            //      JsxOpeningLikeElement
-                            //          attributes: JsxAttributes
-                            //             properties: NodeArray<JsxAttributeLike>
-                            return parent.parent.parent as JsxOpeningLikeElement;
-                        }
-                        break;
-
-                    // The context token is the closing } or " of an attribute, which means
-                    // its parent is a JsxExpression, whose parent is a JsxAttribute,
-                    // whose parent is a JsxOpeningLikeElement
-                    case SyntaxKind.StringLiteral:
-                        if (parent && ((parent.kind === SyntaxKind.JsxAttribute) || (parent.kind === SyntaxKind.JsxSpreadAttribute))) {
-                            // Currently we parse JsxOpeningLikeElement as:
-                            //      JsxOpeningLikeElement
-                            //          attributes: JsxAttributes
-                            //             properties: NodeArray<JsxAttributeLike>
-                            return parent.parent.parent as JsxOpeningLikeElement;
-                        }
-
-                        break;
-
-                    case SyntaxKind.CloseBraceToken:
-                        if (parent &&
-                            parent.kind === SyntaxKind.JsxExpression &&
-                            parent.parent && parent.parent.kind === SyntaxKind.JsxAttribute) {
-                            // Currently we parse JsxOpeningLikeElement as:
-                            //      JsxOpeningLikeElement
-                            //          attributes: JsxAttributes
-                            //             properties: NodeArray<JsxAttributeLike>
-                            //                  each JsxAttribute can have initializer as JsxExpression
-                            return parent.parent.parent.parent as JsxOpeningLikeElement;
-                        }
-
-                        if (parent && parent.kind === SyntaxKind.JsxSpreadAttribute) {
-                            // Currently we parse JsxOpeningLikeElement as:
-                            //      JsxOpeningLikeElement
-                            //          attributes: JsxAttributes
-                            //             properties: NodeArray<JsxAttributeLike>
-                            return parent.parent.parent as JsxOpeningLikeElement;
-                        }
-
-                        break;
-                }
-            }
-            return undefined;
-        }
-
-        /**
-         * @returns true if we are certain that the currently edited location must define a new location; false otherwise.
-         */
-        function isSolelyIdentifierDefinitionLocation(contextToken: Node): boolean {
-            const parent = contextToken.parent;
-            const containingNodeKind = parent.kind;
-            switch (contextToken.kind) {
-                case SyntaxKind.CommaToken:
-                    return containingNodeKind === SyntaxKind.VariableDeclaration ||
-                        isVariableDeclarationListButNotTypeArgument(contextToken) ||
-                        containingNodeKind === SyntaxKind.VariableStatement ||
-                        containingNodeKind === SyntaxKind.EnumDeclaration ||                        // enum a { foo, |
-                        isFunctionLikeButNotConstructor(containingNodeKind) ||
-                        containingNodeKind === SyntaxKind.InterfaceDeclaration ||                   // interface A<T, |
-                        containingNodeKind === SyntaxKind.ArrayBindingPattern ||                    // var [x, y|
-                        containingNodeKind === SyntaxKind.TypeAliasDeclaration ||                   // type Map, K, |
-                        // class A<T, |
-                        // var C = class D<T, |
-                        (isClassLike(parent) &&
-                            !!parent.typeParameters &&
-                            parent.typeParameters.end >= contextToken.pos);
-
-                case SyntaxKind.DotToken:
-                    return containingNodeKind === SyntaxKind.ArrayBindingPattern;                   // var [.|
-
-                case SyntaxKind.ColonToken:
-                    return containingNodeKind === SyntaxKind.BindingElement;                        // var {x :html|
-
-                case SyntaxKind.OpenBracketToken:
-                    return containingNodeKind === SyntaxKind.ArrayBindingPattern;                   // var [x|
-
-                case SyntaxKind.OpenParenToken:
-                    return containingNodeKind === SyntaxKind.CatchClause ||
-                        isFunctionLikeButNotConstructor(containingNodeKind);
-
-                case SyntaxKind.OpenBraceToken:
-                    return containingNodeKind === SyntaxKind.EnumDeclaration;                       // enum a { |
-
-                case SyntaxKind.LessThanToken:
-                    return containingNodeKind === SyntaxKind.ClassDeclaration ||                    // class A< |
-                        containingNodeKind === SyntaxKind.ClassExpression ||                        // var C = class D< |
-                        containingNodeKind === SyntaxKind.InterfaceDeclaration ||                   // interface A< |
-                        containingNodeKind === SyntaxKind.TypeAliasDeclaration ||                   // type List< |
-                        isFunctionLikeKind(containingNodeKind);
-
-                case SyntaxKind.StaticKeyword:
-                    return containingNodeKind === SyntaxKind.PropertyDeclaration && !isClassLike(parent.parent);
-
-                case SyntaxKind.DotDotDotToken:
-                    return containingNodeKind === SyntaxKind.Parameter ||
-                        (!!parent.parent && parent.parent.kind === SyntaxKind.ArrayBindingPattern);  // var [...z|
-
-                case SyntaxKind.PublicKeyword:
-                case SyntaxKind.PrivateKeyword:
-                case SyntaxKind.ProtectedKeyword:
-                    return containingNodeKind === SyntaxKind.Parameter && !isConstructorDeclaration(parent.parent);
-
-                case SyntaxKind.AsKeyword:
-                    return containingNodeKind === SyntaxKind.ImportSpecifier ||
-                        containingNodeKind === SyntaxKind.ExportSpecifier ||
-                        containingNodeKind === SyntaxKind.NamespaceImport;
-
-                case SyntaxKind.GetKeyword:
-                case SyntaxKind.SetKeyword:
-                    return !isFromObjectTypeDeclaration(contextToken);
-
-                case SyntaxKind.ClassKeyword:
-                case SyntaxKind.EnumKeyword:
-                case SyntaxKind.InterfaceKeyword:
-                case SyntaxKind.FunctionKeyword:
-                case SyntaxKind.VarKeyword:
-                case SyntaxKind.ImportKeyword:
-                case SyntaxKind.LetKeyword:
-                case SyntaxKind.ConstKeyword:
-                case SyntaxKind.TypeKeyword:  // type htm|
-                    return true;
-
-                case SyntaxKind.AsteriskToken:
-                    return isFunctionLike(contextToken.parent) && !isMethodDeclaration(contextToken.parent);
-            }
-
-            // If the previous token is keyword correspoding to class member completion keyword
-            // there will be completion available here
-            if (isClassMemberCompletionKeyword(keywordForNode(contextToken)) && isFromObjectTypeDeclaration(contextToken)) {
-                return false;
-            }
-
-            if (isConstructorParameterCompletion(contextToken)) {
-                // constructor parameter completion is available only if
-                // - its modifier of the constructor parameter or
-                // - its name of the parameter and not being edited
-                // eg. constructor(a |<- this shouldnt show completion
-                if (!isIdentifier(contextToken) ||
-                    isParameterPropertyModifier(keywordForNode(contextToken)) ||
-                    isCurrentlyEditingNode(contextToken)) {
-                    return false;
-                }
-            }
-
-            // Previous token may have been a keyword that was converted to an identifier.
-            switch (keywordForNode(contextToken)) {
-                case SyntaxKind.AbstractKeyword:
-                case SyntaxKind.ClassKeyword:
-                case SyntaxKind.ConstKeyword:
-                case SyntaxKind.DeclareKeyword:
-                case SyntaxKind.EnumKeyword:
-                case SyntaxKind.FunctionKeyword:
-                case SyntaxKind.InterfaceKeyword:
-                case SyntaxKind.LetKeyword:
-                case SyntaxKind.PrivateKeyword:
-                case SyntaxKind.ProtectedKeyword:
-                case SyntaxKind.PublicKeyword:
-                case SyntaxKind.StaticKeyword:
-                case SyntaxKind.VarKeyword:
-                    return true;
-                case SyntaxKind.AsyncKeyword:
-                    return isPropertyDeclaration(contextToken.parent);
-            }
-
-            return isDeclarationName(contextToken)
-                && !isJsxAttribute(contextToken.parent)
-                // Don't block completions if we're in `class C /**/`, because we're *past* the end of the identifier and might want to complete `extends`.
-                // If `contextToken !== previousToken`, this is `class C ex/**/`.
-                && !(isClassLike(contextToken.parent) && (contextToken !== previousToken || position > previousToken.end));
-        }
-
-        function isFunctionLikeButNotConstructor(kind: SyntaxKind) {
-            return isFunctionLikeKind(kind) && kind !== SyntaxKind.Constructor;
-        }
-
-        function isDotOfNumericLiteral(contextToken: Node): boolean {
-            if (contextToken.kind === SyntaxKind.NumericLiteral) {
-                const text = contextToken.getFullText();
-                return text.charAt(text.length - 1) === ".";
-            }
-
-            return false;
-        }
-
-        function isVariableDeclarationListButNotTypeArgument(node: Node): boolean {
-            return node.parent.kind === SyntaxKind.VariableDeclarationList
-                && !isPossiblyTypeArgumentPosition(node, sourceFile, typeChecker);
-        }
-
-        /**
-         * Filters out completion suggestions for named imports or exports.
-         *
-         * @returns Symbols to be suggested in an object binding pattern or object literal expression, barring those whose declarations
-         *          do not occur at the current position and have not otherwise been typed.
-         */
-        function filterObjectMembersList(contextualMemberSymbols: Symbol[], existingMembers: readonly Declaration[]): Symbol[] {
-            if (existingMembers.length === 0) {
-                return contextualMemberSymbols;
-            }
-
-            const membersDeclaredBySpreadAssignment = createMap<true>();
-            const existingMemberNames = createUnderscoreEscapedMap<boolean>();
-            for (const m of existingMembers) {
-                // Ignore omitted expressions for missing members
-                if (m.kind !== SyntaxKind.PropertyAssignment &&
-                    m.kind !== SyntaxKind.ShorthandPropertyAssignment &&
-                    m.kind !== SyntaxKind.BindingElement &&
-                    m.kind !== SyntaxKind.MethodDeclaration &&
-                    m.kind !== SyntaxKind.GetAccessor &&
-                    m.kind !== SyntaxKind.SetAccessor &&
-                    m.kind !== SyntaxKind.SpreadAssignment) {
-                    continue;
-                }
-
-                // If this is the current item we are editing right now, do not filter it out
-                if (isCurrentlyEditingNode(m)) {
-                    continue;
-                }
-
-                let existingName: __String | undefined;
-
-                if (isSpreadAssignment(m)) {
-                    setMembersDeclaredBySpreadAssignment(m, membersDeclaredBySpreadAssignment);
-                }
-                else if (isBindingElement(m) && m.propertyName) {
-                    // include only identifiers in completion list
-                    if (m.propertyName.kind === SyntaxKind.Identifier) {
-                        existingName = m.propertyName.escapedText;
-                    }
-                }
-                else {
-                    // TODO: Account for computed property name
-                    // NOTE: if one only performs this step when m.name is an identifier,
-                    // things like '__proto__' are not filtered out.
-                    const name = getNameOfDeclaration(m);
-                    existingName = name && isPropertyNameLiteral(name) ? getEscapedTextOfIdentifierOrLiteral(name) : undefined;
-                }
-
-                existingMemberNames.set(existingName!, true); // TODO: GH#18217
-            }
-
-            const filteredSymbols = contextualMemberSymbols.filter(m => !existingMemberNames.get(m.escapedName));
-            setSortTextToMemberDeclaredBySpreadAssignment(membersDeclaredBySpreadAssignment, filteredSymbols);
-
-            return filteredSymbols;
-        }
-
-        function setMembersDeclaredBySpreadAssignment(declaration: SpreadAssignment | JsxSpreadAttribute, membersDeclaredBySpreadAssignment: Map<true>) {
-            const expression = declaration.expression;
-            const symbol = typeChecker.getSymbolAtLocation(expression);
-            const type = symbol && typeChecker.getTypeOfSymbolAtLocation(symbol, expression);
-            const properties = type && (<ObjectType>type).properties;
-            if (properties) {
-                properties.forEach(property => {
-                    membersDeclaredBySpreadAssignment.set(property.name, true);
-                });
-            }
-        }
-
-        // Set SortText to OptionalMember if it is an optional member
-        function setSortTextToOptionalMember() {
-            symbols.forEach(m => {
-                if (m.flags & SymbolFlags.Optional) {
-                    symbolToSortTextMap[getSymbolId(m)] = symbolToSortTextMap[getSymbolId(m)] || SortText.OptionalMember;
-                }
-            });
-        }
-
-        // Set SortText to MemberDeclaredBySpreadAssignment if it is fulfilled by spread assignment
-        function setSortTextToMemberDeclaredBySpreadAssignment(membersDeclaredBySpreadAssignment: Map<true>, contextualMemberSymbols: Symbol[]): void {
-            if (membersDeclaredBySpreadAssignment.size === 0) {
-                return;
-            }
-            for (const contextualMemberSymbol of contextualMemberSymbols) {
-                if (membersDeclaredBySpreadAssignment.has(contextualMemberSymbol.name)) {
-                    symbolToSortTextMap[getSymbolId(contextualMemberSymbol)] = SortText.MemberDeclaredBySpreadAssignment;
-                }
-            }
-        }
-
-        /**
-         * Filters out completion suggestions for class elements.
-         *
-         * @returns Symbols to be suggested in an class element depending on existing memebers and symbol flags
-         */
-        function filterClassMembersList(baseSymbols: readonly Symbol[], existingMembers: readonly ClassElement[], currentClassElementModifierFlags: ModifierFlags): Symbol[] {
-            const existingMemberNames = createUnderscoreEscapedMap<true>();
-            for (const m of existingMembers) {
-                // Ignore omitted expressions for missing members
-                if (m.kind !== SyntaxKind.PropertyDeclaration &&
-                    m.kind !== SyntaxKind.MethodDeclaration &&
-                    m.kind !== SyntaxKind.GetAccessor &&
-                    m.kind !== SyntaxKind.SetAccessor) {
-                    continue;
-                }
-
-                // If this is the current item we are editing right now, do not filter it out
-                if (isCurrentlyEditingNode(m)) {
-                    continue;
-                }
-
-                // Dont filter member even if the name matches if it is declared private in the list
-                if (hasEffectiveModifier(m, ModifierFlags.Private)) {
-                    continue;
-                }
-
-                // do not filter it out if the static presence doesnt match
-<<<<<<< HEAD
-                if (hasSyntacticModifier(m, ModifierFlags.Static) !== !!(currentClassElementModifierFlags & ModifierFlags.Static)) {
-=======
-                if (hasEffectiveModifier(m, ModifierFlags.Static) !== !!(currentClassElementModifierFlags & ModifierFlags.Static)) {
->>>>>>> 1cbe7ef0
-                    continue;
-                }
-
-                const existingName = getPropertyNameForPropertyNameNode(m.name!);
-                if (existingName) {
-                    existingMemberNames.set(existingName, true);
-                }
-            }
-
-            return baseSymbols.filter(propertySymbol =>
-                !existingMemberNames.has(propertySymbol.escapedName) &&
-                !!propertySymbol.declarations &&
-                !(getDeclarationModifierFlagsFromSymbol(propertySymbol) & ModifierFlags.Private) &&
-                !isPrivateIdentifierPropertyDeclaration(propertySymbol.valueDeclaration));
-        }
-
-        /**
-         * Filters out completion suggestions from 'symbols' according to existing JSX attributes.
-         *
-         * @returns Symbols to be suggested in a JSX element, barring those whose attributes
-         *          do not occur at the current position and have not otherwise been typed.
-         */
-        function filterJsxAttributes(symbols: Symbol[], attributes: NodeArray<JsxAttribute | JsxSpreadAttribute>): Symbol[] {
-            const seenNames = createUnderscoreEscapedMap<boolean>();
-            const membersDeclaredBySpreadAssignment = createMap<true>();
-            for (const attr of attributes) {
-                // If this is the current item we are editing right now, do not filter it out
-                if (isCurrentlyEditingNode(attr)) {
-                    continue;
-                }
-
-                if (attr.kind === SyntaxKind.JsxAttribute) {
-                    seenNames.set(attr.name.escapedText, true);
-                }
-                else if (isJsxSpreadAttribute(attr)) {
-                    setMembersDeclaredBySpreadAssignment(attr, membersDeclaredBySpreadAssignment);
-                }
-            }
-            const filteredSymbols = symbols.filter(a => !seenNames.get(a.escapedName));
-
-            setSortTextToMemberDeclaredBySpreadAssignment(membersDeclaredBySpreadAssignment, filteredSymbols);
-
-            return filteredSymbols;
-        }
-
-        function isCurrentlyEditingNode(node: Node): boolean {
-            return node.getStart(sourceFile) <= position && position <= node.getEnd();
-        }
-    }
-
-    interface CompletionEntryDisplayNameForSymbol {
-        readonly name: string;
-        readonly needsConvertPropertyAccess: boolean;
-    }
-    function getCompletionEntryDisplayNameForSymbol(
-        symbol: Symbol,
-        target: ScriptTarget,
-        origin: SymbolOriginInfo | undefined,
-        kind: CompletionKind,
-        jsxIdentifierExpected: boolean,
-    ): CompletionEntryDisplayNameForSymbol | undefined {
-        const name = originIsExport(origin) ? getNameForExportedSymbol(symbol, target) : symbol.name;
-        if (name === undefined
-            // If the symbol is external module, don't show it in the completion list
-            // (i.e declare module "http" { const x; } | // <= request completion here, "http" should not be there)
-            || symbol.flags & SymbolFlags.Module && isSingleOrDoubleQuote(name.charCodeAt(0))
-            // If the symbol is the internal name of an ES symbol, it is not a valid entry. Internal names for ES symbols start with "__@"
-            || isKnownSymbol(symbol)) {
-            return undefined;
-        }
-
-        const validNameResult: CompletionEntryDisplayNameForSymbol = { name, needsConvertPropertyAccess: false };
-        if (isIdentifierText(name, target, jsxIdentifierExpected ? LanguageVariant.JSX : LanguageVariant.Standard) || symbol.valueDeclaration && isPrivateIdentifierPropertyDeclaration(symbol.valueDeclaration)) {
-            return validNameResult;
-        }
-        switch (kind) {
-            case CompletionKind.MemberLike:
-                return undefined;
-            case CompletionKind.ObjectPropertyDeclaration:
-                // TODO: GH#18169
-                return { name: JSON.stringify(name), needsConvertPropertyAccess: false };
-            case CompletionKind.PropertyAccess:
-            case CompletionKind.Global: // For a 'this.' completion it will be in a global context, but may have a non-identifier name.
-                // Don't add a completion for a name starting with a space. See https://github.com/Microsoft/TypeScript/pull/20547
-                return name.charCodeAt(0) === CharacterCodes.space ? undefined : { name, needsConvertPropertyAccess: true };
-            case CompletionKind.None:
-            case CompletionKind.String:
-                return validNameResult;
-            default:
-                Debug.assertNever(kind);
-        }
-    }
-
-    // A cache of completion entries for keywords, these do not change between sessions
-    const _keywordCompletions: CompletionEntry[][] = [];
-    const allKeywordsCompletions: () => readonly CompletionEntry[] = memoize(() => {
-        const res: CompletionEntry[] = [];
-        for (let i = SyntaxKind.FirstKeyword; i <= SyntaxKind.LastKeyword; i++) {
-            res.push({
-                name: tokenToString(i)!,
-                kind: ScriptElementKind.keyword,
-                kindModifiers: ScriptElementKindModifier.none,
-                sortText: SortText.GlobalsOrKeywords
-            });
-        }
-        return res;
-    });
-
-    function getKeywordCompletions(keywordFilter: KeywordCompletionFilters, filterOutTsOnlyKeywords: boolean): readonly CompletionEntry[] {
-        if (!filterOutTsOnlyKeywords) return getTypescriptKeywordCompletions(keywordFilter);
-
-        const index = keywordFilter + KeywordCompletionFilters.Last + 1;
-        return _keywordCompletions[index] ||
-            (_keywordCompletions[index] = getTypescriptKeywordCompletions(keywordFilter)
-                .filter(entry => !isTypeScriptOnlyKeyword(stringToToken(entry.name)!))
-            );
-    }
-
-    function getTypescriptKeywordCompletions(keywordFilter: KeywordCompletionFilters): readonly CompletionEntry[] {
-        return _keywordCompletions[keywordFilter] || (_keywordCompletions[keywordFilter] = allKeywordsCompletions().filter(entry => {
-            const kind = stringToToken(entry.name)!;
-            switch (keywordFilter) {
-                case KeywordCompletionFilters.None:
-                    return false;
-                case KeywordCompletionFilters.All:
-                    return isFunctionLikeBodyKeyword(kind)
-                        || kind === SyntaxKind.DeclareKeyword
-                        || kind === SyntaxKind.ModuleKeyword
-                        || kind === SyntaxKind.TypeKeyword
-                        || kind === SyntaxKind.NamespaceKeyword
-                        || kind === SyntaxKind.AsKeyword
-                        || isTypeKeyword(kind) && kind !== SyntaxKind.UndefinedKeyword;
-                case KeywordCompletionFilters.FunctionLikeBodyKeywords:
-                    return isFunctionLikeBodyKeyword(kind);
-                case KeywordCompletionFilters.ClassElementKeywords:
-                    return isClassMemberCompletionKeyword(kind);
-                case KeywordCompletionFilters.InterfaceElementKeywords:
-                    return isInterfaceOrTypeLiteralCompletionKeyword(kind);
-                case KeywordCompletionFilters.ConstructorParameterKeywords:
-                    return isParameterPropertyModifier(kind);
-                case KeywordCompletionFilters.TypeAssertionKeywords:
-                    return isTypeKeyword(kind) || kind === SyntaxKind.ConstKeyword;
-                case KeywordCompletionFilters.TypeKeywords:
-                    return isTypeKeyword(kind);
-                default:
-                    return Debug.assertNever(keywordFilter);
-            }
-        }));
-    }
-
-    function isTypeScriptOnlyKeyword(kind: SyntaxKind) {
-        switch (kind) {
-            case SyntaxKind.AbstractKeyword:
-            case SyntaxKind.AnyKeyword:
-            case SyntaxKind.BigIntKeyword:
-            case SyntaxKind.BooleanKeyword:
-            case SyntaxKind.DeclareKeyword:
-            case SyntaxKind.EnumKeyword:
-            case SyntaxKind.GlobalKeyword:
-            case SyntaxKind.ImplementsKeyword:
-            case SyntaxKind.InferKeyword:
-            case SyntaxKind.InterfaceKeyword:
-            case SyntaxKind.IsKeyword:
-            case SyntaxKind.KeyOfKeyword:
-            case SyntaxKind.ModuleKeyword:
-            case SyntaxKind.NamespaceKeyword:
-            case SyntaxKind.NeverKeyword:
-            case SyntaxKind.NumberKeyword:
-            case SyntaxKind.ObjectKeyword:
-            case SyntaxKind.PrivateKeyword:
-            case SyntaxKind.ProtectedKeyword:
-            case SyntaxKind.PublicKeyword:
-            case SyntaxKind.ReadonlyKeyword:
-            case SyntaxKind.StringKeyword:
-            case SyntaxKind.SymbolKeyword:
-            case SyntaxKind.TypeKeyword:
-            case SyntaxKind.UniqueKeyword:
-            case SyntaxKind.UnknownKeyword:
-                return true;
-            default:
-                return false;
-        }
-    }
-
-    function isInterfaceOrTypeLiteralCompletionKeyword(kind: SyntaxKind): boolean {
-        return kind === SyntaxKind.ReadonlyKeyword;
-    }
-
-    function isClassMemberCompletionKeyword(kind: SyntaxKind) {
-        switch (kind) {
-            case SyntaxKind.AbstractKeyword:
-            case SyntaxKind.ConstructorKeyword:
-            case SyntaxKind.GetKeyword:
-            case SyntaxKind.SetKeyword:
-            case SyntaxKind.AsyncKeyword:
-            case SyntaxKind.DeclareKeyword:
-                return true;
-            default:
-                return isClassMemberModifier(kind);
-        }
-    }
-
-    function isFunctionLikeBodyKeyword(kind: SyntaxKind) {
-        return kind === SyntaxKind.AsyncKeyword
-            || kind === SyntaxKind.AwaitKeyword
-            || !isContextualKeyword(kind) && !isClassMemberCompletionKeyword(kind);
-    }
-
-    function keywordForNode(node: Node): SyntaxKind {
-        return isIdentifier(node) ? node.originalKeywordKind || SyntaxKind.Unknown : node.kind;
-    }
-
-    /** Get the corresponding JSDocTag node if the position is in a jsDoc comment */
-    function getJsDocTagAtPosition(node: Node, position: number): JSDocTag | undefined {
-        const jsdoc = findAncestor(node, isJSDoc);
-        return jsdoc && jsdoc.tags && (rangeContainsPosition(jsdoc, position) ? findLast(jsdoc.tags, tag => tag.pos < position) : undefined);
-    }
-
-    function getPropertiesForObjectExpression(contextualType: Type, completionsType: Type | undefined, obj: ObjectLiteralExpression | JsxAttributes, checker: TypeChecker): Symbol[] {
-        const hasCompletionsType = completionsType && completionsType !== contextualType;
-        const type = hasCompletionsType && !(completionsType!.flags & TypeFlags.AnyOrUnknown)
-            ? checker.getUnionType([contextualType, completionsType!])
-            : contextualType;
-
-        const properties = type.isUnion()
-            ? checker.getAllPossiblePropertiesOfTypes(type.types.filter(memberType =>
-                // If we're providing completions for an object literal, skip primitive, array-like, or callable types since those shouldn't be implemented by object literals.
-                !(memberType.flags & TypeFlags.Primitive ||
-                    checker.isArrayLikeType(memberType) ||
-                    typeHasCallOrConstructSignatures(memberType, checker) ||
-                    checker.isTypeInvalidDueToUnionDiscriminant(memberType, obj))))
-            : type.getApparentProperties();
-
-        return hasCompletionsType ? properties.filter(hasDeclarationOtherThanSelf) : properties;
-
-        // Filter out members whose only declaration is the object literal itself to avoid
-        // self-fulfilling completions like:
-        //
-        // function f<T>(x: T) {}
-        // f({ abc/**/: "" }) // `abc` is a member of `T` but only because it declares itself
-        function hasDeclarationOtherThanSelf(member: Symbol) {
-            return some(member.declarations, decl => decl.parent !== obj);
-        }
-    }
-
-    /**
-     * Gets all properties on a type, but if that type is a union of several types,
-     * excludes array-like types or callable/constructable types.
-     */
-    function getPropertiesForCompletion(type: Type, checker: TypeChecker): Symbol[] {
-        return type.isUnion()
-            ? Debug.checkEachDefined(checker.getAllPossiblePropertiesOfTypes(type.types), "getAllPossiblePropertiesOfTypes() should all be defined")
-            : Debug.checkEachDefined(type.getApparentProperties(), "getApparentProperties() should all be defined");
-    }
-
-    /**
-     * Returns the immediate owning class declaration of a context token,
-     * on the condition that one exists and that the context implies completion should be given.
-     */
-    function tryGetObjectTypeDeclarationCompletionContainer(sourceFile: SourceFile, contextToken: Node | undefined, location: Node, position: number): ObjectTypeDeclaration | undefined {
-        // class c { method() { } | method2() { } }
-        switch (location.kind) {
-            case SyntaxKind.SyntaxList:
-                return tryCast(location.parent, isObjectTypeDeclaration);
-            case SyntaxKind.EndOfFileToken:
-                const cls = tryCast(lastOrUndefined(cast(location.parent, isSourceFile).statements), isObjectTypeDeclaration);
-                if (cls && !findChildOfKind(cls, SyntaxKind.CloseBraceToken, sourceFile)) {
-                    return cls;
-                }
-                break;
-           case SyntaxKind.Identifier: {
-                // class c { public prop = c| }
-                if (isPropertyDeclaration(location.parent) && location.parent.initializer === location) {
-                    return undefined;
-                }
-                // class c extends React.Component { a: () => 1\n compon| }
-                if (isFromObjectTypeDeclaration(location)) {
-                    return findAncestor(location, isObjectTypeDeclaration);
-                }
-            }
-        }
-
-        if (!contextToken) return undefined;
-
-        switch (contextToken.kind) {
-            case SyntaxKind.EqualsToken: // class c { public prop = | /* global completions */ }
-                return undefined;
-
-            case SyntaxKind.SemicolonToken: // class c {getValue(): number; | }
-            case SyntaxKind.CloseBraceToken: // class c { method() { } | }
-                // class c { method() { } b| }
-                return isFromObjectTypeDeclaration(location) && (location.parent as ClassElement | TypeElement).name === location
-                    ? location.parent.parent as ObjectTypeDeclaration
-                    : tryCast(location, isObjectTypeDeclaration);
-            case SyntaxKind.OpenBraceToken: // class c { |
-            case SyntaxKind.CommaToken: // class c {getValue(): number, | }
-                return tryCast(contextToken.parent, isObjectTypeDeclaration);
-            default:
-                if (!isFromObjectTypeDeclaration(contextToken)) {
-                    // class c extends React.Component { a: () => 1\n| }
-                    if (getLineAndCharacterOfPosition(sourceFile, contextToken.getEnd()).line !== getLineAndCharacterOfPosition(sourceFile, position).line && isObjectTypeDeclaration(location)) {
-                        return location;
-                    }
-                    return undefined;
-                }
-                const isValidKeyword = isClassLike(contextToken.parent.parent) ? isClassMemberCompletionKeyword : isInterfaceOrTypeLiteralCompletionKeyword;
-                return (isValidKeyword(contextToken.kind) || contextToken.kind === SyntaxKind.AsteriskToken || isIdentifier(contextToken) && isValidKeyword(stringToToken(contextToken.text)!)) // TODO: GH#18217
-                    ? contextToken.parent.parent as ObjectTypeDeclaration : undefined;
-        }
-    }
-
-    // TODO: GH#19856 Would like to return `node is Node & { parent: (ClassElement | TypeElement) & { parent: ObjectTypeDeclaration } }` but then compilation takes > 10 minutes
-    function isFromObjectTypeDeclaration(node: Node): boolean {
-        return node.parent && isClassOrTypeElement(node.parent) && isObjectTypeDeclaration(node.parent.parent);
-    }
-
-    function isValidTrigger(sourceFile: SourceFile, triggerCharacter: CompletionsTriggerCharacter, contextToken: Node | undefined, position: number): boolean {
-        switch (triggerCharacter) {
-            case ".":
-            case "@":
-                return true;
-            case '"':
-            case "'":
-            case "`":
-                // Only automatically bring up completions if this is an opening quote.
-                return !!contextToken && isStringLiteralOrTemplate(contextToken) && position === contextToken.getStart(sourceFile) + 1;
-            case "#":
-                return !!contextToken && isPrivateIdentifier(contextToken) && !!getContainingClass(contextToken);
-            case "<":
-                // Opening JSX tag
-                return !!contextToken && contextToken.kind === SyntaxKind.LessThanToken && (!isBinaryExpression(contextToken.parent) || binaryExpressionMayBeOpenTag(contextToken.parent));
-            case "/":
-                return !!contextToken && (isStringLiteralLike(contextToken)
-                    ? !!tryGetImportFromModuleSpecifier(contextToken)
-                    : contextToken.kind === SyntaxKind.SlashToken && isJsxClosingElement(contextToken.parent));
-            default:
-                return Debug.assertNever(triggerCharacter);
-        }
-    }
-
-    function binaryExpressionMayBeOpenTag({ left }: BinaryExpression): boolean {
-        return nodeIsMissing(left);
-    }
-
-    function findAlias(typeChecker: TypeChecker, symbol: Symbol, predicate: (symbol: Symbol) => boolean): Symbol | undefined {
-        let currentAlias: Symbol | undefined = symbol;
-        while (currentAlias.flags & SymbolFlags.Alias && (currentAlias = typeChecker.getImmediateAliasedSymbol(currentAlias))) {
-            if (predicate(currentAlias)) {
-                return currentAlias;
-            }
-        }
-    }
-
-    /** Determines if a type is exactly the same type resolved by the global 'self', 'global', or 'globalThis'. */
-    function isProbablyGlobalType(type: Type, sourceFile: SourceFile, checker: TypeChecker) {
-        // The type of `self` and `window` is the same in lib.dom.d.ts, but `window` does not exist in
-        // lib.webworker.d.ts, so checking against `self` is also a check against `window` when it exists.
-        const selfSymbol = checker.resolveName("self", /*location*/ undefined, SymbolFlags.Value, /*excludeGlobals*/ false);
-        if (selfSymbol && checker.getTypeOfSymbolAtLocation(selfSymbol, sourceFile) === type) {
-            return true;
-        }
-        const globalSymbol = checker.resolveName("global", /*location*/ undefined, SymbolFlags.Value, /*excludeGlobals*/ false);
-        if (globalSymbol && checker.getTypeOfSymbolAtLocation(globalSymbol, sourceFile) === type) {
-            return true;
-        }
-        const globalThisSymbol = checker.resolveName("globalThis", /*location*/ undefined, SymbolFlags.Value, /*excludeGlobals*/ false);
-        if (globalThisSymbol && checker.getTypeOfSymbolAtLocation(globalThisSymbol, sourceFile) === type) {
-            return true;
-        }
-        return false;
-    }
-}
+/* @internal */
+namespace ts.Completions {
+    export enum SortText {
+        LocationPriority = "0",
+        OptionalMember = "1",
+        MemberDeclaredBySpreadAssignment = "2",
+        SuggestedClassMembers = "3",
+        GlobalsOrKeywords = "4",
+        AutoImportSuggestions = "5",
+        JavascriptIdentifiers = "6"
+    }
+    export type Log = (message: string) => void;
+
+    /**
+     * Special values for `CompletionInfo['source']` used to disambiguate
+     * completion items with the same `name`. (Each completion item must
+     * have a unique name/source combination, because those two fields
+     * comprise `CompletionEntryIdentifier` in `getCompletionEntryDetails`.
+     *
+     * When the completion item is an auto-import suggestion, the source
+     * is the module specifier of the suggestion. To avoid collisions,
+     * the values here should not be a module specifier we would ever
+     * generate for an auto-import.
+     */
+    export enum CompletionSource {
+        /** Completions that require `this.` insertion text */
+        ThisProperty = "ThisProperty/"
+    }
+
+    const enum SymbolOriginInfoKind {
+        ThisType            = 1 << 0,
+        SymbolMember        = 1 << 1,
+        Export              = 1 << 2,
+        Promise             = 1 << 3,
+        Nullable            = 1 << 4,
+
+        SymbolMemberNoExport = SymbolMember,
+        SymbolMemberExport   = SymbolMember | Export,
+    }
+
+    interface SymbolOriginInfo {
+        kind: SymbolOriginInfoKind;
+    }
+
+    interface SymbolOriginInfoExport extends SymbolOriginInfo {
+        kind: SymbolOriginInfoKind;
+        moduleSymbol: Symbol;
+        isDefaultExport: boolean;
+    }
+
+    function originIsThisType(origin: SymbolOriginInfo): boolean {
+        return !!(origin.kind & SymbolOriginInfoKind.ThisType);
+    }
+
+    function originIsSymbolMember(origin: SymbolOriginInfo): boolean {
+        return !!(origin.kind & SymbolOriginInfoKind.SymbolMember);
+    }
+
+    function originIsExport(origin: SymbolOriginInfo | undefined): origin is SymbolOriginInfoExport {
+        return !!(origin && origin.kind & SymbolOriginInfoKind.Export);
+    }
+
+    function originIsPromise(origin: SymbolOriginInfo): boolean {
+        return !!(origin.kind & SymbolOriginInfoKind.Promise);
+    }
+
+    function originIsNullableMember(origin: SymbolOriginInfo): boolean {
+        return !!(origin.kind & SymbolOriginInfoKind.Nullable);
+    }
+
+    interface UniqueNameSet {
+        add(name: string): void;
+        has(name: string): boolean;
+    }
+
+    /**
+     * Map from symbol id -> SymbolOriginInfo.
+     * Only populated for symbols that come from other modules.
+     */
+    type SymbolOriginInfoMap = (SymbolOriginInfo | SymbolOriginInfoExport | undefined)[];
+
+    type SymbolSortTextMap = (SortText | undefined)[];
+
+    const enum KeywordCompletionFilters {
+        None,                           // No keywords
+        All,                            // Every possible keyword (TODO: This is never appropriate)
+        ClassElementKeywords,           // Keywords inside class body
+        InterfaceElementKeywords,       // Keywords inside interface body
+        ConstructorParameterKeywords,   // Keywords at constructor parameter
+        FunctionLikeBodyKeywords,       // Keywords at function like body
+        TypeAssertionKeywords,
+        TypeKeywords,
+        Last = TypeKeywords
+    }
+
+    const enum GlobalsSearch { Continue, Success, Fail }
+
+    export interface AutoImportSuggestion {
+        symbol: Symbol;
+        symbolName: string;
+        skipFilter: boolean;
+        origin: SymbolOriginInfoExport;
+    }
+    export interface ImportSuggestionsForFileCache {
+        clear(): void;
+        get(fileName: string, checker: TypeChecker, projectVersion?: string): readonly AutoImportSuggestion[] | undefined;
+        set(fileName: string, suggestions: readonly AutoImportSuggestion[], projectVersion?: string): void;
+        isEmpty(): boolean;
+    }
+    export function createImportSuggestionsForFileCache(): ImportSuggestionsForFileCache {
+        let cache: readonly AutoImportSuggestion[] | undefined;
+        let projectVersion: string | undefined;
+        let fileName: string | undefined;
+        return {
+            isEmpty() {
+                return !cache;
+            },
+            clear: () => {
+                cache = undefined;
+                fileName = undefined;
+                projectVersion = undefined;
+            },
+            set: (file, suggestions, version) => {
+                cache = suggestions;
+                fileName = file;
+                if (version) {
+                    projectVersion = version;
+                }
+            },
+            get: (file, checker, version) => {
+                if (file !== fileName) {
+                    return undefined;
+                }
+                if (version) {
+                    return projectVersion === version ? cache : undefined;
+                }
+                forEach(cache, suggestion => {
+                    // If the symbol/moduleSymbol was a merged symbol, it will have a new identity
+                    // in the checker, even though the symbols to merge are the same (guaranteed by
+                    // cache invalidation in synchronizeHostData).
+                    if (suggestion.symbol.declarations?.length) {
+                        suggestion.symbol = checker.getMergedSymbol(suggestion.origin.isDefaultExport
+                            ? suggestion.symbol.declarations[0].localSymbol ?? suggestion.symbol.declarations[0].symbol
+                            : suggestion.symbol.declarations[0].symbol);
+                    }
+                    if (suggestion.origin.moduleSymbol.declarations?.length) {
+                        suggestion.origin.moduleSymbol = checker.getMergedSymbol(suggestion.origin.moduleSymbol.declarations[0].symbol);
+                    }
+                });
+                return cache;
+            },
+        };
+    }
+
+    export function getCompletionsAtPosition(
+        host: LanguageServiceHost,
+        program: Program,
+        log: Log,
+        sourceFile: SourceFile,
+        position: number,
+        preferences: UserPreferences,
+        triggerCharacter: CompletionsTriggerCharacter | undefined,
+    ): CompletionInfo | undefined {
+        const typeChecker = program.getTypeChecker();
+        const compilerOptions = program.getCompilerOptions();
+
+        const contextToken = findPrecedingToken(position, sourceFile);
+        if (triggerCharacter && !isInString(sourceFile, position, contextToken) && !isValidTrigger(sourceFile, triggerCharacter, contextToken, position)) {
+            return undefined;
+        }
+
+        const stringCompletions = StringCompletions.getStringLiteralCompletions(sourceFile, position, contextToken, typeChecker, compilerOptions, host, log, preferences);
+        if (stringCompletions) {
+            return stringCompletions;
+        }
+
+        if (contextToken && isBreakOrContinueStatement(contextToken.parent)
+            && (contextToken.kind === SyntaxKind.BreakKeyword || contextToken.kind === SyntaxKind.ContinueKeyword || contextToken.kind === SyntaxKind.Identifier)) {
+            return getLabelCompletionAtPosition(contextToken.parent);
+        }
+
+        const completionData = getCompletionData(program, log, sourceFile, isUncheckedFile(sourceFile, compilerOptions), position, preferences, /*detailsEntryId*/ undefined, host);
+        if (!completionData) {
+            return undefined;
+        }
+
+        switch (completionData.kind) {
+            case CompletionDataKind.Data:
+                return completionInfoFromData(sourceFile, typeChecker, compilerOptions, log, completionData, preferences);
+            case CompletionDataKind.JsDocTagName:
+                // If the current position is a jsDoc tag name, only tag names should be provided for completion
+                return jsdocCompletionInfo(JsDoc.getJSDocTagNameCompletions());
+            case CompletionDataKind.JsDocTag:
+                // If the current position is a jsDoc tag, only tags should be provided for completion
+                return jsdocCompletionInfo(JsDoc.getJSDocTagCompletions());
+            case CompletionDataKind.JsDocParameterName:
+                return jsdocCompletionInfo(JsDoc.getJSDocParameterNameCompletions(completionData.tag));
+            default:
+                return Debug.assertNever(completionData);
+        }
+    }
+
+    function jsdocCompletionInfo(entries: CompletionEntry[]): CompletionInfo {
+        return { isGlobalCompletion: false, isMemberCompletion: false, isNewIdentifierLocation: false, entries };
+    }
+
+    function completionInfoFromData(sourceFile: SourceFile, typeChecker: TypeChecker, compilerOptions: CompilerOptions, log: Log, completionData: CompletionData, preferences: UserPreferences): CompletionInfo | undefined {
+        const {
+            symbols,
+            completionKind,
+            isInSnippetScope,
+            isNewIdentifierLocation,
+            location,
+            propertyAccessToConvert,
+            keywordFilters,
+            literals,
+            symbolToOriginInfoMap,
+            recommendedCompletion,
+            isJsxInitializer,
+            insideJsDocTagTypeExpression,
+            symbolToSortTextMap,
+        } = completionData;
+
+        if (location && location.parent && isJsxClosingElement(location.parent)) {
+            // In the TypeScript JSX element, if such element is not defined. When users query for completion at closing tag,
+            // instead of simply giving unknown value, the completion will return the tag-name of an associated opening-element.
+            // For example:
+            //     var x = <div> </ /*1*/
+            // The completion list at "1" will contain "div>" with type any
+            // And at `<div> </ /*1*/ >` (with a closing `>`), the completion list will contain "div".
+            const tagName = location.parent.parent.openingElement.tagName;
+            const hasClosingAngleBracket = !!findChildOfKind(location.parent, SyntaxKind.GreaterThanToken, sourceFile);
+            const entry: CompletionEntry = {
+                name: tagName.getFullText(sourceFile) + (hasClosingAngleBracket ? "" : ">"),
+                kind: ScriptElementKind.classElement,
+                kindModifiers: undefined,
+                sortText: SortText.LocationPriority,
+            };
+            return { isGlobalCompletion: false, isMemberCompletion: true, isNewIdentifierLocation: false, entries: [entry] };
+        }
+
+        const entries: CompletionEntry[] = [];
+
+        if (isUncheckedFile(sourceFile, compilerOptions)) {
+            const uniqueNames = getCompletionEntriesFromSymbols(
+                symbols,
+                entries,
+                /* contextToken */ undefined,
+                location,
+                sourceFile,
+                typeChecker,
+                compilerOptions.target!,
+                log,
+                completionKind,
+                preferences,
+                propertyAccessToConvert,
+                completionData.isJsxIdentifierExpected,
+                isJsxInitializer,
+                recommendedCompletion,
+                symbolToOriginInfoMap,
+                symbolToSortTextMap
+            );
+            getJSCompletionEntries(sourceFile, location!.pos, uniqueNames, compilerOptions.target!, entries); // TODO: GH#18217
+        }
+        else {
+            if (!isNewIdentifierLocation && (!symbols || symbols.length === 0) && keywordFilters === KeywordCompletionFilters.None) {
+                return undefined;
+            }
+
+            getCompletionEntriesFromSymbols(
+                symbols,
+                entries,
+                /* contextToken */ undefined,
+                location,
+                sourceFile,
+                typeChecker,
+                compilerOptions.target!,
+                log,
+                completionKind,
+                preferences,
+                propertyAccessToConvert,
+                completionData.isJsxIdentifierExpected,
+                isJsxInitializer,
+                recommendedCompletion,
+                symbolToOriginInfoMap,
+                symbolToSortTextMap
+            );
+        }
+
+        if (keywordFilters !== KeywordCompletionFilters.None) {
+            const entryNames = arrayToSet(entries, e => e.name);
+            for (const keywordEntry of getKeywordCompletions(keywordFilters, !insideJsDocTagTypeExpression && isSourceFileJS(sourceFile))) {
+                if (!entryNames.has(keywordEntry.name)) {
+                    entries.push(keywordEntry);
+                }
+            }
+        }
+
+        for (const literal of literals) {
+            entries.push(createCompletionEntryForLiteral(literal, preferences));
+        }
+
+        return { isGlobalCompletion: isInSnippetScope, isMemberCompletion: isMemberCompletionKind(completionKind), isNewIdentifierLocation, entries };
+    }
+
+    function isUncheckedFile(sourceFile: SourceFile, compilerOptions: CompilerOptions): boolean {
+        return isSourceFileJS(sourceFile) && !isCheckJsEnabledForFile(sourceFile, compilerOptions);
+    }
+
+    function isMemberCompletionKind(kind: CompletionKind): boolean {
+        switch (kind) {
+            case CompletionKind.ObjectPropertyDeclaration:
+            case CompletionKind.MemberLike:
+            case CompletionKind.PropertyAccess:
+                return true;
+            default:
+                return false;
+        }
+    }
+
+    function getJSCompletionEntries(
+        sourceFile: SourceFile,
+        position: number,
+        uniqueNames: UniqueNameSet,
+        target: ScriptTarget,
+        entries: Push<CompletionEntry>): void {
+        getNameTable(sourceFile).forEach((pos, name) => {
+            // Skip identifiers produced only from the current location
+            if (pos === position) {
+                return;
+            }
+            const realName = unescapeLeadingUnderscores(name);
+            if (!uniqueNames.has(realName) && isIdentifierText(realName, target)) {
+                uniqueNames.add(realName);
+                entries.push({
+                    name: realName,
+                    kind: ScriptElementKind.warning,
+                    kindModifiers: "",
+                    sortText: SortText.JavascriptIdentifiers,
+                    isFromUncheckedFile: true
+                });
+            }
+        });
+    }
+
+    function completionNameForLiteral(literal: string | number | PseudoBigInt, preferences: UserPreferences): string {
+        return typeof literal === "object" ? pseudoBigIntToString(literal) + "n" :
+            isString(literal) ? quote(literal, preferences) : JSON.stringify(literal);
+    }
+
+    function createCompletionEntryForLiteral(literal: string | number | PseudoBigInt, preferences: UserPreferences): CompletionEntry {
+        return { name: completionNameForLiteral(literal, preferences), kind: ScriptElementKind.string, kindModifiers: ScriptElementKindModifier.none, sortText: SortText.LocationPriority };
+    }
+
+    function createCompletionEntry(
+        symbol: Symbol,
+        sortText: SortText,
+        contextToken: Node | undefined,
+        location: Node | undefined,
+        sourceFile: SourceFile,
+        typeChecker: TypeChecker,
+        name: string,
+        needsConvertPropertyAccess: boolean,
+        origin: SymbolOriginInfo | undefined,
+        recommendedCompletion: Symbol | undefined,
+        propertyAccessToConvert: PropertyAccessExpression | undefined,
+        isJsxInitializer: IsJsxInitializer | undefined,
+        preferences: UserPreferences,
+    ): CompletionEntry | undefined {
+        let insertText: string | undefined;
+        let replacementSpan = getReplacementSpanForContextToken(contextToken);
+
+        const insertQuestionDot = origin && originIsNullableMember(origin);
+        const useBraces = origin && originIsSymbolMember(origin) || needsConvertPropertyAccess;
+        if (origin && originIsThisType(origin)) {
+            insertText = needsConvertPropertyAccess
+                ? `this${insertQuestionDot ? "?." : ""}[${quotePropertyName(name, preferences)}]`
+                : `this${insertQuestionDot ? "?." : "."}${name}`;
+        }
+        // We should only have needsConvertPropertyAccess if there's a property access to convert. But see #21790.
+        // Somehow there was a global with a non-identifier name. Hopefully someone will complain about getting a "foo bar" global completion and provide a repro.
+        else if ((useBraces || insertQuestionDot) && propertyAccessToConvert) {
+            insertText = useBraces ? needsConvertPropertyAccess ? `[${quotePropertyName(name, preferences)}]` : `[${name}]` : name;
+            if (insertQuestionDot || propertyAccessToConvert.questionDotToken) {
+                insertText = `?.${insertText}`;
+            }
+
+            const dot = findChildOfKind(propertyAccessToConvert, SyntaxKind.DotToken, sourceFile) ||
+                findChildOfKind(propertyAccessToConvert, SyntaxKind.QuestionDotToken, sourceFile);
+            if (!dot) {
+                return undefined;
+            }
+            // If the text after the '.' starts with this name, write over it. Else, add new text.
+            const end = startsWith(name, propertyAccessToConvert.name.text) ? propertyAccessToConvert.name.end : dot.end;
+            replacementSpan = createTextSpanFromBounds(dot.getStart(sourceFile), end);
+        }
+
+        if (isJsxInitializer) {
+            if (insertText === undefined) insertText = name;
+            insertText = `{${insertText}}`;
+            if (typeof isJsxInitializer !== "boolean") {
+                replacementSpan = createTextSpanFromNode(isJsxInitializer, sourceFile);
+            }
+        }
+        if (origin && originIsPromise(origin) && propertyAccessToConvert) {
+            if (insertText === undefined) insertText = name;
+            const precedingToken = findPrecedingToken(propertyAccessToConvert.pos, sourceFile);
+            let awaitText = "";
+            if (precedingToken && positionIsASICandidate(precedingToken.end, precedingToken.parent, sourceFile)) {
+                awaitText = ";";
+            }
+
+            awaitText += `(await ${propertyAccessToConvert.expression.getText()})`;
+            insertText = needsConvertPropertyAccess ? `${awaitText}${insertText}` : `${awaitText}${insertQuestionDot ? "?." : "."}${insertText}`;
+            replacementSpan = createTextSpanFromBounds(propertyAccessToConvert.getStart(sourceFile), propertyAccessToConvert.end);
+        }
+
+        if (insertText !== undefined && !preferences.includeCompletionsWithInsertText) {
+            return undefined;
+        }
+
+        // TODO(drosen): Right now we just permit *all* semantic meanings when calling
+        // 'getSymbolKind' which is permissible given that it is backwards compatible; but
+        // really we should consider passing the meaning for the node so that we don't report
+        // that a suggestion for a value is an interface.  We COULD also just do what
+        // 'getSymbolModifiers' does, which is to use the first declaration.
+
+        // Use a 'sortText' of 0' so that all symbol completion entries come before any other
+        // entries (like JavaScript identifier entries).
+        return {
+            name,
+            kind: SymbolDisplay.getSymbolKind(typeChecker, symbol, location!), // TODO: GH#18217
+            kindModifiers: SymbolDisplay.getSymbolModifiers(symbol),
+            sortText,
+            source: getSourceFromOrigin(origin),
+            hasAction: origin && originIsExport(origin) || undefined,
+            isRecommended: isRecommendedCompletionMatch(symbol, recommendedCompletion, typeChecker) || undefined,
+            insertText,
+            replacementSpan,
+        };
+    }
+
+    function quotePropertyName(name: string, preferences: UserPreferences): string {
+        if (/^\d+$/.test(name)) {
+            return name;
+        }
+
+        return quote(name, preferences);
+    }
+
+    function isRecommendedCompletionMatch(localSymbol: Symbol, recommendedCompletion: Symbol | undefined, checker: TypeChecker): boolean {
+        return localSymbol === recommendedCompletion ||
+            !!(localSymbol.flags & SymbolFlags.ExportValue) && checker.getExportSymbolOfSymbol(localSymbol) === recommendedCompletion;
+    }
+
+    function getSourceFromOrigin(origin: SymbolOriginInfo | undefined): string | undefined {
+        if (originIsExport(origin)) {
+            return stripQuotes(origin.moduleSymbol.name);
+        }
+        if (origin?.kind === SymbolOriginInfoKind.ThisType) {
+            return CompletionSource.ThisProperty;
+        }
+    }
+
+    export function getCompletionEntriesFromSymbols(
+        symbols: readonly Symbol[],
+        entries: Push<CompletionEntry>,
+        contextToken: Node | undefined,
+        location: Node | undefined,
+        sourceFile: SourceFile,
+        typeChecker: TypeChecker,
+        target: ScriptTarget,
+        log: Log,
+        kind: CompletionKind,
+        preferences: UserPreferences,
+        propertyAccessToConvert?: PropertyAccessExpression,
+        jsxIdentifierExpected?: boolean,
+        isJsxInitializer?: IsJsxInitializer,
+        recommendedCompletion?: Symbol,
+        symbolToOriginInfoMap?: SymbolOriginInfoMap,
+        symbolToSortTextMap?: SymbolSortTextMap,
+    ): UniqueNameSet {
+        const start = timestamp();
+        // Tracks unique names.
+        // Value is set to false for global variables or completions from external module exports, because we can have multiple of those;
+        // true otherwise. Based on the order we add things we will always see locals first, then globals, then module exports.
+        // So adding a completion for a local will prevent us from adding completions for external module exports sharing the same name.
+        const uniques = createMap<boolean>();
+        for (const symbol of symbols) {
+            const origin = symbolToOriginInfoMap ? symbolToOriginInfoMap[getSymbolId(symbol)] : undefined;
+            const info = getCompletionEntryDisplayNameForSymbol(symbol, target, origin, kind, !!jsxIdentifierExpected);
+            if (!info) {
+                continue;
+            }
+            const { name, needsConvertPropertyAccess } = info;
+            if (uniques.get(name)) {
+                continue;
+            }
+
+            const entry = createCompletionEntry(
+                symbol,
+                symbolToSortTextMap && symbolToSortTextMap[getSymbolId(symbol)] || SortText.LocationPriority,
+                contextToken,
+                location,
+                sourceFile,
+                typeChecker,
+                name,
+                needsConvertPropertyAccess,
+                origin,
+                recommendedCompletion,
+                propertyAccessToConvert,
+                isJsxInitializer,
+                preferences
+            );
+            if (!entry) {
+                continue;
+            }
+
+            /** True for locals; false for globals, module exports from other files, `this.` completions. */
+            const shouldShadowLaterSymbols = !origin && !(symbol.parent === undefined && !some(symbol.declarations, d => d.getSourceFile() === location!.getSourceFile()));
+            uniques.set(name, shouldShadowLaterSymbols);
+
+            entries.push(entry);
+        }
+
+        log("getCompletionsAtPosition: getCompletionEntriesFromSymbols: " + (timestamp() - start));
+
+        // Prevent consumers of this map from having to worry about
+        // the boolean value. Externally, it should be seen as the
+        // set of all names.
+        return {
+            has: name => uniques.has(name),
+            add: name => uniques.set(name, true),
+        };
+    }
+
+    function getLabelCompletionAtPosition(node: BreakOrContinueStatement): CompletionInfo | undefined {
+        const entries = getLabelStatementCompletions(node);
+        if (entries.length) {
+            return { isGlobalCompletion: false, isMemberCompletion: false, isNewIdentifierLocation: false, entries };
+        }
+    }
+
+    function getLabelStatementCompletions(node: Node): CompletionEntry[] {
+        const entries: CompletionEntry[] = [];
+        const uniques = createMap<true>();
+        let current = node;
+
+        while (current) {
+            if (isFunctionLike(current)) {
+                break;
+            }
+            if (isLabeledStatement(current)) {
+                const name = current.label.text;
+                if (!uniques.has(name)) {
+                    uniques.set(name, true);
+                    entries.push({
+                        name,
+                        kindModifiers: ScriptElementKindModifier.none,
+                        kind: ScriptElementKind.label,
+                        sortText: SortText.LocationPriority
+                    });
+                }
+            }
+            current = current.parent;
+        }
+        return entries;
+    }
+
+    interface SymbolCompletion {
+        type: "symbol";
+        symbol: Symbol;
+        location: Node | undefined;
+        symbolToOriginInfoMap: SymbolOriginInfoMap;
+        previousToken: Node | undefined;
+        readonly isJsxInitializer: IsJsxInitializer;
+        readonly isTypeOnlyLocation: boolean;
+    }
+    function getSymbolCompletionFromEntryId(
+        program: Program,
+        log: Log,
+        sourceFile: SourceFile,
+        position: number,
+        entryId: CompletionEntryIdentifier,
+        host: LanguageServiceHost,
+        preferences: UserPreferences,
+    ): SymbolCompletion | { type: "request", request: Request } | { type: "literal", literal: string | number | PseudoBigInt } | { type: "none" } {
+        const compilerOptions = program.getCompilerOptions();
+        const completionData = getCompletionData(program, log, sourceFile, isUncheckedFile(sourceFile, compilerOptions), position, { includeCompletionsForModuleExports: true, includeCompletionsWithInsertText: true }, entryId, host);
+        if (!completionData) {
+            return { type: "none" };
+        }
+        if (completionData.kind !== CompletionDataKind.Data) {
+            return { type: "request", request: completionData };
+        }
+
+        const { symbols, literals, location, completionKind, symbolToOriginInfoMap, previousToken, isJsxInitializer, isTypeOnlyLocation } = completionData;
+
+        const literal = find(literals, l => completionNameForLiteral(l, preferences) === entryId.name);
+        if (literal !== undefined) return { type: "literal", literal };
+
+        // Find the symbol with the matching entry name.
+        // We don't need to perform character checks here because we're only comparing the
+        // name against 'entryName' (which is known to be good), not building a new
+        // completion entry.
+        return firstDefined(symbols, (symbol): SymbolCompletion | undefined => {
+            const origin = symbolToOriginInfoMap[getSymbolId(symbol)];
+            const info = getCompletionEntryDisplayNameForSymbol(symbol, compilerOptions.target!, origin, completionKind, completionData.isJsxIdentifierExpected);
+            return info && info.name === entryId.name && getSourceFromOrigin(origin) === entryId.source
+                ? { type: "symbol" as const, symbol, location, symbolToOriginInfoMap, previousToken, isJsxInitializer, isTypeOnlyLocation }
+                : undefined;
+        }) || { type: "none" };
+    }
+
+    export interface CompletionEntryIdentifier {
+        name: string;
+        source?: string;
+    }
+
+    export function getCompletionEntryDetails(
+        program: Program,
+        log: Log,
+        sourceFile: SourceFile,
+        position: number,
+        entryId: CompletionEntryIdentifier,
+        host: LanguageServiceHost,
+        formatContext: formatting.FormatContext,
+        preferences: UserPreferences,
+        cancellationToken: CancellationToken,
+    ): CompletionEntryDetails | undefined {
+        const typeChecker = program.getTypeChecker();
+        const compilerOptions = program.getCompilerOptions();
+        const { name } = entryId;
+
+        const contextToken = findPrecedingToken(position, sourceFile);
+        if (isInString(sourceFile, position, contextToken)) {
+            return StringCompletions.getStringLiteralCompletionDetails(name, sourceFile, position, contextToken, typeChecker, compilerOptions, host, cancellationToken);
+        }
+
+        // Compute all the completion symbols again.
+        const symbolCompletion = getSymbolCompletionFromEntryId(program, log, sourceFile, position, entryId, host, preferences);
+        switch (symbolCompletion.type) {
+            case "request": {
+                const { request } = symbolCompletion;
+                switch (request.kind) {
+                    case CompletionDataKind.JsDocTagName:
+                        return JsDoc.getJSDocTagNameCompletionDetails(name);
+                    case CompletionDataKind.JsDocTag:
+                        return JsDoc.getJSDocTagCompletionDetails(name);
+                    case CompletionDataKind.JsDocParameterName:
+                        return JsDoc.getJSDocParameterNameCompletionDetails(name);
+                    default:
+                        return Debug.assertNever(request);
+                }
+            }
+            case "symbol": {
+                const { symbol, location, symbolToOriginInfoMap, previousToken } = symbolCompletion;
+                const { codeActions, sourceDisplay } = getCompletionEntryCodeActionsAndSourceDisplay(symbolToOriginInfoMap, symbol, program, typeChecker, host, compilerOptions, sourceFile, position, previousToken, formatContext, preferences);
+                return createCompletionDetailsForSymbol(symbol, typeChecker, sourceFile, location!, cancellationToken, codeActions, sourceDisplay); // TODO: GH#18217
+            }
+            case "literal": {
+                const { literal } = symbolCompletion;
+                return createSimpleDetails(completionNameForLiteral(literal, preferences), ScriptElementKind.string, typeof literal === "string" ? SymbolDisplayPartKind.stringLiteral : SymbolDisplayPartKind.numericLiteral);
+            }
+            case "none":
+                // Didn't find a symbol with this name.  See if we can find a keyword instead.
+                return allKeywordsCompletions().some(c => c.name === name) ? createSimpleDetails(name, ScriptElementKind.keyword, SymbolDisplayPartKind.keyword) : undefined;
+            default:
+                Debug.assertNever(symbolCompletion);
+        }
+    }
+
+    function createSimpleDetails(name: string, kind: ScriptElementKind, kind2: SymbolDisplayPartKind): CompletionEntryDetails {
+        return createCompletionDetails(name, ScriptElementKindModifier.none, kind, [displayPart(name, kind2)]);
+    }
+
+    export function createCompletionDetailsForSymbol(symbol: Symbol, checker: TypeChecker, sourceFile: SourceFile, location: Node, cancellationToken: CancellationToken, codeActions?: CodeAction[], sourceDisplay?: SymbolDisplayPart[]): CompletionEntryDetails {
+        const { displayParts, documentation, symbolKind, tags } =
+            checker.runWithCancellationToken(cancellationToken, checker =>
+                SymbolDisplay.getSymbolDisplayPartsDocumentationAndSymbolKind(checker, symbol, sourceFile, location, location, SemanticMeaning.All)
+            );
+        return createCompletionDetails(symbol.name, SymbolDisplay.getSymbolModifiers(symbol), symbolKind, displayParts, documentation, tags, codeActions, sourceDisplay);
+    }
+
+    export function createCompletionDetails(name: string, kindModifiers: string, kind: ScriptElementKind, displayParts: SymbolDisplayPart[], documentation?: SymbolDisplayPart[], tags?: JSDocTagInfo[], codeActions?: CodeAction[], source?: SymbolDisplayPart[]): CompletionEntryDetails {
+        return { name, kindModifiers, kind, displayParts, documentation, tags, codeActions, source };
+    }
+
+    interface CodeActionsAndSourceDisplay {
+        readonly codeActions: CodeAction[] | undefined;
+        readonly sourceDisplay: SymbolDisplayPart[] | undefined;
+    }
+    function getCompletionEntryCodeActionsAndSourceDisplay(
+        symbolToOriginInfoMap: SymbolOriginInfoMap,
+        symbol: Symbol,
+        program: Program,
+        checker: TypeChecker,
+        host: LanguageServiceHost,
+        compilerOptions: CompilerOptions,
+        sourceFile: SourceFile,
+        position: number,
+        previousToken: Node | undefined,
+        formatContext: formatting.FormatContext,
+        preferences: UserPreferences,
+    ): CodeActionsAndSourceDisplay {
+        const symbolOriginInfo = symbolToOriginInfoMap[getSymbolId(symbol)];
+        if (!symbolOriginInfo || !originIsExport(symbolOriginInfo)) {
+            return { codeActions: undefined, sourceDisplay: undefined };
+        }
+
+        const { moduleSymbol } = symbolOriginInfo;
+        const exportedSymbol = checker.getMergedSymbol(skipAlias(symbol.exportSymbol || symbol, checker));
+        const { moduleSpecifier, codeAction } = codefix.getImportCompletionAction(
+            exportedSymbol,
+            moduleSymbol,
+            sourceFile,
+            getNameForExportedSymbol(symbol, compilerOptions.target!),
+            host,
+            program,
+            formatContext,
+            previousToken && isIdentifier(previousToken) ? previousToken.getStart(sourceFile) : position,
+            preferences);
+        return { sourceDisplay: [textPart(moduleSpecifier)], codeActions: [codeAction] };
+    }
+
+    export function getCompletionEntrySymbol(
+        program: Program,
+        log: Log,
+        sourceFile: SourceFile,
+        position: number,
+        entryId: CompletionEntryIdentifier,
+        host: LanguageServiceHost,
+        preferences: UserPreferences,
+    ): Symbol | undefined {
+        const completion = getSymbolCompletionFromEntryId(program, log, sourceFile, position, entryId, host, preferences);
+        return completion.type === "symbol" ? completion.symbol : undefined;
+    }
+
+    const enum CompletionDataKind { Data, JsDocTagName, JsDocTag, JsDocParameterName }
+    /** true: after the `=` sign but no identifier has been typed yet. Else is the Identifier after the initializer. */
+    type IsJsxInitializer = boolean | Identifier;
+    interface CompletionData {
+        readonly kind: CompletionDataKind.Data;
+        readonly symbols: readonly Symbol[];
+        readonly completionKind: CompletionKind;
+        readonly isInSnippetScope: boolean;
+        /** Note that the presence of this alone doesn't mean that we need a conversion. Only do that if the completion is not an ordinary identifier. */
+        readonly propertyAccessToConvert: PropertyAccessExpression | undefined;
+        readonly isNewIdentifierLocation: boolean;
+        readonly location: Node | undefined;
+        readonly keywordFilters: KeywordCompletionFilters;
+        readonly literals: readonly (string | number | PseudoBigInt)[];
+        readonly symbolToOriginInfoMap: SymbolOriginInfoMap;
+        readonly recommendedCompletion: Symbol | undefined;
+        readonly previousToken: Node | undefined;
+        readonly isJsxInitializer: IsJsxInitializer;
+        readonly insideJsDocTagTypeExpression: boolean;
+        readonly symbolToSortTextMap: SymbolSortTextMap;
+        readonly isTypeOnlyLocation: boolean;
+        /** In JSX tag name and attribute names, identifiers like "my-tag" or "aria-name" is valid identifier. */
+        readonly isJsxIdentifierExpected: boolean;
+    }
+    type Request = { readonly kind: CompletionDataKind.JsDocTagName | CompletionDataKind.JsDocTag } | { readonly kind: CompletionDataKind.JsDocParameterName, tag: JSDocParameterTag };
+
+    export const enum CompletionKind {
+        ObjectPropertyDeclaration,
+        Global,
+        PropertyAccess,
+        MemberLike,
+        String,
+        None,
+    }
+
+    function getRecommendedCompletion(previousToken: Node, contextualType: Type, checker: TypeChecker): Symbol | undefined {
+        // For a union, return the first one with a recommended completion.
+        return firstDefined(contextualType && (contextualType.isUnion() ? contextualType.types : [contextualType]), type => {
+            const symbol = type && type.symbol;
+            // Don't include make a recommended completion for an abstract class
+            return symbol && (symbol.flags & (SymbolFlags.EnumMember | SymbolFlags.Enum | SymbolFlags.Class) && !isAbstractConstructorSymbol(symbol))
+                ? getFirstSymbolInChain(symbol, previousToken, checker)
+                : undefined;
+        });
+    }
+
+    function getContextualType(previousToken: Node, position: number, sourceFile: SourceFile, checker: TypeChecker): Type | undefined {
+        const { parent } = previousToken;
+        switch (previousToken.kind) {
+            case SyntaxKind.Identifier:
+                return getContextualTypeFromParent(previousToken as Identifier, checker);
+            case SyntaxKind.EqualsToken:
+                switch (parent.kind) {
+                    case SyntaxKind.VariableDeclaration:
+                        return checker.getContextualType((parent as VariableDeclaration).initializer!); // TODO: GH#18217
+                    case SyntaxKind.BinaryExpression:
+                        return checker.getTypeAtLocation((parent as BinaryExpression).left);
+                    case SyntaxKind.JsxAttribute:
+                        return checker.getContextualTypeForJsxAttribute(parent as JsxAttribute);
+                    default:
+                        return undefined;
+                }
+            case SyntaxKind.NewKeyword:
+                return checker.getContextualType(parent as Expression);
+            case SyntaxKind.CaseKeyword:
+                return getSwitchedType(cast(parent, isCaseClause), checker);
+            case SyntaxKind.OpenBraceToken:
+                return isJsxExpression(parent) && parent.parent.kind !== SyntaxKind.JsxElement ? checker.getContextualTypeForJsxAttribute(parent.parent) : undefined;
+            default:
+                const argInfo = SignatureHelp.getArgumentInfoForCompletions(previousToken, position, sourceFile);
+                return argInfo ?
+                    // At `,`, treat this as the next argument after the comma.
+                    checker.getContextualTypeForArgumentAtIndex(argInfo.invocation, argInfo.argumentIndex + (previousToken.kind === SyntaxKind.CommaToken ? 1 : 0)) :
+                    isEqualityOperatorKind(previousToken.kind) && isBinaryExpression(parent) && isEqualityOperatorKind(parent.operatorToken.kind) ?
+                        // completion at `x ===/**/` should be for the right side
+                        checker.getTypeAtLocation(parent.left) :
+                        checker.getContextualType(previousToken as Expression);
+        }
+    }
+
+    function getFirstSymbolInChain(symbol: Symbol, enclosingDeclaration: Node, checker: TypeChecker): Symbol | undefined {
+        const chain = checker.getAccessibleSymbolChain(symbol, enclosingDeclaration, /*meaning*/ SymbolFlags.All, /*useOnlyExternalAliasing*/ false);
+        if (chain) return first(chain);
+        return symbol.parent && (isModuleSymbol(symbol.parent) ? symbol : getFirstSymbolInChain(symbol.parent, enclosingDeclaration, checker));
+    }
+
+    function isModuleSymbol(symbol: Symbol): boolean {
+        return symbol.declarations.some(d => d.kind === SyntaxKind.SourceFile);
+    }
+
+    function getCompletionData(
+        program: Program,
+        log: (message: string) => void,
+        sourceFile: SourceFile,
+        isUncheckedFile: boolean,
+        position: number,
+        preferences: Pick<UserPreferences, "includeCompletionsForModuleExports" | "includeCompletionsWithInsertText" | "includeAutomaticOptionalChainCompletions">,
+        detailsEntryId: CompletionEntryIdentifier | undefined,
+        host: LanguageServiceHost,
+    ): CompletionData | Request | undefined {
+        const typeChecker = program.getTypeChecker();
+
+        let start = timestamp();
+        let currentToken = getTokenAtPosition(sourceFile, position); // TODO: GH#15853
+        // We will check for jsdoc comments with insideComment and getJsDocTagAtPosition. (TODO: that seems rather inefficient to check the same thing so many times.)
+
+        log("getCompletionData: Get current token: " + (timestamp() - start));
+
+        start = timestamp();
+        const insideComment = isInComment(sourceFile, position, currentToken);
+        log("getCompletionData: Is inside comment: " + (timestamp() - start));
+
+        let insideJsDocTagTypeExpression = false;
+        let isInSnippetScope = false;
+        if (insideComment) {
+            if (hasDocComment(sourceFile, position)) {
+                if (sourceFile.text.charCodeAt(position - 1) === CharacterCodes.at) {
+                    // The current position is next to the '@' sign, when no tag name being provided yet.
+                    // Provide a full list of tag names
+                    return { kind: CompletionDataKind.JsDocTagName };
+                }
+                else {
+                    // When completion is requested without "@", we will have check to make sure that
+                    // there are no comments prefix the request position. We will only allow "*" and space.
+                    // e.g
+                    //   /** |c| /*
+                    //
+                    //   /**
+                    //     |c|
+                    //    */
+                    //
+                    //   /**
+                    //    * |c|
+                    //    */
+                    //
+                    //   /**
+                    //    *         |c|
+                    //    */
+                    const lineStart = getLineStartPositionForPosition(position, sourceFile);
+                    if (!/[^\*|\s(/)]/.test(sourceFile.text.substring(lineStart, position))) {
+                        return { kind: CompletionDataKind.JsDocTag };
+                    }
+                }
+            }
+
+            // Completion should work inside certain JsDoc tags. For example:
+            //     /** @type {number | string} */
+            // Completion should work in the brackets
+            const tag = getJsDocTagAtPosition(currentToken, position);
+            if (tag) {
+                if (tag.tagName.pos <= position && position <= tag.tagName.end) {
+                    return { kind: CompletionDataKind.JsDocTagName };
+                }
+                if (isTagWithTypeExpression(tag) && tag.typeExpression && tag.typeExpression.kind === SyntaxKind.JSDocTypeExpression) {
+                    currentToken = getTokenAtPosition(sourceFile, position);
+                    if (!currentToken ||
+                        (!isDeclarationName(currentToken) &&
+                            (currentToken.parent.kind !== SyntaxKind.JSDocPropertyTag ||
+                                (<JSDocPropertyTag>currentToken.parent).name !== currentToken))) {
+                        // Use as type location if inside tag's type expression
+                        insideJsDocTagTypeExpression = isCurrentlyEditingNode(tag.typeExpression);
+                    }
+                }
+                if (!insideJsDocTagTypeExpression && isJSDocParameterTag(tag) && (nodeIsMissing(tag.name) || tag.name.pos <= position && position <= tag.name.end)) {
+                    return { kind: CompletionDataKind.JsDocParameterName, tag };
+                }
+            }
+
+            if (!insideJsDocTagTypeExpression) {
+                // Proceed if the current position is in jsDoc tag expression; otherwise it is a normal
+                // comment or the plain text part of a jsDoc comment, so no completion should be available
+                log("Returning an empty list because completion was inside a regular comment or plain text part of a JsDoc comment.");
+                return undefined;
+            }
+        }
+
+        start = timestamp();
+        const previousToken = findPrecedingToken(position, sourceFile, /*startNode*/ undefined)!; // TODO: GH#18217
+        log("getCompletionData: Get previous token 1: " + (timestamp() - start));
+
+        // The decision to provide completion depends on the contextToken, which is determined through the previousToken.
+        // Note: 'previousToken' (and thus 'contextToken') can be undefined if we are the beginning of the file
+        let contextToken = previousToken;
+
+        // Check if the caret is at the end of an identifier; this is a partial identifier that we want to complete: e.g. a.toS|
+        // Skip this partial identifier and adjust the contextToken to the token that precedes it.
+        if (contextToken && position <= contextToken.end && (isIdentifierOrPrivateIdentifier(contextToken) || isKeyword(contextToken.kind))) {
+            const start = timestamp();
+            contextToken = findPrecedingToken(contextToken.getFullStart(), sourceFile, /*startNode*/ undefined)!; // TODO: GH#18217
+            log("getCompletionData: Get previous token 2: " + (timestamp() - start));
+        }
+
+        // Find the node where completion is requested on.
+        // Also determine whether we are trying to complete with members of that node
+        // or attributes of a JSX tag.
+        let node = currentToken;
+        let propertyAccessToConvert: PropertyAccessExpression | undefined;
+        let isRightOfDot = false;
+        let isRightOfQuestionDot = false;
+        let isRightOfOpenTag = false;
+        let isStartingCloseTag = false;
+        let isJsxInitializer: IsJsxInitializer = false;
+        let isJsxIdentifierExpected = false;
+
+        let location = getTouchingPropertyName(sourceFile, position);
+        if (contextToken) {
+            // Bail out if this is a known invalid completion location
+            if (isCompletionListBlocker(contextToken)) {
+                log("Returning an empty list because completion was requested in an invalid position.");
+                return undefined;
+            }
+
+            let parent = contextToken.parent;
+            if (contextToken.kind === SyntaxKind.DotToken || contextToken.kind === SyntaxKind.QuestionDotToken) {
+                isRightOfDot = contextToken.kind === SyntaxKind.DotToken;
+                isRightOfQuestionDot = contextToken.kind === SyntaxKind.QuestionDotToken;
+                switch (parent.kind) {
+                    case SyntaxKind.PropertyAccessExpression:
+                        propertyAccessToConvert = parent as PropertyAccessExpression;
+                        node = propertyAccessToConvert.expression;
+                        if (node.end === contextToken.pos &&
+                            isCallExpression(node) &&
+                            node.getChildCount(sourceFile) &&
+                            last(node.getChildren(sourceFile)).kind !== SyntaxKind.CloseParenToken) {
+                            // This is likely dot from incorrectly parsed call expression and user is starting to write spread
+                            // eg: Math.min(./**/)
+                            return undefined;
+                        }
+                        break;
+                    case SyntaxKind.QualifiedName:
+                        node = (parent as QualifiedName).left;
+                        break;
+                    case SyntaxKind.ModuleDeclaration:
+                        node = (parent as ModuleDeclaration).name;
+                        break;
+                    case SyntaxKind.ImportType:
+                    case SyntaxKind.MetaProperty:
+                        node = parent;
+                        break;
+                    default:
+                        // There is nothing that precedes the dot, so this likely just a stray character
+                        // or leading into a '...' token. Just bail out instead.
+                        return undefined;
+                }
+            }
+            else if (sourceFile.languageVariant === LanguageVariant.JSX) {
+                // <UI.Test /* completion position */ />
+                // If the tagname is a property access expression, we will then walk up to the top most of property access expression.
+                // Then, try to get a JSX container and its associated attributes type.
+                if (parent && parent.kind === SyntaxKind.PropertyAccessExpression) {
+                    contextToken = parent;
+                    parent = parent.parent;
+                }
+
+                // Fix location
+                if (currentToken.parent === location) {
+                    switch (currentToken.kind) {
+                        case SyntaxKind.GreaterThanToken:
+                            if (currentToken.parent.kind === SyntaxKind.JsxElement || currentToken.parent.kind === SyntaxKind.JsxOpeningElement) {
+                                location = currentToken;
+                            }
+                            break;
+
+                        case SyntaxKind.SlashToken:
+                            if (currentToken.parent.kind === SyntaxKind.JsxSelfClosingElement) {
+                                location = currentToken;
+                            }
+                            break;
+                    }
+                }
+
+                switch (parent.kind) {
+                    case SyntaxKind.JsxClosingElement:
+                        if (contextToken.kind === SyntaxKind.SlashToken) {
+                            isStartingCloseTag = true;
+                            location = contextToken;
+                        }
+                        break;
+
+                    case SyntaxKind.BinaryExpression:
+                        if (!binaryExpressionMayBeOpenTag(parent as BinaryExpression)) {
+                            break;
+                        }
+                    // falls through
+
+                    case SyntaxKind.JsxSelfClosingElement:
+                    case SyntaxKind.JsxElement:
+                    case SyntaxKind.JsxOpeningElement:
+                        isJsxIdentifierExpected = true;
+                        if (contextToken.kind === SyntaxKind.LessThanToken) {
+                            isRightOfOpenTag = true;
+                            location = contextToken;
+                        }
+                        break;
+
+                    case SyntaxKind.JsxAttribute:
+                        switch (previousToken.kind) {
+                            case SyntaxKind.EqualsToken:
+                                isJsxInitializer = true;
+                                break;
+                            case SyntaxKind.Identifier:
+                                isJsxIdentifierExpected = true;
+                                // For `<div x=[|f/**/|]`, `parent` will be `x` and `previousToken.parent` will be `f` (which is its own JsxAttribute)
+                                // Note for `<div someBool f>` we don't want to treat this as a jsx inializer, instead it's the attribute name.
+                                if (parent !== previousToken.parent &&
+                                    !(parent as JsxAttribute).initializer &&
+                                    findChildOfKind(parent, SyntaxKind.EqualsToken, sourceFile)) {
+                                    isJsxInitializer = previousToken as Identifier;
+                                }
+                        }
+                        break;
+                }
+            }
+        }
+
+        const semanticStart = timestamp();
+        let completionKind = CompletionKind.None;
+        let isNewIdentifierLocation = false;
+        let keywordFilters = KeywordCompletionFilters.None;
+        // This also gets mutated in nested-functions after the return
+        let symbols: Symbol[] = [];
+        const symbolToOriginInfoMap: SymbolOriginInfoMap = [];
+        const symbolToSortTextMap: SymbolSortTextMap = [];
+        const importSuggestionsCache = host.getImportSuggestionsCache && host.getImportSuggestionsCache();
+        const isTypeOnly = isTypeOnlyCompletion();
+
+        if (isRightOfDot || isRightOfQuestionDot) {
+            getTypeScriptMemberSymbols();
+        }
+        else if (isRightOfOpenTag) {
+            const tagSymbols = typeChecker.getJsxIntrinsicTagNamesAt(location);
+            Debug.assertEachIsDefined(tagSymbols, "getJsxIntrinsicTagNames() should all be defined");
+            tryGetGlobalSymbols();
+            symbols = tagSymbols.concat(symbols);
+            completionKind = CompletionKind.MemberLike;
+            keywordFilters = KeywordCompletionFilters.None;
+        }
+        else if (isStartingCloseTag) {
+            const tagName = (<JsxElement>contextToken.parent.parent).openingElement.tagName;
+            const tagSymbol = typeChecker.getSymbolAtLocation(tagName);
+            if (tagSymbol) {
+                symbols = [tagSymbol];
+            }
+            completionKind = CompletionKind.MemberLike;
+            keywordFilters = KeywordCompletionFilters.None;
+        }
+        else {
+            // For JavaScript or TypeScript, if we're not after a dot, then just try to get the
+            // global symbols in scope.  These results should be valid for either language as
+            // the set of symbols that can be referenced from this location.
+            if (!tryGetGlobalSymbols()) {
+                return undefined;
+            }
+        }
+
+        log("getCompletionData: Semantic work: " + (timestamp() - semanticStart));
+        const contextualType = previousToken && getContextualType(previousToken, position, sourceFile, typeChecker);
+        const literals = mapDefined(contextualType && (contextualType.isUnion() ? contextualType.types : [contextualType]), t => t.isLiteral() ? t.value : undefined);
+
+        const recommendedCompletion = previousToken && contextualType && getRecommendedCompletion(previousToken, contextualType, typeChecker);
+        return {
+            kind: CompletionDataKind.Data,
+            symbols,
+            completionKind,
+            isInSnippetScope,
+            propertyAccessToConvert,
+            isNewIdentifierLocation,
+            location,
+            keywordFilters,
+            literals,
+            symbolToOriginInfoMap,
+            recommendedCompletion,
+            previousToken,
+            isJsxInitializer,
+            insideJsDocTagTypeExpression,
+            symbolToSortTextMap,
+            isTypeOnlyLocation: isTypeOnly,
+            isJsxIdentifierExpected,
+        };
+
+        type JSDocTagWithTypeExpression = JSDocParameterTag | JSDocPropertyTag | JSDocReturnTag | JSDocTypeTag | JSDocTypedefTag;
+
+        function isTagWithTypeExpression(tag: JSDocTag): tag is JSDocTagWithTypeExpression {
+            switch (tag.kind) {
+                case SyntaxKind.JSDocParameterTag:
+                case SyntaxKind.JSDocPropertyTag:
+                case SyntaxKind.JSDocReturnTag:
+                case SyntaxKind.JSDocTypeTag:
+                case SyntaxKind.JSDocTypedefTag:
+                    return true;
+                default:
+                    return false;
+            }
+        }
+
+        function getTypeScriptMemberSymbols(): void {
+            // Right of dot member completion list
+            completionKind = CompletionKind.PropertyAccess;
+
+            // Since this is qualified name check it's a type node location
+            const isImportType = isLiteralImportTypeNode(node);
+            const isTypeLocation = insideJsDocTagTypeExpression
+                || (isImportType && !(node as ImportTypeNode).isTypeOf)
+                || isPartOfTypeNode(node.parent)
+                || isPossiblyTypeArgumentPosition(contextToken, sourceFile, typeChecker);
+            const isRhsOfImportDeclaration = isInRightSideOfInternalImportEqualsDeclaration(node);
+            if (isEntityName(node) || isImportType) {
+                const isNamespaceName = isModuleDeclaration(node.parent);
+                if (isNamespaceName) isNewIdentifierLocation = true;
+                let symbol = typeChecker.getSymbolAtLocation(node);
+                if (symbol) {
+                    symbol = skipAlias(symbol, typeChecker);
+
+                    if (symbol.flags & (SymbolFlags.Module | SymbolFlags.Enum)) {
+                        // Extract module or enum members
+                        const exportedSymbols = typeChecker.getExportsOfModule(symbol);
+                        Debug.assertEachIsDefined(exportedSymbols, "getExportsOfModule() should all be defined");
+                        const isValidValueAccess = (symbol: Symbol) => typeChecker.isValidPropertyAccess(isImportType ? <ImportTypeNode>node : <PropertyAccessExpression>(node.parent), symbol.name);
+                        const isValidTypeAccess = (symbol: Symbol) => symbolCanBeReferencedAtTypeLocation(symbol);
+                        const isValidAccess: (symbol: Symbol) => boolean =
+                            isNamespaceName
+                                // At `namespace N.M/**/`, if this is the only declaration of `M`, don't include `M` as a completion.
+                                ? symbol => !!(symbol.flags & SymbolFlags.Namespace) && !symbol.declarations.every(d => d.parent === node.parent)
+                                : isRhsOfImportDeclaration ?
+                                    // Any kind is allowed when dotting off namespace in internal import equals declaration
+                                    symbol => isValidTypeAccess(symbol) || isValidValueAccess(symbol) :
+                                    isTypeLocation ? isValidTypeAccess : isValidValueAccess;
+                        for (const exportedSymbol of exportedSymbols) {
+                            if (isValidAccess(exportedSymbol)) {
+                                symbols.push(exportedSymbol);
+                            }
+                        }
+
+                        // If the module is merged with a value, we must get the type of the class and add its propertes (for inherited static methods).
+                        if (!isTypeLocation &&
+                            symbol.declarations &&
+                            symbol.declarations.some(d => d.kind !== SyntaxKind.SourceFile && d.kind !== SyntaxKind.ModuleDeclaration && d.kind !== SyntaxKind.EnumDeclaration)) {
+                            let type = typeChecker.getTypeOfSymbolAtLocation(symbol, node).getNonOptionalType();
+                            let insertQuestionDot = false;
+                            if (type.isNullableType()) {
+                                const canCorrectToQuestionDot =
+                                    isRightOfDot &&
+                                    !isRightOfQuestionDot &&
+                                    preferences.includeAutomaticOptionalChainCompletions !== false;
+
+                                if (canCorrectToQuestionDot || isRightOfQuestionDot) {
+                                    type = type.getNonNullableType();
+                                    if (canCorrectToQuestionDot) {
+                                        insertQuestionDot = true;
+                                    }
+                                }
+                            }
+                            addTypeProperties(type, !!(node.flags & NodeFlags.AwaitContext), insertQuestionDot);
+                        }
+
+                        return;
+                    }
+                }
+            }
+
+            if (isMetaProperty(node) && (node.keywordToken === SyntaxKind.NewKeyword || node.keywordToken === SyntaxKind.ImportKeyword) && contextToken === node.getChildAt(1)) {
+                const completion = (node.keywordToken === SyntaxKind.NewKeyword) ? "target" : "meta";
+                symbols.push(typeChecker.createSymbol(SymbolFlags.Property, escapeLeadingUnderscores(completion)));
+                return;
+            }
+
+            if (!isTypeLocation) {
+                let type = typeChecker.getTypeAtLocation(node).getNonOptionalType();
+                let insertQuestionDot = false;
+                if (type.isNullableType()) {
+                    const canCorrectToQuestionDot =
+                        isRightOfDot &&
+                        !isRightOfQuestionDot &&
+                        preferences.includeAutomaticOptionalChainCompletions !== false;
+
+                    if (canCorrectToQuestionDot || isRightOfQuestionDot) {
+                        type = type.getNonNullableType();
+                        if (canCorrectToQuestionDot) {
+                            insertQuestionDot = true;
+                        }
+                    }
+                }
+                addTypeProperties(type, !!(node.flags & NodeFlags.AwaitContext), insertQuestionDot);
+            }
+        }
+
+        function addTypeProperties(type: Type, insertAwait: boolean, insertQuestionDot: boolean): void {
+            isNewIdentifierLocation = !!type.getStringIndexType();
+            if (isRightOfQuestionDot && some(type.getCallSignatures())) {
+                isNewIdentifierLocation = true;
+            }
+
+            const propertyAccess = node.kind === SyntaxKind.ImportType ? <ImportTypeNode>node : <PropertyAccessExpression | QualifiedName>node.parent;
+            if (isUncheckedFile) {
+                // In javascript files, for union types, we don't just get the members that
+                // the individual types have in common, we also include all the members that
+                // each individual type has. This is because we're going to add all identifiers
+                // anyways. So we might as well elevate the members that were at least part
+                // of the individual types to a higher status since we know what they are.
+                symbols.push(...getPropertiesForCompletion(type, typeChecker));
+            }
+            else {
+                for (const symbol of type.getApparentProperties()) {
+                    if (typeChecker.isValidPropertyAccessForCompletions(propertyAccess, type, symbol)) {
+                        addPropertySymbol(symbol, /*insertAwait*/ false, insertQuestionDot);
+                    }
+                }
+            }
+
+            if (insertAwait && preferences.includeCompletionsWithInsertText) {
+                const promiseType = typeChecker.getPromisedTypeOfPromise(type);
+                if (promiseType) {
+                    for (const symbol of promiseType.getApparentProperties()) {
+                        if (typeChecker.isValidPropertyAccessForCompletions(propertyAccess, promiseType, symbol)) {
+                            addPropertySymbol(symbol, /* insertAwait */ true, insertQuestionDot);
+                        }
+                    }
+                }
+            }
+        }
+
+        function addPropertySymbol(symbol: Symbol, insertAwait: boolean, insertQuestionDot: boolean) {
+            // For a computed property with an accessible name like `Symbol.iterator`,
+            // we'll add a completion for the *name* `Symbol` instead of for the property.
+            // If this is e.g. [Symbol.iterator], add a completion for `Symbol`.
+            const computedPropertyName = firstDefined(symbol.declarations, decl => tryCast(getNameOfDeclaration(decl), isComputedPropertyName));
+            if (computedPropertyName) {
+                const leftMostName = getLeftMostName(computedPropertyName.expression); // The completion is for `Symbol`, not `iterator`.
+                const nameSymbol = leftMostName && typeChecker.getSymbolAtLocation(leftMostName);
+                // If this is nested like for `namespace N { export const sym = Symbol(); }`, we'll add the completion for `N`.
+                const firstAccessibleSymbol = nameSymbol && getFirstSymbolInChain(nameSymbol, contextToken, typeChecker);
+                if (firstAccessibleSymbol && !symbolToOriginInfoMap[getSymbolId(firstAccessibleSymbol)]) {
+                    symbols.push(firstAccessibleSymbol);
+                    const moduleSymbol = firstAccessibleSymbol.parent;
+                    symbolToOriginInfoMap[getSymbolId(firstAccessibleSymbol)] =
+                        !moduleSymbol || !isExternalModuleSymbol(moduleSymbol)
+                            ? { kind: getNullableSymbolOriginInfoKind(SymbolOriginInfoKind.SymbolMemberNoExport) }
+                            : { kind: getNullableSymbolOriginInfoKind(SymbolOriginInfoKind.SymbolMemberExport), moduleSymbol, isDefaultExport: false };
+                }
+                else if (preferences.includeCompletionsWithInsertText) {
+                    addSymbolOriginInfo(symbol);
+                    symbols.push(symbol);
+                }
+            }
+            else {
+                addSymbolOriginInfo(symbol);
+                symbols.push(symbol);
+            }
+
+            function addSymbolOriginInfo(symbol: Symbol) {
+                if (preferences.includeCompletionsWithInsertText) {
+                    if (insertAwait && !symbolToOriginInfoMap[getSymbolId(symbol)]) {
+                        symbolToOriginInfoMap[getSymbolId(symbol)] = { kind: getNullableSymbolOriginInfoKind(SymbolOriginInfoKind.Promise) };
+                    }
+                    else if (insertQuestionDot) {
+                        symbolToOriginInfoMap[getSymbolId(symbol)] = { kind: SymbolOriginInfoKind.Nullable };
+                    }
+                }
+            }
+
+            function getNullableSymbolOriginInfoKind(kind: SymbolOriginInfoKind) {
+                return insertQuestionDot ? kind | SymbolOriginInfoKind.Nullable : kind;
+            }
+        }
+
+        /** Given 'a.b.c', returns 'a'. */
+        function getLeftMostName(e: Expression): Identifier | undefined {
+            return isIdentifier(e) ? e : isPropertyAccessExpression(e) ? getLeftMostName(e.expression) : undefined;
+        }
+
+        function tryGetGlobalSymbols(): boolean {
+            const result: GlobalsSearch = tryGetObjectLikeCompletionSymbols()
+                || tryGetImportOrExportClauseCompletionSymbols()
+                || tryGetLocalNamedExportCompletionSymbols()
+                || tryGetConstructorCompletion()
+                || tryGetClassLikeCompletionSymbols()
+                || tryGetJsxCompletionSymbols()
+                || (getGlobalCompletions(), GlobalsSearch.Success);
+            return result === GlobalsSearch.Success;
+        }
+
+        function tryGetConstructorCompletion(): GlobalsSearch {
+            if (!tryGetConstructorLikeCompletionContainer(contextToken)) return GlobalsSearch.Continue;
+            // no members, only keywords
+            completionKind = CompletionKind.None;
+            // Declaring new property/method/accessor
+            isNewIdentifierLocation = true;
+            // Has keywords for constructor parameter
+            keywordFilters = KeywordCompletionFilters.ConstructorParameterKeywords;
+            return GlobalsSearch.Success;
+        }
+
+        function tryGetJsxCompletionSymbols(): GlobalsSearch {
+            const jsxContainer = tryGetContainingJsxElement(contextToken);
+            // Cursor is inside a JSX self-closing element or opening element
+            const attrsType = jsxContainer && typeChecker.getContextualType(jsxContainer.attributes);
+            if (!attrsType) return GlobalsSearch.Continue;
+            const completionsType = jsxContainer && typeChecker.getContextualType(jsxContainer.attributes, ContextFlags.Completions);
+            symbols = filterJsxAttributes(getPropertiesForObjectExpression(attrsType, completionsType, jsxContainer!.attributes, typeChecker), jsxContainer!.attributes.properties);
+            setSortTextToOptionalMember();
+            completionKind = CompletionKind.MemberLike;
+            isNewIdentifierLocation = false;
+            return GlobalsSearch.Success;
+        }
+
+        function getGlobalCompletions(): void {
+            keywordFilters = tryGetFunctionLikeBodyCompletionContainer(contextToken) ? KeywordCompletionFilters.FunctionLikeBodyKeywords : KeywordCompletionFilters.All;
+
+            // Get all entities in the current scope.
+            completionKind = CompletionKind.Global;
+            isNewIdentifierLocation = isNewIdentifierDefinitionLocation(contextToken);
+
+            if (previousToken !== contextToken) {
+                Debug.assert(!!previousToken, "Expected 'contextToken' to be defined when different from 'previousToken'.");
+            }
+            // We need to find the node that will give us an appropriate scope to begin
+            // aggregating completion candidates. This is achieved in 'getScopeNode'
+            // by finding the first node that encompasses a position, accounting for whether a node
+            // is "complete" to decide whether a position belongs to the node.
+            //
+            // However, at the end of an identifier, we are interested in the scope of the identifier
+            // itself, but fall outside of the identifier. For instance:
+            //
+            //      xyz => x$
+            //
+            // the cursor is outside of both the 'x' and the arrow function 'xyz => x',
+            // so 'xyz' is not returned in our results.
+            //
+            // We define 'adjustedPosition' so that we may appropriately account for
+            // being at the end of an identifier. The intention is that if requesting completion
+            // at the end of an identifier, it should be effectively equivalent to requesting completion
+            // anywhere inside/at the beginning of the identifier. So in the previous case, the
+            // 'adjustedPosition' will work as if requesting completion in the following:
+            //
+            //      xyz => $x
+            //
+            // If previousToken !== contextToken, then
+            //   - 'contextToken' was adjusted to the token prior to 'previousToken'
+            //      because we were at the end of an identifier.
+            //   - 'previousToken' is defined.
+            const adjustedPosition = previousToken !== contextToken ?
+                previousToken.getStart() :
+                position;
+
+            const scopeNode = getScopeNode(contextToken, adjustedPosition, sourceFile) || sourceFile;
+            isInSnippetScope = isSnippetScope(scopeNode);
+
+            const symbolMeanings = (isTypeOnly ? SymbolFlags.None : SymbolFlags.Value) | SymbolFlags.Type | SymbolFlags.Namespace | SymbolFlags.Alias;
+
+            symbols = typeChecker.getSymbolsInScope(scopeNode, symbolMeanings);
+            Debug.assertEachIsDefined(symbols, "getSymbolsInScope() should all be defined");
+            for (const symbol of symbols) {
+                if (!typeChecker.isArgumentsSymbol(symbol) &&
+                    !some(symbol.declarations, d => d.getSourceFile() === sourceFile)) {
+                    symbolToSortTextMap[getSymbolId(symbol)] = SortText.GlobalsOrKeywords;
+                }
+            }
+
+            // Need to insert 'this.' before properties of `this` type, so only do that if `includeInsertTextCompletions`
+            if (preferences.includeCompletionsWithInsertText && scopeNode.kind !== SyntaxKind.SourceFile) {
+                const thisType = typeChecker.tryGetThisTypeAt(scopeNode, /*includeGlobalThis*/ false);
+                if (thisType && !isProbablyGlobalType(thisType, sourceFile, typeChecker)) {
+                    for (const symbol of getPropertiesForCompletion(thisType, typeChecker)) {
+                        symbolToOriginInfoMap[getSymbolId(symbol)] = { kind: SymbolOriginInfoKind.ThisType };
+                        symbols.push(symbol);
+                        symbolToSortTextMap[getSymbolId(symbol)] = SortText.SuggestedClassMembers;
+                    }
+                }
+            }
+
+            if (shouldOfferImportCompletions()) {
+                const lowerCaseTokenText = previousToken && isIdentifier(previousToken) ? previousToken.text.toLowerCase() : "";
+                const autoImportSuggestions = getSymbolsFromOtherSourceFileExports(program.getCompilerOptions().target!, host);
+                if (!detailsEntryId && importSuggestionsCache) {
+                    importSuggestionsCache.set(sourceFile.fileName, autoImportSuggestions, host.getProjectVersion && host.getProjectVersion());
+                }
+                autoImportSuggestions.forEach(({ symbol, symbolName, skipFilter, origin }) => {
+                    if (detailsEntryId) {
+                        if (detailsEntryId.source && stripQuotes(origin.moduleSymbol.name) !== detailsEntryId.source) {
+                            return;
+                        }
+                    }
+                    else if (!skipFilter && !stringContainsCharactersInOrder(symbolName.toLowerCase(), lowerCaseTokenText)) {
+                        return;
+                    }
+
+                    const symbolId = getSymbolId(symbol);
+                    symbols.push(symbol);
+                    symbolToOriginInfoMap[symbolId] = origin;
+                    symbolToSortTextMap[symbolId] = SortText.AutoImportSuggestions;
+                });
+            }
+            filterGlobalCompletion(symbols);
+        }
+
+        function shouldOfferImportCompletions(): boolean {
+            // If not already a module, must have modules enabled.
+            if (!preferences.includeCompletionsForModuleExports) return false;
+            // If already using ES6 modules, OK to continue using them.
+            if (sourceFile.externalModuleIndicator || sourceFile.commonJsModuleIndicator) return true;
+            // If module transpilation is enabled or we're targeting es6 or above, or not emitting, OK.
+            if (compilerOptionsIndicateEs6Modules(program.getCompilerOptions())) return true;
+            // If some file is using ES6 modules, assume that it's OK to add more.
+            return programContainsModules(program);
+        }
+
+        function isSnippetScope(scopeNode: Node): boolean {
+            switch (scopeNode.kind) {
+                case SyntaxKind.SourceFile:
+                case SyntaxKind.TemplateExpression:
+                case SyntaxKind.JsxExpression:
+                case SyntaxKind.Block:
+                    return true;
+                default:
+                    return isStatement(scopeNode);
+            }
+        }
+
+        function filterGlobalCompletion(symbols: Symbol[]): void {
+            const isTypeOnly = isTypeOnlyCompletion();
+            if (isTypeOnly) {
+                keywordFilters = isTypeAssertion()
+                    ? KeywordCompletionFilters.TypeAssertionKeywords
+                    : KeywordCompletionFilters.TypeKeywords;
+            }
+
+            filterMutate(symbols, symbol => {
+                if (!isSourceFile(location)) {
+                    // export = /**/ here we want to get all meanings, so any symbol is ok
+                    if (isExportAssignment(location.parent)) {
+                        return true;
+                    }
+
+                    symbol = skipAlias(symbol, typeChecker);
+
+                    // import m = /**/ <-- It can only access namespace (if typing import = x. this would get member symbols and not namespace)
+                    if (isInRightSideOfInternalImportEqualsDeclaration(location)) {
+                        return !!(symbol.flags & SymbolFlags.Namespace);
+                    }
+
+                    if (isTypeOnly) {
+                        // It's a type, but you can reach it by namespace.type as well
+                        return symbolCanBeReferencedAtTypeLocation(symbol);
+                    }
+                }
+
+                // expressions are value space (which includes the value namespaces)
+                return !!(getCombinedLocalAndExportSymbolFlags(symbol) & SymbolFlags.Value);
+            });
+        }
+
+        function isTypeAssertion(): boolean {
+            return isAssertionExpression(contextToken.parent);
+        }
+
+        function isTypeOnlyCompletion(): boolean {
+            return insideJsDocTagTypeExpression
+                || !isContextTokenValueLocation(contextToken) &&
+                (isPossiblyTypeArgumentPosition(contextToken, sourceFile, typeChecker)
+                    || isPartOfTypeNode(location)
+                    || isContextTokenTypeLocation(contextToken));
+        }
+
+        function isContextTokenValueLocation(contextToken: Node) {
+            return contextToken &&
+                contextToken.kind === SyntaxKind.TypeOfKeyword &&
+                (contextToken.parent.kind === SyntaxKind.TypeQuery || isTypeOfExpression(contextToken.parent));
+        }
+
+        function isContextTokenTypeLocation(contextToken: Node): boolean {
+            if (contextToken) {
+                const parentKind = contextToken.parent.kind;
+                switch (contextToken.kind) {
+                    case SyntaxKind.ColonToken:
+                        return parentKind === SyntaxKind.PropertyDeclaration ||
+                            parentKind === SyntaxKind.PropertySignature ||
+                            parentKind === SyntaxKind.Parameter ||
+                            parentKind === SyntaxKind.VariableDeclaration ||
+                            isFunctionLikeKind(parentKind);
+
+                    case SyntaxKind.EqualsToken:
+                        return parentKind === SyntaxKind.TypeAliasDeclaration;
+
+                    case SyntaxKind.AsKeyword:
+                        return parentKind === SyntaxKind.AsExpression;
+
+                    case SyntaxKind.LessThanToken:
+                        return parentKind === SyntaxKind.TypeReference ||
+                            parentKind === SyntaxKind.TypeAssertionExpression;
+
+                    case SyntaxKind.ExtendsKeyword:
+                        return parentKind === SyntaxKind.TypeParameter;
+                }
+            }
+            return false;
+        }
+
+        /** True if symbol is a type or a module containing at least one type. */
+        function symbolCanBeReferencedAtTypeLocation(symbol: Symbol, seenModules = createMap<true>()): boolean {
+            const sym = skipAlias(symbol.exportSymbol || symbol, typeChecker);
+            return !!(sym.flags & SymbolFlags.Type) ||
+                !!(sym.flags & SymbolFlags.Module) &&
+                addToSeen(seenModules, getSymbolId(sym)) &&
+                typeChecker.getExportsOfModule(sym).some(e => symbolCanBeReferencedAtTypeLocation(e, seenModules));
+        }
+
+        /**
+         * Gathers symbols that can be imported from other files, de-duplicating along the way. Symbols can be "duplicates"
+         * if re-exported from another module, e.g. `export { foo } from "./a"`. That syntax creates a fresh symbol, but
+         * it’s just an alias to the first, and both have the same name, so we generally want to filter those aliases out,
+         * if and only if the the first can be imported (it may be excluded due to package.json filtering in
+         * `codefix.forEachExternalModuleToImportFrom`).
+         *
+         * Example. Imagine a chain of node_modules re-exporting one original symbol:
+         *
+         * ```js
+         *  node_modules/x/index.js         node_modules/y/index.js           node_modules/z/index.js
+         * +-----------------------+      +--------------------------+      +--------------------------+
+         * |                       |      |                          |      |                          |
+         * | export const foo = 0; | <--- | export { foo } from 'x'; | <--- | export { foo } from 'y'; |
+         * |                       |      |                          |      |                          |
+         * +-----------------------+      +--------------------------+      +--------------------------+
+         * ```
+         *
+         * Also imagine three buckets, which we’ll reference soon:
+         *
+         * ```md
+         * |                  |      |                      |      |                   |
+         * |   **Bucket A**   |      |    **Bucket B**      |      |    **Bucket C**   |
+         * |    Symbols to    |      | Aliases to symbols   |      | Symbols to return |
+         * |    definitely    |      | in Buckets A or C    |      | if nothing better |
+         * |      return      |      | (don’t return these) |      |    comes along    |
+         * |__________________|      |______________________|      |___________________|
+         * ```
+         *
+         * We _probably_ want to show `foo` from 'x', but not from 'y' or 'z'. However, if 'x' is not in a package.json, it
+         * will not appear in a `forEachExternalModuleToImportFrom` iteration. Furthermore, the order of iterations is not
+         * guaranteed, as it is host-dependent. Therefore, when presented with the symbol `foo` from module 'y' alone, we
+         * may not be sure whether or not it should go in the list. So, we’ll take the following steps:
+         *
+         * 1. Resolve alias `foo` from 'y' to the export declaration in 'x', get the symbol there, and see if that symbol is
+         *    already in Bucket A (symbols we already know will be returned). If it is, put `foo` from 'y' in Bucket B
+         *    (symbols that are aliases to symbols in Bucket A). If it’s not, put it in Bucket C.
+         * 2. Next, imagine we see `foo` from module 'z'. Again, we resolve the alias to the nearest export, which is in 'y'.
+         *    At this point, if that nearest export from 'y' is in _any_ of the three buckets, we know the symbol in 'z'
+         *    should never be returned in the final list, so put it in Bucket B.
+         * 3. Next, imagine we see `foo` from module 'x', the original. Syntactically, it doesn’t look like a re-export, so
+         *    we can just check Bucket C to see if we put any aliases to the original in there. If they exist, throw them out.
+         *    Put this symbol in Bucket A.
+         * 4. After we’ve iterated through every symbol of every module, any symbol left in Bucket C means that step 3 didn’t
+         *    occur for that symbol---that is, the original symbol is not in Bucket A, so we should include the alias. Move
+         *    everything from Bucket C to Bucket A.
+         */
+        function getSymbolsFromOtherSourceFileExports(target: ScriptTarget, host: LanguageServiceHost): readonly AutoImportSuggestion[] {
+            const cached = importSuggestionsCache && importSuggestionsCache.get(
+                sourceFile.fileName,
+                typeChecker,
+                detailsEntryId && host.getProjectVersion ? host.getProjectVersion() : undefined);
+
+            if (cached) {
+                log("getSymbolsFromOtherSourceFileExports: Using cached list");
+                return cached;
+            }
+
+            const startTime = timestamp();
+            log(`getSymbolsFromOtherSourceFileExports: Recomputing list${detailsEntryId ? " for details entry" : ""}`);
+            const seenResolvedModules = createMap<true>();
+            const seenExports = createMap<true>();
+            /** Bucket B */
+            const aliasesToAlreadyIncludedSymbols = createMap<true>();
+            /** Bucket C */
+            const aliasesToReturnIfOriginalsAreMissing = createMap<{ alias: Symbol, moduleSymbol: Symbol }>();
+            /** Bucket A */
+            const results: AutoImportSuggestion[] = [];
+            /** Ids present in `results` for faster lookup */
+            const resultSymbolIds = createMap<true>();
+
+            codefix.forEachExternalModuleToImportFrom(program, host, sourceFile, !detailsEntryId, moduleSymbol => {
+                // Perf -- ignore other modules if this is a request for details
+                if (detailsEntryId && detailsEntryId.source && stripQuotes(moduleSymbol.name) !== detailsEntryId.source) {
+                    return;
+                }
+
+                const resolvedModuleSymbol = typeChecker.resolveExternalModuleSymbol(moduleSymbol);
+                // resolvedModuleSymbol may be a namespace. A namespace may be `export =` by multiple module declarations, but only keep the first one.
+                if (!addToSeen(seenResolvedModules, getSymbolId(resolvedModuleSymbol))) {
+                    return;
+                }
+
+                // Don't add another completion for `export =` of a symbol that's already global.
+                // So in `declare namespace foo {} declare module "foo" { export = foo; }`, there will just be the global completion for `foo`.
+                if (resolvedModuleSymbol !== moduleSymbol && every(resolvedModuleSymbol.declarations, isNonGlobalDeclaration)) {
+                    pushSymbol(resolvedModuleSymbol, moduleSymbol, /*skipFilter*/ true);
+                }
+
+                for (const symbol of typeChecker.getExportsAndPropertiesOfModule(moduleSymbol)) {
+                    const symbolId = getSymbolId(symbol).toString();
+                    // `getExportsAndPropertiesOfModule` can include duplicates
+                    if (!addToSeen(seenExports, symbolId)) {
+                        continue;
+                    }
+                    // If this is `export { _break as break };` (a keyword) -- skip this and prefer the keyword completion.
+                    if (some(symbol.declarations, d => isExportSpecifier(d) && !!d.propertyName && isIdentifierANonContextualKeyword(d.name))) {
+                        continue;
+                    }
+
+                    // If `symbol.parent !== moduleSymbol`, this is an `export * from "foo"` re-export. Those don't create new symbols.
+                    const isExportStarFromReExport = typeChecker.getMergedSymbol(symbol.parent!) !== resolvedModuleSymbol;
+                    // If `!!d.parent.parent.moduleSpecifier`, this is `export { foo } from "foo"` re-export, which creates a new symbol (thus isn't caught by the first check).
+                    if (isExportStarFromReExport || some(symbol.declarations, d => isExportSpecifier(d) && !d.propertyName && !!d.parent.parent.moduleSpecifier)) {
+                        // Walk the export chain back one module (step 1 or 2 in diagrammed example).
+                        // Or, in the case of `export * from "foo"`, `symbol` already points to the original export, so just use that.
+                        const nearestExportSymbol = isExportStarFromReExport ? symbol : getNearestExportSymbol(symbol);
+                        if (!nearestExportSymbol) continue;
+                        const nearestExportSymbolId = getSymbolId(nearestExportSymbol).toString();
+                        const symbolHasBeenSeen = resultSymbolIds.has(nearestExportSymbolId) || aliasesToAlreadyIncludedSymbols.has(nearestExportSymbolId);
+                        if (!symbolHasBeenSeen) {
+                            aliasesToReturnIfOriginalsAreMissing.set(nearestExportSymbolId, { alias: symbol, moduleSymbol });
+                            aliasesToAlreadyIncludedSymbols.set(symbolId, true);
+                        }
+                        else {
+                            // Perf - we know this symbol is an alias to one that’s already covered in `symbols`, so store it here
+                            // in case another symbol re-exports this one; that way we can short-circuit as soon as we see this symbol id.
+                            addToSeen(aliasesToAlreadyIncludedSymbols, symbolId);
+                        }
+                    }
+                    else {
+                        // This is not a re-export, so see if we have any aliases pending and remove them (step 3 in diagrammed example)
+                        aliasesToReturnIfOriginalsAreMissing.delete(symbolId);
+                        pushSymbol(symbol, moduleSymbol);
+                    }
+                }
+            });
+
+            // By this point, any potential duplicates that were actually duplicates have been
+            // removed, so the rest need to be added. (Step 4 in diagrammed example)
+            aliasesToReturnIfOriginalsAreMissing.forEach(({ alias, moduleSymbol }) => pushSymbol(alias, moduleSymbol));
+            log(`getSymbolsFromOtherSourceFileExports: ${timestamp() - startTime}`);
+            return results;
+
+            function pushSymbol(symbol: Symbol, moduleSymbol: Symbol, skipFilter = false) {
+                const isDefaultExport = symbol.escapedName === InternalSymbolName.Default;
+                if (isDefaultExport) {
+                    symbol = getLocalSymbolForExportDefault(symbol) || symbol;
+                }
+                if (typeChecker.isUndefinedSymbol(symbol)) {
+                    return;
+                }
+                addToSeen(resultSymbolIds, getSymbolId(symbol));
+                const origin: SymbolOriginInfoExport = { kind: SymbolOriginInfoKind.Export, moduleSymbol, isDefaultExport };
+                results.push({
+                    symbol,
+                    symbolName: getNameForExportedSymbol(symbol, target),
+                    origin,
+                    skipFilter,
+                });
+            }
+        }
+
+        function getNearestExportSymbol(fromSymbol: Symbol) {
+            return findAlias(typeChecker, fromSymbol, alias => {
+                return some(alias.declarations, d => isExportSpecifier(d) || !!d.localSymbol);
+            });
+        }
+
+        /**
+         * True if you could remove some characters in `a` to get `b`.
+         * E.g., true for "abcdef" and "bdf".
+         * But not true for "abcdef" and "dbf".
+         */
+        function stringContainsCharactersInOrder(str: string, characters: string): boolean {
+            if (characters.length === 0) {
+                return true;
+            }
+
+            let characterIndex = 0;
+            for (let strIndex = 0; strIndex < str.length; strIndex++) {
+                if (str.charCodeAt(strIndex) === characters.charCodeAt(characterIndex)) {
+                    characterIndex++;
+                    if (characterIndex === characters.length) {
+                        return true;
+                    }
+                }
+            }
+
+            // Did not find all characters
+            return false;
+        }
+
+        /**
+         * Finds the first node that "embraces" the position, so that one may
+         * accurately aggregate locals from the closest containing scope.
+         */
+        function getScopeNode(initialToken: Node | undefined, position: number, sourceFile: SourceFile) {
+            let scope: Node | undefined = initialToken;
+            while (scope && !positionBelongsToNode(scope, position, sourceFile)) {
+                scope = scope.parent;
+            }
+            return scope;
+        }
+
+        function isCompletionListBlocker(contextToken: Node): boolean {
+            const start = timestamp();
+            const result = isInStringOrRegularExpressionOrTemplateLiteral(contextToken) ||
+                isSolelyIdentifierDefinitionLocation(contextToken) ||
+                isDotOfNumericLiteral(contextToken) ||
+                isInJsxText(contextToken);
+            log("getCompletionsAtPosition: isCompletionListBlocker: " + (timestamp() - start));
+            return result;
+        }
+
+        function isInJsxText(contextToken: Node): boolean {
+            if (contextToken.kind === SyntaxKind.JsxText) {
+                return true;
+            }
+
+            if (contextToken.kind === SyntaxKind.GreaterThanToken && contextToken.parent) {
+                if (contextToken.parent.kind === SyntaxKind.JsxOpeningElement) {
+                    // Two possibilities:
+                    //   1. <div>/**/
+                    //      - contextToken: GreaterThanToken (before cursor)
+                    //      - location: JSXElement
+                    //      - different parents (JSXOpeningElement, JSXElement)
+                    //   2. <Component<string> /**/>
+                    //      - contextToken: GreaterThanToken (before cursor)
+                    //      - location: GreaterThanToken (after cursor)
+                    //      - same parent (JSXOpeningElement)
+                    return location.parent.kind !== SyntaxKind.JsxOpeningElement;
+                }
+
+                if (contextToken.parent.kind === SyntaxKind.JsxClosingElement || contextToken.parent.kind === SyntaxKind.JsxSelfClosingElement) {
+                    return !!contextToken.parent.parent && contextToken.parent.parent.kind === SyntaxKind.JsxElement;
+                }
+            }
+            return false;
+        }
+
+        function isNewIdentifierDefinitionLocation(previousToken: Node | undefined): boolean {
+            if (previousToken) {
+                const containingNodeKind = previousToken.parent.kind;
+                // Previous token may have been a keyword that was converted to an identifier.
+                switch (keywordForNode(previousToken)) {
+                    case SyntaxKind.CommaToken:
+                        return containingNodeKind === SyntaxKind.CallExpression               // func( a, |
+                            || containingNodeKind === SyntaxKind.Constructor                  // constructor( a, |   /* public, protected, private keywords are allowed here, so show completion */
+                            || containingNodeKind === SyntaxKind.NewExpression                // new C(a, |
+                            || containingNodeKind === SyntaxKind.ArrayLiteralExpression       // [a, |
+                            || containingNodeKind === SyntaxKind.BinaryExpression             // const x = (a, |
+                            || containingNodeKind === SyntaxKind.FunctionType;                // var x: (s: string, list|
+
+                    case SyntaxKind.OpenParenToken:
+                        return containingNodeKind === SyntaxKind.CallExpression               // func( |
+                            || containingNodeKind === SyntaxKind.Constructor                  // constructor( |
+                            || containingNodeKind === SyntaxKind.NewExpression                // new C(a|
+                            || containingNodeKind === SyntaxKind.ParenthesizedExpression      // const x = (a|
+                            || containingNodeKind === SyntaxKind.ParenthesizedType;           // function F(pred: (a| /* this can become an arrow function, where 'a' is the argument */
+
+                    case SyntaxKind.OpenBracketToken:
+                        return containingNodeKind === SyntaxKind.ArrayLiteralExpression       // [ |
+                            || containingNodeKind === SyntaxKind.IndexSignature               // [ | : string ]
+                            || containingNodeKind === SyntaxKind.ComputedPropertyName;         // [ |    /* this can become an index signature */
+
+                    case SyntaxKind.ModuleKeyword:                                            // module |
+                    case SyntaxKind.NamespaceKeyword:                                         // namespace |
+                        return true;
+
+                    case SyntaxKind.DotToken:
+                        return containingNodeKind === SyntaxKind.ModuleDeclaration;           // module A.|
+
+                    case SyntaxKind.OpenBraceToken:
+                        return containingNodeKind === SyntaxKind.ClassDeclaration;            // class A{ |
+
+                    case SyntaxKind.EqualsToken:
+                        return containingNodeKind === SyntaxKind.VariableDeclaration          // const x = a|
+                            || containingNodeKind === SyntaxKind.BinaryExpression;            // x = a|
+
+                    case SyntaxKind.TemplateHead:
+                        return containingNodeKind === SyntaxKind.TemplateExpression;          // `aa ${|
+
+                    case SyntaxKind.TemplateMiddle:
+                        return containingNodeKind === SyntaxKind.TemplateSpan;                // `aa ${10} dd ${|
+
+                    case SyntaxKind.PublicKeyword:
+                    case SyntaxKind.PrivateKeyword:
+                    case SyntaxKind.ProtectedKeyword:
+                        return containingNodeKind === SyntaxKind.PropertyDeclaration;         // class A{ public |
+                }
+            }
+
+            return false;
+        }
+
+        function isInStringOrRegularExpressionOrTemplateLiteral(contextToken: Node): boolean {
+            // To be "in" one of these literals, the position has to be:
+            //   1. entirely within the token text.
+            //   2. at the end position of an unterminated token.
+            //   3. at the end of a regular expression (due to trailing flags like '/foo/g').
+            return (isRegularExpressionLiteral(contextToken) || isStringTextContainingNode(contextToken)) && (
+                rangeContainsPositionExclusive(createTextRangeFromSpan(createTextSpanFromNode(contextToken)), position) ||
+                position === contextToken.end && (!!contextToken.isUnterminated || isRegularExpressionLiteral(contextToken)));
+        }
+
+        /**
+         * Aggregates relevant symbols for completion in object literals and object binding patterns.
+         * Relevant symbols are stored in the captured 'symbols' variable.
+         *
+         * @returns true if 'symbols' was successfully populated; false otherwise.
+         */
+        function tryGetObjectLikeCompletionSymbols(): GlobalsSearch | undefined {
+            const objectLikeContainer = tryGetObjectLikeCompletionContainer(contextToken);
+            if (!objectLikeContainer) return GlobalsSearch.Continue;
+
+            // We're looking up possible property names from contextual/inferred/declared type.
+            completionKind = CompletionKind.ObjectPropertyDeclaration;
+
+            let typeMembers: Symbol[] | undefined;
+            let existingMembers: readonly Declaration[] | undefined;
+
+            if (objectLikeContainer.kind === SyntaxKind.ObjectLiteralExpression) {
+                const instantiatedType = typeChecker.getContextualType(objectLikeContainer);
+                const completionsType = instantiatedType && typeChecker.getContextualType(objectLikeContainer, ContextFlags.Completions);
+                if (!instantiatedType || !completionsType) return GlobalsSearch.Fail;
+                isNewIdentifierLocation = hasIndexSignature(instantiatedType || completionsType);
+                typeMembers = getPropertiesForObjectExpression(instantiatedType, completionsType, objectLikeContainer, typeChecker);
+                existingMembers = objectLikeContainer.properties;
+            }
+            else {
+                Debug.assert(objectLikeContainer.kind === SyntaxKind.ObjectBindingPattern);
+                // We are *only* completing on properties from the type being destructured.
+                isNewIdentifierLocation = false;
+
+                const rootDeclaration = getRootDeclaration(objectLikeContainer.parent);
+                if (!isVariableLike(rootDeclaration)) return Debug.fail("Root declaration is not variable-like.");
+
+                // We don't want to complete using the type acquired by the shape
+                // of the binding pattern; we are only interested in types acquired
+                // through type declaration or inference.
+                // Also proceed if rootDeclaration is a parameter and if its containing function expression/arrow function is contextually typed -
+                // type of parameter will flow in from the contextual type of the function
+                let canGetType = hasInitializer(rootDeclaration) || hasType(rootDeclaration) || rootDeclaration.parent.parent.kind === SyntaxKind.ForOfStatement;
+                if (!canGetType && rootDeclaration.kind === SyntaxKind.Parameter) {
+                    if (isExpression(rootDeclaration.parent)) {
+                        canGetType = !!typeChecker.getContextualType(<Expression>rootDeclaration.parent);
+                    }
+                    else if (rootDeclaration.parent.kind === SyntaxKind.MethodDeclaration || rootDeclaration.parent.kind === SyntaxKind.SetAccessor) {
+                        canGetType = isExpression(rootDeclaration.parent.parent) && !!typeChecker.getContextualType(<Expression>rootDeclaration.parent.parent);
+                    }
+                }
+                if (canGetType) {
+                    const typeForObject = typeChecker.getTypeAtLocation(objectLikeContainer);
+                    if (!typeForObject) return GlobalsSearch.Fail;
+                    // In a binding pattern, get only known properties (unless in the same scope).
+                    // Everywhere else we will get all possible properties.
+                    const containerClass = getContainingClass(objectLikeContainer);
+                    typeMembers = typeChecker.getPropertiesOfType(typeForObject).filter(symbol =>
+                        // either public
+                        !(getDeclarationModifierFlagsFromSymbol(symbol) & ModifierFlags.NonPublicAccessibilityModifier)
+                        // or we're in it
+                        || containerClass && contains(typeForObject.symbol.declarations, containerClass));
+                    existingMembers = objectLikeContainer.elements;
+                }
+            }
+
+            if (typeMembers && typeMembers.length > 0) {
+                // Add filtered items to the completion list
+                symbols = filterObjectMembersList(typeMembers, Debug.checkDefined(existingMembers));
+            }
+            setSortTextToOptionalMember();
+
+            return GlobalsSearch.Success;
+        }
+
+        /**
+         * Aggregates relevant symbols for completion in import clauses and export clauses
+         * whose declarations have a module specifier; for instance, symbols will be aggregated for
+         *
+         *      import { | } from "moduleName";
+         *      export { a as foo, | } from "moduleName";
+         *
+         * but not for
+         *
+         *      export { | };
+         *
+         * Relevant symbols are stored in the captured 'symbols' variable.
+         */
+        function tryGetImportOrExportClauseCompletionSymbols(): GlobalsSearch {
+            // `import { |` or `import { a as 0, | }`
+            const namedImportsOrExports = contextToken && (contextToken.kind === SyntaxKind.OpenBraceToken || contextToken.kind === SyntaxKind.CommaToken)
+                ? tryCast(contextToken.parent, isNamedImportsOrExports) : undefined;
+            if (!namedImportsOrExports) return GlobalsSearch.Continue;
+
+            // try to show exported member for imported/re-exported module
+            const { moduleSpecifier } = namedImportsOrExports.kind === SyntaxKind.NamedImports ? namedImportsOrExports.parent.parent : namedImportsOrExports.parent;
+            if (!moduleSpecifier) return namedImportsOrExports.kind === SyntaxKind.NamedImports ? GlobalsSearch.Fail : GlobalsSearch.Continue;
+            const moduleSpecifierSymbol = typeChecker.getSymbolAtLocation(moduleSpecifier); // TODO: GH#18217
+            if (!moduleSpecifierSymbol) return GlobalsSearch.Fail;
+
+            completionKind = CompletionKind.MemberLike;
+            isNewIdentifierLocation = false;
+            const exports = typeChecker.getExportsAndPropertiesOfModule(moduleSpecifierSymbol);
+            const existing = arrayToSet<ImportOrExportSpecifier>(namedImportsOrExports.elements, n => isCurrentlyEditingNode(n) ? undefined : (n.propertyName || n.name).escapedText);
+            symbols = exports.filter(e => e.escapedName !== InternalSymbolName.Default && !existing.get(e.escapedName));
+            return GlobalsSearch.Success;
+        }
+
+        /**
+         * Adds local declarations for completions in named exports:
+         *
+         *   export { | };
+         *
+         * Does not check for the absence of a module specifier (`export {} from "./other"`)
+         * because `tryGetImportOrExportClauseCompletionSymbols` runs first and handles that,
+         * preventing this function from running.
+         */
+        function tryGetLocalNamedExportCompletionSymbols(): GlobalsSearch {
+            const namedExports = contextToken && (contextToken.kind === SyntaxKind.OpenBraceToken || contextToken.kind === SyntaxKind.CommaToken)
+                ? tryCast(contextToken.parent, isNamedExports)
+                : undefined;
+
+            if (!namedExports) {
+                return GlobalsSearch.Continue;
+            }
+
+            const localsContainer = findAncestor(namedExports, or(isSourceFile, isModuleDeclaration))!;
+            completionKind = CompletionKind.None;
+            isNewIdentifierLocation = false;
+            localsContainer.locals?.forEach((symbol, name) => {
+                symbols.push(symbol);
+                if (localsContainer.symbol?.exports?.has(name)) {
+                    symbolToSortTextMap[getSymbolId(symbol)] = SortText.OptionalMember;
+                }
+            });
+            return GlobalsSearch.Success;
+        }
+
+        /**
+         * Aggregates relevant symbols for completion in class declaration
+         * Relevant symbols are stored in the captured 'symbols' variable.
+         */
+        function tryGetClassLikeCompletionSymbols(): GlobalsSearch {
+            const decl = tryGetObjectTypeDeclarationCompletionContainer(sourceFile, contextToken, location, position);
+            if (!decl) return GlobalsSearch.Continue;
+
+            // We're looking up possible property names from parent type.
+            completionKind = CompletionKind.MemberLike;
+            // Declaring new property/method/accessor
+            isNewIdentifierLocation = true;
+            keywordFilters = contextToken.kind === SyntaxKind.AsteriskToken ? KeywordCompletionFilters.None :
+                isClassLike(decl) ? KeywordCompletionFilters.ClassElementKeywords : KeywordCompletionFilters.InterfaceElementKeywords;
+
+            // If you're in an interface you don't want to repeat things from super-interface. So just stop here.
+            if (!isClassLike(decl)) return GlobalsSearch.Success;
+
+            const classElement = contextToken.kind === SyntaxKind.SemicolonToken ? contextToken.parent.parent : contextToken.parent;
+            let classElementModifierFlags = isClassElement(classElement) ? getEffectiveModifierFlags(classElement) : ModifierFlags.None;
+            // If this is context token is not something we are editing now, consider if this would lead to be modifier
+            if (contextToken.kind === SyntaxKind.Identifier && !isCurrentlyEditingNode(contextToken)) {
+                switch (contextToken.getText()) {
+                    case "private":
+                        classElementModifierFlags = classElementModifierFlags | ModifierFlags.Private;
+                        break;
+                    case "static":
+                        classElementModifierFlags = classElementModifierFlags | ModifierFlags.Static;
+                        break;
+                }
+            }
+
+            // No member list for private methods
+            if (!(classElementModifierFlags & ModifierFlags.Private)) {
+                // List of property symbols of base type that are not private and already implemented
+                const baseSymbols = flatMap(getAllSuperTypeNodes(decl), baseTypeNode => {
+                    const type = typeChecker.getTypeAtLocation(baseTypeNode);
+                    return type && typeChecker.getPropertiesOfType(classElementModifierFlags & ModifierFlags.Static ? typeChecker.getTypeOfSymbolAtLocation(type.symbol, decl) : type);
+                });
+                symbols = filterClassMembersList(baseSymbols, decl.members, classElementModifierFlags);
+            }
+
+            return GlobalsSearch.Success;
+        }
+
+        /**
+         * Returns the immediate owning object literal or binding pattern of a context token,
+         * on the condition that one exists and that the context implies completion should be given.
+         */
+        function tryGetObjectLikeCompletionContainer(contextToken: Node): ObjectLiteralExpression | ObjectBindingPattern | undefined {
+            if (contextToken) {
+                const { parent } = contextToken;
+                switch (contextToken.kind) {
+                    case SyntaxKind.OpenBraceToken:  // const x = { |
+                    case SyntaxKind.CommaToken:      // const x = { a: 0, |
+                        if (isObjectLiteralExpression(parent) || isObjectBindingPattern(parent)) {
+                            return parent;
+                        }
+                        break;
+                    case SyntaxKind.AsteriskToken:
+                        return isMethodDeclaration(parent) ? tryCast(parent.parent, isObjectLiteralExpression) : undefined;
+                    case SyntaxKind.Identifier:
+                        return (contextToken as Identifier).text === "async" && isShorthandPropertyAssignment(contextToken.parent)
+                            ? contextToken.parent.parent : undefined;
+                }
+            }
+
+            return undefined;
+        }
+
+        function isConstructorParameterCompletion(node: Node): boolean {
+            return !!node.parent && isParameter(node.parent) && isConstructorDeclaration(node.parent.parent)
+                && (isParameterPropertyModifier(node.kind) || isDeclarationName(node));
+        }
+
+        /**
+         * Returns the immediate owning class declaration of a context token,
+         * on the condition that one exists and that the context implies completion should be given.
+         */
+        function tryGetConstructorLikeCompletionContainer(contextToken: Node): ConstructorDeclaration | undefined {
+            if (contextToken) {
+                const parent = contextToken.parent;
+                switch (contextToken.kind) {
+                    case SyntaxKind.OpenParenToken:
+                    case SyntaxKind.CommaToken:
+                        return isConstructorDeclaration(contextToken.parent) ? contextToken.parent : undefined;
+
+                    default:
+                        if (isConstructorParameterCompletion(contextToken)) {
+                            return parent.parent as ConstructorDeclaration;
+                        }
+                }
+            }
+            return undefined;
+        }
+
+        function tryGetFunctionLikeBodyCompletionContainer(contextToken: Node): FunctionLikeDeclaration | undefined {
+            if (contextToken) {
+                let prev: Node;
+                const container = findAncestor(contextToken.parent, (node: Node) => {
+                    if (isClassLike(node)) {
+                        return "quit";
+                    }
+                    if (isFunctionLikeDeclaration(node) && prev === node.body) {
+                        return true;
+                    }
+                    prev = node;
+                    return false;
+                });
+                return container && container as FunctionLikeDeclaration;
+            }
+        }
+
+        function tryGetContainingJsxElement(contextToken: Node): JsxOpeningLikeElement | undefined {
+            if (contextToken) {
+                const parent = contextToken.parent;
+                switch (contextToken.kind) {
+                    case SyntaxKind.GreaterThanToken: // End of a type argument list
+                    case SyntaxKind.LessThanSlashToken:
+                    case SyntaxKind.SlashToken:
+                    case SyntaxKind.Identifier:
+                    case SyntaxKind.PropertyAccessExpression:
+                    case SyntaxKind.JsxAttributes:
+                    case SyntaxKind.JsxAttribute:
+                    case SyntaxKind.JsxSpreadAttribute:
+                        if (parent && (parent.kind === SyntaxKind.JsxSelfClosingElement || parent.kind === SyntaxKind.JsxOpeningElement)) {
+                            if (contextToken.kind === SyntaxKind.GreaterThanToken) {
+                                const precedingToken = findPrecedingToken(contextToken.pos, sourceFile, /*startNode*/ undefined);
+                                if (!(parent as JsxOpeningLikeElement).typeArguments || (precedingToken && precedingToken.kind === SyntaxKind.SlashToken)) break;
+                            }
+                            return <JsxOpeningLikeElement>parent;
+                        }
+                        else if (parent.kind === SyntaxKind.JsxAttribute) {
+                            // Currently we parse JsxOpeningLikeElement as:
+                            //      JsxOpeningLikeElement
+                            //          attributes: JsxAttributes
+                            //             properties: NodeArray<JsxAttributeLike>
+                            return parent.parent.parent as JsxOpeningLikeElement;
+                        }
+                        break;
+
+                    // The context token is the closing } or " of an attribute, which means
+                    // its parent is a JsxExpression, whose parent is a JsxAttribute,
+                    // whose parent is a JsxOpeningLikeElement
+                    case SyntaxKind.StringLiteral:
+                        if (parent && ((parent.kind === SyntaxKind.JsxAttribute) || (parent.kind === SyntaxKind.JsxSpreadAttribute))) {
+                            // Currently we parse JsxOpeningLikeElement as:
+                            //      JsxOpeningLikeElement
+                            //          attributes: JsxAttributes
+                            //             properties: NodeArray<JsxAttributeLike>
+                            return parent.parent.parent as JsxOpeningLikeElement;
+                        }
+
+                        break;
+
+                    case SyntaxKind.CloseBraceToken:
+                        if (parent &&
+                            parent.kind === SyntaxKind.JsxExpression &&
+                            parent.parent && parent.parent.kind === SyntaxKind.JsxAttribute) {
+                            // Currently we parse JsxOpeningLikeElement as:
+                            //      JsxOpeningLikeElement
+                            //          attributes: JsxAttributes
+                            //             properties: NodeArray<JsxAttributeLike>
+                            //                  each JsxAttribute can have initializer as JsxExpression
+                            return parent.parent.parent.parent as JsxOpeningLikeElement;
+                        }
+
+                        if (parent && parent.kind === SyntaxKind.JsxSpreadAttribute) {
+                            // Currently we parse JsxOpeningLikeElement as:
+                            //      JsxOpeningLikeElement
+                            //          attributes: JsxAttributes
+                            //             properties: NodeArray<JsxAttributeLike>
+                            return parent.parent.parent as JsxOpeningLikeElement;
+                        }
+
+                        break;
+                }
+            }
+            return undefined;
+        }
+
+        /**
+         * @returns true if we are certain that the currently edited location must define a new location; false otherwise.
+         */
+        function isSolelyIdentifierDefinitionLocation(contextToken: Node): boolean {
+            const parent = contextToken.parent;
+            const containingNodeKind = parent.kind;
+            switch (contextToken.kind) {
+                case SyntaxKind.CommaToken:
+                    return containingNodeKind === SyntaxKind.VariableDeclaration ||
+                        isVariableDeclarationListButNotTypeArgument(contextToken) ||
+                        containingNodeKind === SyntaxKind.VariableStatement ||
+                        containingNodeKind === SyntaxKind.EnumDeclaration ||                        // enum a { foo, |
+                        isFunctionLikeButNotConstructor(containingNodeKind) ||
+                        containingNodeKind === SyntaxKind.InterfaceDeclaration ||                   // interface A<T, |
+                        containingNodeKind === SyntaxKind.ArrayBindingPattern ||                    // var [x, y|
+                        containingNodeKind === SyntaxKind.TypeAliasDeclaration ||                   // type Map, K, |
+                        // class A<T, |
+                        // var C = class D<T, |
+                        (isClassLike(parent) &&
+                            !!parent.typeParameters &&
+                            parent.typeParameters.end >= contextToken.pos);
+
+                case SyntaxKind.DotToken:
+                    return containingNodeKind === SyntaxKind.ArrayBindingPattern;                   // var [.|
+
+                case SyntaxKind.ColonToken:
+                    return containingNodeKind === SyntaxKind.BindingElement;                        // var {x :html|
+
+                case SyntaxKind.OpenBracketToken:
+                    return containingNodeKind === SyntaxKind.ArrayBindingPattern;                   // var [x|
+
+                case SyntaxKind.OpenParenToken:
+                    return containingNodeKind === SyntaxKind.CatchClause ||
+                        isFunctionLikeButNotConstructor(containingNodeKind);
+
+                case SyntaxKind.OpenBraceToken:
+                    return containingNodeKind === SyntaxKind.EnumDeclaration;                       // enum a { |
+
+                case SyntaxKind.LessThanToken:
+                    return containingNodeKind === SyntaxKind.ClassDeclaration ||                    // class A< |
+                        containingNodeKind === SyntaxKind.ClassExpression ||                        // var C = class D< |
+                        containingNodeKind === SyntaxKind.InterfaceDeclaration ||                   // interface A< |
+                        containingNodeKind === SyntaxKind.TypeAliasDeclaration ||                   // type List< |
+                        isFunctionLikeKind(containingNodeKind);
+
+                case SyntaxKind.StaticKeyword:
+                    return containingNodeKind === SyntaxKind.PropertyDeclaration && !isClassLike(parent.parent);
+
+                case SyntaxKind.DotDotDotToken:
+                    return containingNodeKind === SyntaxKind.Parameter ||
+                        (!!parent.parent && parent.parent.kind === SyntaxKind.ArrayBindingPattern);  // var [...z|
+
+                case SyntaxKind.PublicKeyword:
+                case SyntaxKind.PrivateKeyword:
+                case SyntaxKind.ProtectedKeyword:
+                    return containingNodeKind === SyntaxKind.Parameter && !isConstructorDeclaration(parent.parent);
+
+                case SyntaxKind.AsKeyword:
+                    return containingNodeKind === SyntaxKind.ImportSpecifier ||
+                        containingNodeKind === SyntaxKind.ExportSpecifier ||
+                        containingNodeKind === SyntaxKind.NamespaceImport;
+
+                case SyntaxKind.GetKeyword:
+                case SyntaxKind.SetKeyword:
+                    return !isFromObjectTypeDeclaration(contextToken);
+
+                case SyntaxKind.ClassKeyword:
+                case SyntaxKind.EnumKeyword:
+                case SyntaxKind.InterfaceKeyword:
+                case SyntaxKind.FunctionKeyword:
+                case SyntaxKind.VarKeyword:
+                case SyntaxKind.ImportKeyword:
+                case SyntaxKind.LetKeyword:
+                case SyntaxKind.ConstKeyword:
+                case SyntaxKind.TypeKeyword:  // type htm|
+                    return true;
+
+                case SyntaxKind.AsteriskToken:
+                    return isFunctionLike(contextToken.parent) && !isMethodDeclaration(contextToken.parent);
+            }
+
+            // If the previous token is keyword correspoding to class member completion keyword
+            // there will be completion available here
+            if (isClassMemberCompletionKeyword(keywordForNode(contextToken)) && isFromObjectTypeDeclaration(contextToken)) {
+                return false;
+            }
+
+            if (isConstructorParameterCompletion(contextToken)) {
+                // constructor parameter completion is available only if
+                // - its modifier of the constructor parameter or
+                // - its name of the parameter and not being edited
+                // eg. constructor(a |<- this shouldnt show completion
+                if (!isIdentifier(contextToken) ||
+                    isParameterPropertyModifier(keywordForNode(contextToken)) ||
+                    isCurrentlyEditingNode(contextToken)) {
+                    return false;
+                }
+            }
+
+            // Previous token may have been a keyword that was converted to an identifier.
+            switch (keywordForNode(contextToken)) {
+                case SyntaxKind.AbstractKeyword:
+                case SyntaxKind.ClassKeyword:
+                case SyntaxKind.ConstKeyword:
+                case SyntaxKind.DeclareKeyword:
+                case SyntaxKind.EnumKeyword:
+                case SyntaxKind.FunctionKeyword:
+                case SyntaxKind.InterfaceKeyword:
+                case SyntaxKind.LetKeyword:
+                case SyntaxKind.PrivateKeyword:
+                case SyntaxKind.ProtectedKeyword:
+                case SyntaxKind.PublicKeyword:
+                case SyntaxKind.StaticKeyword:
+                case SyntaxKind.VarKeyword:
+                    return true;
+                case SyntaxKind.AsyncKeyword:
+                    return isPropertyDeclaration(contextToken.parent);
+            }
+
+            return isDeclarationName(contextToken)
+                && !isJsxAttribute(contextToken.parent)
+                // Don't block completions if we're in `class C /**/`, because we're *past* the end of the identifier and might want to complete `extends`.
+                // If `contextToken !== previousToken`, this is `class C ex/**/`.
+                && !(isClassLike(contextToken.parent) && (contextToken !== previousToken || position > previousToken.end));
+        }
+
+        function isFunctionLikeButNotConstructor(kind: SyntaxKind) {
+            return isFunctionLikeKind(kind) && kind !== SyntaxKind.Constructor;
+        }
+
+        function isDotOfNumericLiteral(contextToken: Node): boolean {
+            if (contextToken.kind === SyntaxKind.NumericLiteral) {
+                const text = contextToken.getFullText();
+                return text.charAt(text.length - 1) === ".";
+            }
+
+            return false;
+        }
+
+        function isVariableDeclarationListButNotTypeArgument(node: Node): boolean {
+            return node.parent.kind === SyntaxKind.VariableDeclarationList
+                && !isPossiblyTypeArgumentPosition(node, sourceFile, typeChecker);
+        }
+
+        /**
+         * Filters out completion suggestions for named imports or exports.
+         *
+         * @returns Symbols to be suggested in an object binding pattern or object literal expression, barring those whose declarations
+         *          do not occur at the current position and have not otherwise been typed.
+         */
+        function filterObjectMembersList(contextualMemberSymbols: Symbol[], existingMembers: readonly Declaration[]): Symbol[] {
+            if (existingMembers.length === 0) {
+                return contextualMemberSymbols;
+            }
+
+            const membersDeclaredBySpreadAssignment = createMap<true>();
+            const existingMemberNames = createUnderscoreEscapedMap<boolean>();
+            for (const m of existingMembers) {
+                // Ignore omitted expressions for missing members
+                if (m.kind !== SyntaxKind.PropertyAssignment &&
+                    m.kind !== SyntaxKind.ShorthandPropertyAssignment &&
+                    m.kind !== SyntaxKind.BindingElement &&
+                    m.kind !== SyntaxKind.MethodDeclaration &&
+                    m.kind !== SyntaxKind.GetAccessor &&
+                    m.kind !== SyntaxKind.SetAccessor &&
+                    m.kind !== SyntaxKind.SpreadAssignment) {
+                    continue;
+                }
+
+                // If this is the current item we are editing right now, do not filter it out
+                if (isCurrentlyEditingNode(m)) {
+                    continue;
+                }
+
+                let existingName: __String | undefined;
+
+                if (isSpreadAssignment(m)) {
+                    setMembersDeclaredBySpreadAssignment(m, membersDeclaredBySpreadAssignment);
+                }
+                else if (isBindingElement(m) && m.propertyName) {
+                    // include only identifiers in completion list
+                    if (m.propertyName.kind === SyntaxKind.Identifier) {
+                        existingName = m.propertyName.escapedText;
+                    }
+                }
+                else {
+                    // TODO: Account for computed property name
+                    // NOTE: if one only performs this step when m.name is an identifier,
+                    // things like '__proto__' are not filtered out.
+                    const name = getNameOfDeclaration(m);
+                    existingName = name && isPropertyNameLiteral(name) ? getEscapedTextOfIdentifierOrLiteral(name) : undefined;
+                }
+
+                existingMemberNames.set(existingName!, true); // TODO: GH#18217
+            }
+
+            const filteredSymbols = contextualMemberSymbols.filter(m => !existingMemberNames.get(m.escapedName));
+            setSortTextToMemberDeclaredBySpreadAssignment(membersDeclaredBySpreadAssignment, filteredSymbols);
+
+            return filteredSymbols;
+        }
+
+        function setMembersDeclaredBySpreadAssignment(declaration: SpreadAssignment | JsxSpreadAttribute, membersDeclaredBySpreadAssignment: Map<true>) {
+            const expression = declaration.expression;
+            const symbol = typeChecker.getSymbolAtLocation(expression);
+            const type = symbol && typeChecker.getTypeOfSymbolAtLocation(symbol, expression);
+            const properties = type && (<ObjectType>type).properties;
+            if (properties) {
+                properties.forEach(property => {
+                    membersDeclaredBySpreadAssignment.set(property.name, true);
+                });
+            }
+        }
+
+        // Set SortText to OptionalMember if it is an optional member
+        function setSortTextToOptionalMember() {
+            symbols.forEach(m => {
+                if (m.flags & SymbolFlags.Optional) {
+                    symbolToSortTextMap[getSymbolId(m)] = symbolToSortTextMap[getSymbolId(m)] || SortText.OptionalMember;
+                }
+            });
+        }
+
+        // Set SortText to MemberDeclaredBySpreadAssignment if it is fulfilled by spread assignment
+        function setSortTextToMemberDeclaredBySpreadAssignment(membersDeclaredBySpreadAssignment: Map<true>, contextualMemberSymbols: Symbol[]): void {
+            if (membersDeclaredBySpreadAssignment.size === 0) {
+                return;
+            }
+            for (const contextualMemberSymbol of contextualMemberSymbols) {
+                if (membersDeclaredBySpreadAssignment.has(contextualMemberSymbol.name)) {
+                    symbolToSortTextMap[getSymbolId(contextualMemberSymbol)] = SortText.MemberDeclaredBySpreadAssignment;
+                }
+            }
+        }
+
+        /**
+         * Filters out completion suggestions for class elements.
+         *
+         * @returns Symbols to be suggested in an class element depending on existing memebers and symbol flags
+         */
+        function filterClassMembersList(baseSymbols: readonly Symbol[], existingMembers: readonly ClassElement[], currentClassElementModifierFlags: ModifierFlags): Symbol[] {
+            const existingMemberNames = createUnderscoreEscapedMap<true>();
+            for (const m of existingMembers) {
+                // Ignore omitted expressions for missing members
+                if (m.kind !== SyntaxKind.PropertyDeclaration &&
+                    m.kind !== SyntaxKind.MethodDeclaration &&
+                    m.kind !== SyntaxKind.GetAccessor &&
+                    m.kind !== SyntaxKind.SetAccessor) {
+                    continue;
+                }
+
+                // If this is the current item we are editing right now, do not filter it out
+                if (isCurrentlyEditingNode(m)) {
+                    continue;
+                }
+
+                // Dont filter member even if the name matches if it is declared private in the list
+                if (hasEffectiveModifier(m, ModifierFlags.Private)) {
+                    continue;
+                }
+
+                // do not filter it out if the static presence doesnt match
+                if (hasEffectiveModifier(m, ModifierFlags.Static) !== !!(currentClassElementModifierFlags & ModifierFlags.Static)) {
+                    continue;
+                }
+
+                const existingName = getPropertyNameForPropertyNameNode(m.name!);
+                if (existingName) {
+                    existingMemberNames.set(existingName, true);
+                }
+            }
+
+            return baseSymbols.filter(propertySymbol =>
+                !existingMemberNames.has(propertySymbol.escapedName) &&
+                !!propertySymbol.declarations &&
+                !(getDeclarationModifierFlagsFromSymbol(propertySymbol) & ModifierFlags.Private) &&
+                !isPrivateIdentifierPropertyDeclaration(propertySymbol.valueDeclaration));
+        }
+
+        /**
+         * Filters out completion suggestions from 'symbols' according to existing JSX attributes.
+         *
+         * @returns Symbols to be suggested in a JSX element, barring those whose attributes
+         *          do not occur at the current position and have not otherwise been typed.
+         */
+        function filterJsxAttributes(symbols: Symbol[], attributes: NodeArray<JsxAttribute | JsxSpreadAttribute>): Symbol[] {
+            const seenNames = createUnderscoreEscapedMap<boolean>();
+            const membersDeclaredBySpreadAssignment = createMap<true>();
+            for (const attr of attributes) {
+                // If this is the current item we are editing right now, do not filter it out
+                if (isCurrentlyEditingNode(attr)) {
+                    continue;
+                }
+
+                if (attr.kind === SyntaxKind.JsxAttribute) {
+                    seenNames.set(attr.name.escapedText, true);
+                }
+                else if (isJsxSpreadAttribute(attr)) {
+                    setMembersDeclaredBySpreadAssignment(attr, membersDeclaredBySpreadAssignment);
+                }
+            }
+            const filteredSymbols = symbols.filter(a => !seenNames.get(a.escapedName));
+
+            setSortTextToMemberDeclaredBySpreadAssignment(membersDeclaredBySpreadAssignment, filteredSymbols);
+
+            return filteredSymbols;
+        }
+
+        function isCurrentlyEditingNode(node: Node): boolean {
+            return node.getStart(sourceFile) <= position && position <= node.getEnd();
+        }
+    }
+
+    interface CompletionEntryDisplayNameForSymbol {
+        readonly name: string;
+        readonly needsConvertPropertyAccess: boolean;
+    }
+    function getCompletionEntryDisplayNameForSymbol(
+        symbol: Symbol,
+        target: ScriptTarget,
+        origin: SymbolOriginInfo | undefined,
+        kind: CompletionKind,
+        jsxIdentifierExpected: boolean,
+    ): CompletionEntryDisplayNameForSymbol | undefined {
+        const name = originIsExport(origin) ? getNameForExportedSymbol(symbol, target) : symbol.name;
+        if (name === undefined
+            // If the symbol is external module, don't show it in the completion list
+            // (i.e declare module "http" { const x; } | // <= request completion here, "http" should not be there)
+            || symbol.flags & SymbolFlags.Module && isSingleOrDoubleQuote(name.charCodeAt(0))
+            // If the symbol is the internal name of an ES symbol, it is not a valid entry. Internal names for ES symbols start with "__@"
+            || isKnownSymbol(symbol)) {
+            return undefined;
+        }
+
+        const validNameResult: CompletionEntryDisplayNameForSymbol = { name, needsConvertPropertyAccess: false };
+        if (isIdentifierText(name, target, jsxIdentifierExpected ? LanguageVariant.JSX : LanguageVariant.Standard) || symbol.valueDeclaration && isPrivateIdentifierPropertyDeclaration(symbol.valueDeclaration)) {
+            return validNameResult;
+        }
+        switch (kind) {
+            case CompletionKind.MemberLike:
+                return undefined;
+            case CompletionKind.ObjectPropertyDeclaration:
+                // TODO: GH#18169
+                return { name: JSON.stringify(name), needsConvertPropertyAccess: false };
+            case CompletionKind.PropertyAccess:
+            case CompletionKind.Global: // For a 'this.' completion it will be in a global context, but may have a non-identifier name.
+                // Don't add a completion for a name starting with a space. See https://github.com/Microsoft/TypeScript/pull/20547
+                return name.charCodeAt(0) === CharacterCodes.space ? undefined : { name, needsConvertPropertyAccess: true };
+            case CompletionKind.None:
+            case CompletionKind.String:
+                return validNameResult;
+            default:
+                Debug.assertNever(kind);
+        }
+    }
+
+    // A cache of completion entries for keywords, these do not change between sessions
+    const _keywordCompletions: CompletionEntry[][] = [];
+    const allKeywordsCompletions: () => readonly CompletionEntry[] = memoize(() => {
+        const res: CompletionEntry[] = [];
+        for (let i = SyntaxKind.FirstKeyword; i <= SyntaxKind.LastKeyword; i++) {
+            res.push({
+                name: tokenToString(i)!,
+                kind: ScriptElementKind.keyword,
+                kindModifiers: ScriptElementKindModifier.none,
+                sortText: SortText.GlobalsOrKeywords
+            });
+        }
+        return res;
+    });
+
+    function getKeywordCompletions(keywordFilter: KeywordCompletionFilters, filterOutTsOnlyKeywords: boolean): readonly CompletionEntry[] {
+        if (!filterOutTsOnlyKeywords) return getTypescriptKeywordCompletions(keywordFilter);
+
+        const index = keywordFilter + KeywordCompletionFilters.Last + 1;
+        return _keywordCompletions[index] ||
+            (_keywordCompletions[index] = getTypescriptKeywordCompletions(keywordFilter)
+                .filter(entry => !isTypeScriptOnlyKeyword(stringToToken(entry.name)!))
+            );
+    }
+
+    function getTypescriptKeywordCompletions(keywordFilter: KeywordCompletionFilters): readonly CompletionEntry[] {
+        return _keywordCompletions[keywordFilter] || (_keywordCompletions[keywordFilter] = allKeywordsCompletions().filter(entry => {
+            const kind = stringToToken(entry.name)!;
+            switch (keywordFilter) {
+                case KeywordCompletionFilters.None:
+                    return false;
+                case KeywordCompletionFilters.All:
+                    return isFunctionLikeBodyKeyword(kind)
+                        || kind === SyntaxKind.DeclareKeyword
+                        || kind === SyntaxKind.ModuleKeyword
+                        || kind === SyntaxKind.TypeKeyword
+                        || kind === SyntaxKind.NamespaceKeyword
+                        || kind === SyntaxKind.AsKeyword
+                        || isTypeKeyword(kind) && kind !== SyntaxKind.UndefinedKeyword;
+                case KeywordCompletionFilters.FunctionLikeBodyKeywords:
+                    return isFunctionLikeBodyKeyword(kind);
+                case KeywordCompletionFilters.ClassElementKeywords:
+                    return isClassMemberCompletionKeyword(kind);
+                case KeywordCompletionFilters.InterfaceElementKeywords:
+                    return isInterfaceOrTypeLiteralCompletionKeyword(kind);
+                case KeywordCompletionFilters.ConstructorParameterKeywords:
+                    return isParameterPropertyModifier(kind);
+                case KeywordCompletionFilters.TypeAssertionKeywords:
+                    return isTypeKeyword(kind) || kind === SyntaxKind.ConstKeyword;
+                case KeywordCompletionFilters.TypeKeywords:
+                    return isTypeKeyword(kind);
+                default:
+                    return Debug.assertNever(keywordFilter);
+            }
+        }));
+    }
+
+    function isTypeScriptOnlyKeyword(kind: SyntaxKind) {
+        switch (kind) {
+            case SyntaxKind.AbstractKeyword:
+            case SyntaxKind.AnyKeyword:
+            case SyntaxKind.BigIntKeyword:
+            case SyntaxKind.BooleanKeyword:
+            case SyntaxKind.DeclareKeyword:
+            case SyntaxKind.EnumKeyword:
+            case SyntaxKind.GlobalKeyword:
+            case SyntaxKind.ImplementsKeyword:
+            case SyntaxKind.InferKeyword:
+            case SyntaxKind.InterfaceKeyword:
+            case SyntaxKind.IsKeyword:
+            case SyntaxKind.KeyOfKeyword:
+            case SyntaxKind.ModuleKeyword:
+            case SyntaxKind.NamespaceKeyword:
+            case SyntaxKind.NeverKeyword:
+            case SyntaxKind.NumberKeyword:
+            case SyntaxKind.ObjectKeyword:
+            case SyntaxKind.PrivateKeyword:
+            case SyntaxKind.ProtectedKeyword:
+            case SyntaxKind.PublicKeyword:
+            case SyntaxKind.ReadonlyKeyword:
+            case SyntaxKind.StringKeyword:
+            case SyntaxKind.SymbolKeyword:
+            case SyntaxKind.TypeKeyword:
+            case SyntaxKind.UniqueKeyword:
+            case SyntaxKind.UnknownKeyword:
+                return true;
+            default:
+                return false;
+        }
+    }
+
+    function isInterfaceOrTypeLiteralCompletionKeyword(kind: SyntaxKind): boolean {
+        return kind === SyntaxKind.ReadonlyKeyword;
+    }
+
+    function isClassMemberCompletionKeyword(kind: SyntaxKind) {
+        switch (kind) {
+            case SyntaxKind.AbstractKeyword:
+            case SyntaxKind.ConstructorKeyword:
+            case SyntaxKind.GetKeyword:
+            case SyntaxKind.SetKeyword:
+            case SyntaxKind.AsyncKeyword:
+            case SyntaxKind.DeclareKeyword:
+                return true;
+            default:
+                return isClassMemberModifier(kind);
+        }
+    }
+
+    function isFunctionLikeBodyKeyword(kind: SyntaxKind) {
+        return kind === SyntaxKind.AsyncKeyword
+            || kind === SyntaxKind.AwaitKeyword
+            || !isContextualKeyword(kind) && !isClassMemberCompletionKeyword(kind);
+    }
+
+    function keywordForNode(node: Node): SyntaxKind {
+        return isIdentifier(node) ? node.originalKeywordKind || SyntaxKind.Unknown : node.kind;
+    }
+
+    /** Get the corresponding JSDocTag node if the position is in a jsDoc comment */
+    function getJsDocTagAtPosition(node: Node, position: number): JSDocTag | undefined {
+        const jsdoc = findAncestor(node, isJSDoc);
+        return jsdoc && jsdoc.tags && (rangeContainsPosition(jsdoc, position) ? findLast(jsdoc.tags, tag => tag.pos < position) : undefined);
+    }
+
+    function getPropertiesForObjectExpression(contextualType: Type, completionsType: Type | undefined, obj: ObjectLiteralExpression | JsxAttributes, checker: TypeChecker): Symbol[] {
+        const hasCompletionsType = completionsType && completionsType !== contextualType;
+        const type = hasCompletionsType && !(completionsType!.flags & TypeFlags.AnyOrUnknown)
+            ? checker.getUnionType([contextualType, completionsType!])
+            : contextualType;
+
+        const properties = type.isUnion()
+            ? checker.getAllPossiblePropertiesOfTypes(type.types.filter(memberType =>
+                // If we're providing completions for an object literal, skip primitive, array-like, or callable types since those shouldn't be implemented by object literals.
+                !(memberType.flags & TypeFlags.Primitive ||
+                    checker.isArrayLikeType(memberType) ||
+                    typeHasCallOrConstructSignatures(memberType, checker) ||
+                    checker.isTypeInvalidDueToUnionDiscriminant(memberType, obj))))
+            : type.getApparentProperties();
+
+        return hasCompletionsType ? properties.filter(hasDeclarationOtherThanSelf) : properties;
+
+        // Filter out members whose only declaration is the object literal itself to avoid
+        // self-fulfilling completions like:
+        //
+        // function f<T>(x: T) {}
+        // f({ abc/**/: "" }) // `abc` is a member of `T` but only because it declares itself
+        function hasDeclarationOtherThanSelf(member: Symbol) {
+            return some(member.declarations, decl => decl.parent !== obj);
+        }
+    }
+
+    /**
+     * Gets all properties on a type, but if that type is a union of several types,
+     * excludes array-like types or callable/constructable types.
+     */
+    function getPropertiesForCompletion(type: Type, checker: TypeChecker): Symbol[] {
+        return type.isUnion()
+            ? Debug.checkEachDefined(checker.getAllPossiblePropertiesOfTypes(type.types), "getAllPossiblePropertiesOfTypes() should all be defined")
+            : Debug.checkEachDefined(type.getApparentProperties(), "getApparentProperties() should all be defined");
+    }
+
+    /**
+     * Returns the immediate owning class declaration of a context token,
+     * on the condition that one exists and that the context implies completion should be given.
+     */
+    function tryGetObjectTypeDeclarationCompletionContainer(sourceFile: SourceFile, contextToken: Node | undefined, location: Node, position: number): ObjectTypeDeclaration | undefined {
+        // class c { method() { } | method2() { } }
+        switch (location.kind) {
+            case SyntaxKind.SyntaxList:
+                return tryCast(location.parent, isObjectTypeDeclaration);
+            case SyntaxKind.EndOfFileToken:
+                const cls = tryCast(lastOrUndefined(cast(location.parent, isSourceFile).statements), isObjectTypeDeclaration);
+                if (cls && !findChildOfKind(cls, SyntaxKind.CloseBraceToken, sourceFile)) {
+                    return cls;
+                }
+                break;
+           case SyntaxKind.Identifier: {
+                // class c { public prop = c| }
+                if (isPropertyDeclaration(location.parent) && location.parent.initializer === location) {
+                    return undefined;
+                }
+                // class c extends React.Component { a: () => 1\n compon| }
+                if (isFromObjectTypeDeclaration(location)) {
+                    return findAncestor(location, isObjectTypeDeclaration);
+                }
+            }
+        }
+
+        if (!contextToken) return undefined;
+
+        switch (contextToken.kind) {
+            case SyntaxKind.EqualsToken: // class c { public prop = | /* global completions */ }
+                return undefined;
+
+            case SyntaxKind.SemicolonToken: // class c {getValue(): number; | }
+            case SyntaxKind.CloseBraceToken: // class c { method() { } | }
+                // class c { method() { } b| }
+                return isFromObjectTypeDeclaration(location) && (location.parent as ClassElement | TypeElement).name === location
+                    ? location.parent.parent as ObjectTypeDeclaration
+                    : tryCast(location, isObjectTypeDeclaration);
+            case SyntaxKind.OpenBraceToken: // class c { |
+            case SyntaxKind.CommaToken: // class c {getValue(): number, | }
+                return tryCast(contextToken.parent, isObjectTypeDeclaration);
+            default:
+                if (!isFromObjectTypeDeclaration(contextToken)) {
+                    // class c extends React.Component { a: () => 1\n| }
+                    if (getLineAndCharacterOfPosition(sourceFile, contextToken.getEnd()).line !== getLineAndCharacterOfPosition(sourceFile, position).line && isObjectTypeDeclaration(location)) {
+                        return location;
+                    }
+                    return undefined;
+                }
+                const isValidKeyword = isClassLike(contextToken.parent.parent) ? isClassMemberCompletionKeyword : isInterfaceOrTypeLiteralCompletionKeyword;
+                return (isValidKeyword(contextToken.kind) || contextToken.kind === SyntaxKind.AsteriskToken || isIdentifier(contextToken) && isValidKeyword(stringToToken(contextToken.text)!)) // TODO: GH#18217
+                    ? contextToken.parent.parent as ObjectTypeDeclaration : undefined;
+        }
+    }
+
+    // TODO: GH#19856 Would like to return `node is Node & { parent: (ClassElement | TypeElement) & { parent: ObjectTypeDeclaration } }` but then compilation takes > 10 minutes
+    function isFromObjectTypeDeclaration(node: Node): boolean {
+        return node.parent && isClassOrTypeElement(node.parent) && isObjectTypeDeclaration(node.parent.parent);
+    }
+
+    function isValidTrigger(sourceFile: SourceFile, triggerCharacter: CompletionsTriggerCharacter, contextToken: Node | undefined, position: number): boolean {
+        switch (triggerCharacter) {
+            case ".":
+            case "@":
+                return true;
+            case '"':
+            case "'":
+            case "`":
+                // Only automatically bring up completions if this is an opening quote.
+                return !!contextToken && isStringLiteralOrTemplate(contextToken) && position === contextToken.getStart(sourceFile) + 1;
+            case "#":
+                return !!contextToken && isPrivateIdentifier(contextToken) && !!getContainingClass(contextToken);
+            case "<":
+                // Opening JSX tag
+                return !!contextToken && contextToken.kind === SyntaxKind.LessThanToken && (!isBinaryExpression(contextToken.parent) || binaryExpressionMayBeOpenTag(contextToken.parent));
+            case "/":
+                return !!contextToken && (isStringLiteralLike(contextToken)
+                    ? !!tryGetImportFromModuleSpecifier(contextToken)
+                    : contextToken.kind === SyntaxKind.SlashToken && isJsxClosingElement(contextToken.parent));
+            default:
+                return Debug.assertNever(triggerCharacter);
+        }
+    }
+
+    function binaryExpressionMayBeOpenTag({ left }: BinaryExpression): boolean {
+        return nodeIsMissing(left);
+    }
+
+    function findAlias(typeChecker: TypeChecker, symbol: Symbol, predicate: (symbol: Symbol) => boolean): Symbol | undefined {
+        let currentAlias: Symbol | undefined = symbol;
+        while (currentAlias.flags & SymbolFlags.Alias && (currentAlias = typeChecker.getImmediateAliasedSymbol(currentAlias))) {
+            if (predicate(currentAlias)) {
+                return currentAlias;
+            }
+        }
+    }
+
+    /** Determines if a type is exactly the same type resolved by the global 'self', 'global', or 'globalThis'. */
+    function isProbablyGlobalType(type: Type, sourceFile: SourceFile, checker: TypeChecker) {
+        // The type of `self` and `window` is the same in lib.dom.d.ts, but `window` does not exist in
+        // lib.webworker.d.ts, so checking against `self` is also a check against `window` when it exists.
+        const selfSymbol = checker.resolveName("self", /*location*/ undefined, SymbolFlags.Value, /*excludeGlobals*/ false);
+        if (selfSymbol && checker.getTypeOfSymbolAtLocation(selfSymbol, sourceFile) === type) {
+            return true;
+        }
+        const globalSymbol = checker.resolveName("global", /*location*/ undefined, SymbolFlags.Value, /*excludeGlobals*/ false);
+        if (globalSymbol && checker.getTypeOfSymbolAtLocation(globalSymbol, sourceFile) === type) {
+            return true;
+        }
+        const globalThisSymbol = checker.resolveName("globalThis", /*location*/ undefined, SymbolFlags.Value, /*excludeGlobals*/ false);
+        if (globalThisSymbol && checker.getTypeOfSymbolAtLocation(globalThisSymbol, sourceFile) === type) {
+            return true;
+        }
+        return false;
+    }
+}